--- conflicted
+++ resolved
@@ -7,21 +7,13 @@
 "Project-Id-Version: OpenERP Server 5.0.4\n"
 "Report-Msgid-Bugs-To: support@openerp.com\n"
 "POT-Creation-Date: 2009-12-18 08:39+0000\n"
-<<<<<<< HEAD
-"PO-Revision-Date: 2010-02-22 05:40+0000\n"
-=======
 "PO-Revision-Date: 2010-02-25 06:18+0000\n"
->>>>>>> b007f19b
 "Last-Translator: goranc <goranc@gmail.com>\n"
 "Language-Team: openerp-translators\n"
 "MIME-Version: 1.0\n"
 "Content-Type: text/plain; charset=UTF-8\n"
 "Content-Transfer-Encoding: 8bit\n"
-<<<<<<< HEAD
-"X-Launchpad-Export-Date: 2010-02-23 05:05+0000\n"
-=======
 "X-Launchpad-Export-Date: 2010-02-26 04:49+0000\n"
->>>>>>> b007f19b
 "X-Generator: Launchpad (build Unknown)\n"
 "Language: hr\n"
 
@@ -1466,7 +1458,7 @@
 msgid ""
 "The Object name must start with x_ and not contain any special character !"
 msgstr ""
-"aziv objekta mora početi s x_ i ne smije sadržavati posebne znakove !"
+"Naziv objekta mora početi s x_ i ne smije sadržavati posebne znakove !"
 
 #. module: base
 #: help:ir.rule.group,global:0
