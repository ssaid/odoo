# -*- coding: utf-8 -*-
##############################################################################
#
#    OpenERP, Open Source Management Solution
#    Copyright (C) 2004-2009 Tiny SPRL (<http://tiny.be>). All Rights Reserved
#    $Id$
#
#    This program is free software: you can redistribute it and/or modify
#    it under the terms of the GNU General Public License as published by
#    the Free Software Foundation, either version 3 of the License, or
#    (at your option) any later version.
#
#    This program is distributed in the hope that it will be useful,
#    but WITHOUT ANY WARRANTY; without even the implied warranty of
#    MERCHANTABILITY or FITNESS FOR A PARTICULAR PURPOSE.  See the
#    GNU General Public License for more details.
#
#    You should have received a copy of the GNU General Public License
#    along with this program.  If not, see <http://www.gnu.org/licenses/>.
#
##############################################################################

#
# Object relationnal mapping to postgresql module
#    . Hierarchical structure
#    . Constraints consistency, validations
#    . Object meta Data depends on its status
#    . Optimised processing by complex query (multiple actions at once)
#    . Default fields value
#    . Permissions optimisation
#    . Persistant object: DB postgresql
#    . Datas conversions
#    . Multi-level caching system
#    . 2 different inheritancies
#    . Fields:
#         - classicals (varchar, integer, boolean, ...)
#         - relations (one2many, many2one, many2many)
#         - functions
#
#

import time
import datetime
import calendar
import types
import string
import netsvc
import re

import pickle

import fields
import tools
from tools.translate import _

import sys
import copy

try:
    from lxml import etree
except ImportError:
    sys.stderr.write("ERROR: Import lxml module\n")
    sys.stderr.write("ERROR: Try to install the python-lxml package\n")
    sys.exit(2)

from tools.config import config

regex_order = re.compile('^([a-z0-9_]+( *desc| *asc)?( *, *|))+$', re.I)

def last_day_of_current_month():
    import datetime
    import calendar
    today = datetime.date.today()
    last_day = str(calendar.monthrange(today.year, today.month)[1])
    return time.strftime('%Y-%m-' + last_day)

def intersect(la, lb):
    return filter(lambda x: x in lb, la)


class except_orm(Exception):
    def __init__(self, name, value):
        self.name = name
        self.value = value
        self.args = (name, value)

class BrowseRecordError(Exception):
    pass

# Readonly python database object browser
class browse_null(object):

    def __init__(self):
        self.id = False

    def __getitem__(self, name):
        return False

    def __getattr__(self, name):
        return False  # XXX: return self ?

    def __int__(self):
        return False

    def __str__(self):
        return ''

    def __nonzero__(self):
        return False

    def __unicode__(self):
        return u''


#
# TODO: execute an object method on browse_record_list
#
class browse_record_list(list):

    def __init__(self, lst, context=None):
        if not context:
            context = {}
        super(browse_record_list, self).__init__(lst)
        self.context = context


class browse_record(object):
    def __init__(self, cr, uid, id, table, cache, context=None, list_class = None, fields_process={}):
        '''
        table : the object (inherited from orm)
        context : a dictionary with an optional context
        '''
        if not context:
            context = {}
        self._list_class = list_class or browse_record_list
        self._cr = cr
        self._uid = uid
        self._id = id
        self._table = table
        self._table_name = self._table._name
        self._context = context
        self._fields_process = fields_process

        cache.setdefault(table._name, {})
        self._data = cache[table._name]

        if not (id and isinstance(id, (int, long,))):
            raise BrowseRecordError(_('Wrong ID for the browse record, got %r, expected an integer.') % (id,))
#        if not table.exists(cr, uid, id, context):
#            raise BrowseRecordError(_('Object %s does not exists') % (self,))

        if id not in self._data:
            self._data[id] = {'id': id}

        self._cache = cache

    def __getitem__(self, name):
        if name == 'id':
            return self._id
        if name not in self._data[self._id]:
            # build the list of fields we will fetch

            # fetch the definition of the field which was asked for
            if name in self._table._columns:
                col = self._table._columns[name]
            elif name in self._table._inherit_fields:
                col = self._table._inherit_fields[name][2]
            elif hasattr(self._table, name):
                if isinstance(getattr(self._table, name), (types.MethodType, types.LambdaType, types.FunctionType)):
                    return lambda *args, **argv: getattr(self._table, name)(self._cr, self._uid, [self._id], *args, **argv)
                else:
                    return getattr(self._table, name)
            else:
                logger = netsvc.Logger()
                logger.notifyChannel('orm', netsvc.LOG_ERROR, "Programming error: field '%s' does not exist in object '%s' !" % (name, self._table._name))
                return False

            # if the field is a classic one or a many2one, we'll fetch all classic and many2one fields
            if col._prefetch:
                # gen the list of "local" (ie not inherited) fields which are classic or many2one
                ffields = filter(lambda x: x[1]._classic_write, self._table._columns.items())
                # gen the list of inherited fields
                inherits = map(lambda x: (x[0], x[1][2]), self._table._inherit_fields.items())
                # complete the field list with the inherited fields which are classic or many2one
                ffields += filter(lambda x: x[1]._classic_write, inherits)
            # otherwise we fetch only that field
            else:
                ffields = [(name, col)]
            ids = filter(lambda id: name not in self._data[id], self._data.keys())
            # read the data
            fffields = map(lambda x: x[0], ffields)
            datas = self._table.read(self._cr, self._uid, ids, fffields, context=self._context, load="_classic_write")
            if self._fields_process:
                lang = self._context.get('lang', 'en_US') or 'en_US'
                lang_obj_ids = self.pool.get('res.lang').search(self._cr, self._uid,[('code','=',lang)])
                if not lang_obj_ids:
                    raise Exception(_('Language with code "%s" is not defined in your system !\nDefine it through the Administration menu.') % (lang,))
                lang_obj = self.pool.get('res.lang').browse(self._cr, self._uid,lang_obj_ids[0])

                for n, f in ffields:
                    if f._type in self._fields_process:
                        for d in datas:
                            d[n] = self._fields_process[f._type](d[n])
                            if d[n]:
                                d[n].set_value(self._cr, self._uid, d[n], self, f, lang_obj)


            # create browse records for 'remote' objects
            for data in datas:
                for n, f in ffields:
                    if f._type in ('many2one', 'one2one'):
                        if data[n]:
                            obj = self._table.pool.get(f._obj)
                            compids = False
                            if type(data[n]) in (type([]),type( (1,) )):
                                ids2 = data[n][0]
                            else:
                                ids2 = data[n]
                            if ids2:
                                data[n] = browse_record(self._cr, self._uid, ids2, obj, self._cache, context=self._context, list_class=self._list_class, fields_process=self._fields_process)
                            else:
                                data[n] = browse_null()
                        else:
                            data[n] = browse_null()
                    elif f._type in ('one2many', 'many2many') and len(data[n]):
                        data[n] = self._list_class([browse_record(self._cr, self._uid, id, self._table.pool.get(f._obj), self._cache, context=self._context, list_class=self._list_class, fields_process=self._fields_process) for id in data[n]], self._context)
                self._data[data['id']].update(data)
        return self._data[self._id][name]

    def __getattr__(self, name):
#       raise an AttributeError exception.
        return self[name]

    def __contains__(self, name):
        return (name in self._table._columns) or (name in self._table._inherit_fields) or hasattr(self._table, name)

    def __hasattr__(self, name):
        return name in self

    def __int__(self):
        return self._id

    def __str__(self):
        return "browse_record(%s, %d)" % (self._table_name, self._id)

    def __eq__(self, other):
        return (self._table_name, self._id) == (other._table_name, other._id)

    def __ne__(self, other):
        return (self._table_name, self._id) != (other._table_name, other._id)

    # we need to define __unicode__ even though we've already defined __str__
    # because we have overridden __getattr__
    def __unicode__(self):
        return unicode(str(self))

    def __hash__(self):
        return hash((self._table_name, self._id))

    __repr__ = __str__


def get_pg_type(f):
    '''
    returns a tuple
    (type returned by postgres when the column was created, type expression to create the column)
    '''

    type_dict = {
            fields.boolean: 'bool',
            fields.integer: 'int4',
            fields.integer_big: 'int8',
            fields.text: 'text',
            fields.date: 'date',
            fields.time: 'time',
            fields.datetime: 'timestamp',
            fields.binary: 'bytea',
            fields.many2one: 'int4',
            }
    if type(f) in type_dict:
        f_type = (type_dict[type(f)], type_dict[type(f)])
    elif isinstance(f, fields.float):
        if f.digits:
            f_type = ('numeric', 'NUMERIC(%d,%d)' % (f.digits[0], f.digits[1]))
        else:
            f_type = ('float8', 'DOUBLE PRECISION')
    elif isinstance(f, (fields.char, fields.reference)):
        f_type = ('varchar', 'VARCHAR(%d)' % (f.size,))
    elif isinstance(f, fields.selection):
        if isinstance(f.selection, list) and isinstance(f.selection[0][0], (str, unicode)):
            f_size = reduce(lambda x, y: max(x, len(y[0])), f.selection, f.size or 16)
        elif isinstance(f.selection, list) and isinstance(f.selection[0][0], int):
            f_size = -1
        else:
            f_size = (hasattr(f, 'size') and f.size) or 16

        if f_size == -1:
            f_type = ('int4', 'INTEGER')
        else:
            f_type = ('varchar', 'VARCHAR(%d)' % f_size)
    elif isinstance(f, fields.function) and eval('fields.'+(f._type)) in type_dict:
        t = eval('fields.'+(f._type))
        f_type = (type_dict[t], type_dict[t])
    elif isinstance(f, fields.function) and f._type == 'float':
        if f.digits:
            f_type = ('numeric', 'NUMERIC(%d,%d)' % (f.digits[0], f.digits[1]))
        else:
            f_type = ('float8', 'DOUBLE PRECISION')
    elif isinstance(f, fields.function) and f._type == 'selection':
        f_type = ('text', 'text')
    elif isinstance(f, fields.function) and f._type == 'char':
        f_type = ('varchar', 'VARCHAR(%d)' % (f.size))
    else:
        logger = netsvc.Logger()
        logger.notifyChannel("init", netsvc.LOG_WARNING, '%s type not supported!' % (type(f)))
        f_type = None
    return f_type


class orm_template(object):
    _name = None
    _columns = {}
    _constraints = []
    _defaults = {}
    _rec_name = 'name'
    _parent_name = 'parent_id'
    _parent_store = False
    _parent_order = False
    _date_name = 'date'
    _order = 'id'
    _sequence = None
    _description = None
    _inherits = {}
    _table = None
    _invalids = set()

    CONCURRENCY_CHECK_FIELD = '__last_update'

    def _field_create(self, cr, context={}):
        cr.execute("SELECT id FROM ir_model WHERE model=%s", (self._name,))
        if not cr.rowcount:
            cr.execute('SELECT nextval(%s)', ('ir_model_id_seq',))
            model_id = cr.fetchone()[0]
            cr.execute("INSERT INTO ir_model (id,model, name, info,state) VALUES (%s, %s, %s, %s, %s)", (model_id, self._name, self._description, self.__doc__, 'base'))
        else:
            model_id = cr.fetchone()[0]
        if 'module' in context:
            name_id = 'model_'+self._name.replace('.','_')
            cr.execute('select * from ir_model_data where name=%s and res_id=%s', (name_id,model_id))
            if not cr.rowcount:
                cr.execute("INSERT INTO ir_model_data (name,date_init,date_update,module,model,res_id) VALUES (%s, now(), now(), %s, %s, %s)", \
                    (name_id, context['module'], 'ir.model', model_id)
                )

        cr.commit()

        cr.execute("SELECT * FROM ir_model_fields WHERE model=%s", (self._name,))
        cols = {}
        for rec in cr.dictfetchall():
            cols[rec['name']] = rec

        for (k, f) in self._columns.items():
            vals = {
                'model_id': model_id,
                'model': self._name,
                'name': k,
                'field_description': f.string.replace("'", " "),
                'ttype': f._type,
                'relation': f._obj or 'NULL',
                'view_load': (f.view_load and 1) or 0,
                'select_level': str(f.select or 0),
                'readonly':(f.readonly and 1) or 0,
                'required':(f.required and 1) or 0,
                'selectable' : (f.selectable and 1) or 0,
            }
            if k not in cols:
                cr.execute('select nextval(%s)', ('ir_model_fields_id_seq',))
                id = cr.fetchone()[0]
                vals['id'] = id
                cr.execute("""INSERT INTO ir_model_fields (
                    id, model_id, model, name, field_description, ttype,
                    relation,view_load,state,select_level
                ) VALUES (
                    %s,%s,%s,%s,%s,%s,%s,%s,%s,%s
                )""", (
                    id, vals['model_id'], vals['model'], vals['name'], vals['field_description'], vals['ttype'],
                     vals['relation'], bool(vals['view_load']), 'base',
                    vals['select_level']
                ))
                if 'module' in context:
                    name1 = 'field_' + self._table + '_' + k
                    cr.execute("select name from ir_model_data where name=%s", (name1,))
                    if cr.fetchone():
                        name1 = name1 + "_" + str(id)
                    cr.execute("INSERT INTO ir_model_data (name,date_init,date_update,module,model,res_id) VALUES (%s, now(), now(), %s, %s, %s)", \
                        (name1, context['module'], 'ir.model.fields', id)
                    )
            else:
                for key, val in vals.items():
                    if cols[k][key] != vals[key]:
                        cr.execute('update ir_model_fields set field_description=%s where model=%s and name=%s', (vals['field_description'], vals['model'], vals['name']))
                        cr.commit()
                        cr.execute("""UPDATE ir_model_fields SET
                            model_id=%s, field_description=%s, ttype=%s, relation=%s,
                            view_load=%s, select_level=%s, readonly=%s ,required=%s, selectable=%s
                        WHERE
                            model=%s AND name=%s""", (
                                vals['model_id'], vals['field_description'], vals['ttype'],
                                vals['relation'], bool(vals['view_load']),
                                vals['select_level'], bool(vals['readonly']),bool(vals['required']),bool(vals['selectable']),vals['model'], vals['name']
                            ))
                        continue
        cr.commit()

    def _auto_init(self, cr, context={}):
        self._field_create(cr, context)

    def __init__(self, cr):
        if not self._name and not hasattr(self, '_inherit'):
            name = type(self).__name__.split('.')[0]
            msg = "The class %s has to have a _name attribute" % name

            logger = netsvc.Logger()
            logger.notifyChannel('orm', netsvc.LOG_ERROR, msg )
            raise except_orm('ValueError', msg )

        if not self._description:
            self._description = self._name
        if not self._table:
            self._table = self._name.replace('.', '_')

    def browse(self, cr, uid, select, context=None, list_class=None, fields_process={}):
        if not context:
            context = {}
        self._list_class = list_class or browse_record_list
        cache = {}
        # need to accepts ints and longs because ids coming from a method
        # launched by button in the interface have a type long...
        if isinstance(select, (int, long)):
            return browse_record(cr, uid, select, self, cache, context=context, list_class=self._list_class, fields_process=fields_process)
        elif isinstance(select, list):
            return self._list_class([browse_record(cr, uid, id, self, cache, context=context, list_class=self._list_class, fields_process=fields_process) for id in select], context)
        else:
            return browse_null()

    def __export_row(self, cr, uid, row, fields, context=None):

        def check_type(field_type):
            if field_type == 'float':
                return 0.0
            elif field_type == 'integer':
                return 0
            elif field_type == 'boolean':
                return False
            return ''
<<<<<<< HEAD

=======
        
        def selection_field(in_field):
            col_obj = self.pool.get(in_field.keys()[0])
            if f[i] in col_obj._columns.keys():
                return  col_obj._columns[f[i]]
            elif f[i] in col_obj._inherits.keys():
                selection_field(col_obj._inherits)
            else:
                return False    
           
>>>>>>> 11289a67
        lines = []
        data = map(lambda x: '', range(len(fields)))
        done = []
        for fpos in range(len(fields)):
            f = fields[fpos]
            if f:
                r = row
                i = 0
                while i < len(f):
                    if f[i] == 'db_id':
                        r = r['id']
                    elif f[i] == 'id':
                        model_data = self.pool.get('ir.model.data')
                        data_ids = model_data.search(cr, uid, [('model','=',r._table_name),('res_id','=',r['id'])])
                        if len(data_ids):
                            d = model_data.read(cr, uid, data_ids, ['name','module'])[0]
                            if d['module']:
                                r = '%s.%s'%(d['module'],d['name'])
                            else:
                                r = d['name']
                        else:
                            break
                    else:
                        r = r[f[i]]
<<<<<<< HEAD
=======
                        # To display external name of selection field when its exported
                        if not context.get('import_comp',False):# Allow external name only if its not import compatible 
                            cols = False
                            if f[i] in self._columns.keys():
                                cols = self._columns[f[i]]
                            elif f[i] in self._inherit_fields.keys():
                                cols = selection_field(self._inherits)
                            if cols and cols._type == 'selection':
                                sel_list = cols.selection
                                if type(sel_list) == type([]):
                                    r = [x[1] for x in sel_list if r==x[0]][0]

>>>>>>> 11289a67
                    if not r:
                        if f[i] in self._columns:
                            r = check_type(self._columns[f[i]]._type)
                        elif f[i] in self._inherit_fields:
                            r = check_type(self._inherit_fields[f[i]][2]._type)
                        data[fpos] = r
                        break
                    if isinstance(r, (browse_record_list, list)):
                        first = True
                        fields2 = map(lambda x: (x[:i+1]==f[:i+1] and x[i+1:]) \
                                or [], fields)
                        if fields2 in done:
                            break
                        done.append(fields2)
                        for row2 in r:
                            lines2 = self.__export_row(cr, uid, row2, fields2,
                                    context)
                            if first:
                                for fpos2 in range(len(fields)):
                                    if lines2 and lines2[0][fpos2]:
                                        data[fpos2] = lines2[0][fpos2]
                                if not data[fpos]:
                                    dt = ''
                                    for rr in r :
                                        if isinstance(rr.name, browse_record):
                                            rr = rr.name
                                        dt += rr.name or '' + ','
                                    data[fpos] = dt[:-1]
                                    break
                                lines += lines2[1:]
                                first = False
                            else:
                                lines += lines2
                        break
                    i += 1
                if i == len(f):
                    if isinstance(r, browse_record):
                        r = r.name
                    data[fpos] = tools.ustr(r or '')
        return [data] + lines

    def export_data(self, cr, uid, ids, fields_to_export, context=None):
        if not context:
            context = {}
        imp_comp = context.get('import_comp',False)
        cols = self._columns.copy()
        for f in self._inherit_fields:
            cols.update({f: self._inherit_fields[f][2]})
        fields_to_export = map(lambda x: x.split('/'), fields_to_export)
        fields_export = fields_to_export+[]
        warning = ''
        warning_fields = []
        for field in fields_export:
            if imp_comp and len(field)>1:
                warning_fields.append('/'.join(map(lambda x:x in cols and cols[x].string or x,field)))
            elif len (field) <=1:
                if imp_comp and cols.get(field and field[0],False):
                    if ((isinstance(cols[field[0]], fields.function) and not cols[field[0]].store) \
                                     or isinstance(cols[field[0]], fields.related)\
                                     or isinstance(cols[field[0]], fields.one2many)):
                        warning_fields.append('/'.join(map(lambda x:x in cols and cols[x].string or x,field)))
        datas = []
        if imp_comp and len(warning_fields):
            warning = 'Following columns cannot be exported since you select to be import compatible.\n%s' %('\n'.join(warning_fields))
            cr.rollback()
            return {'warning' : warning}
        for row in self.browse(cr, uid, ids, context):
            datas += self.__export_row(cr, uid, row, fields_to_export, context)
        return {'datas':datas}

    def import_data(self, cr, uid, fields, datas, mode='init', current_module='', noupdate=False, context=None, filename=None):
        if not context:
            context = {}
        fields = map(lambda x: x.split('/'), fields)
        logger = netsvc.Logger()
        ir_model_data_obj = self.pool.get('ir.model.data')

        def _check_db_id(self, model_name, db_id):
            obj_model = self.pool.get(model_name)
            ids = obj_model.search(cr, uid, [('id','=',int(db_id))])
            if not len(ids):
                raise Exception(_("Database ID doesn't exist: %s : %s") %(model_name, db_id))
            return True

        def process_liness(self, datas, prefix, current_module, model_name, fields_def, position=0):
            line = datas[position]
            row = {}
            translate = {}
            todo = []
            warning = []
            data_id = False
            data_res_id = False
            is_xml_id = False
            is_db_id = False
            ir_model_data_obj = self.pool.get('ir.model.data')
            #
            # Import normal fields
            #
            for i in range(len(fields)):
                if i >= len(line):
                    raise Exception(_('Please check that all your lines have %d columns.') % (len(fields),))
                if not line[i]:
                    continue

                field = fields[i]
                if prefix and not prefix[0] in field:
                    continue

                if (len(field)==len(prefix)+1) and field[len(prefix)].endswith(':db_id'):
                        # Database ID
                        res = False
                        if line[i]:
                            field_name = field[0].split(':')[0]
                            model_rel =  fields_def[field_name]['relation']

                            if fields_def[field[len(prefix)][:-6]]['type']=='many2many':
                                res_id = []
                                for db_id in line[i].split(config.get('csv_internal_sep')):
                                    try:
                                        _check_db_id(self, model_rel, db_id)
                                        res_id.append(db_id)
                                    except Exception,e:
                                        warning += [tools.exception_to_unicode(e)]
                                        logger.notifyChannel("import", netsvc.LOG_ERROR,
                                                  tools.exception_to_unicode(e))
                                if len(res_id):
                                    res = [(6, 0, res_id)]
                            else:
                                try:
                                    _check_db_id(self, model_rel, line[i])
                                    res = line[i]
                                except Exception,e:
                                    warning += [tools.exception_to_unicode(e)]
                                    logger.notifyChannel("import", netsvc.LOG_ERROR,
                                              tools.exception_to_unicode(e))
                        row[field_name] = res or False
                        continue

                if (len(field)==len(prefix)+1) and field[len(prefix)].endswith(':id'):
                    res_id = False
                    if line[i]:
                        if fields_def[field[len(prefix)][:-3]]['type']=='many2many':
                            res_id = []
                            for word in line[i].split(config.get('csv_internal_sep')):
                                if '.' in word:
                                    module, xml_id = word.rsplit('.', 1)
                                else:
                                    module, xml_id = current_module, word
                                id = ir_model_data_obj._get_id(cr, uid, module,
                                        xml_id)
                                res_id2 = ir_model_data_obj.read(cr, uid, [id],
                                        ['res_id'])[0]['res_id']
                                if res_id2:
                                    res_id.append(res_id2)
                            if len(res_id):
                                res_id = [(6, 0, res_id)]
                        else:
                            if '.' in line[i]:
                                module, xml_id = line[i].rsplit('.', 1)
                            else:
                                module, xml_id = current_module, line[i]
                            id = ir_model_data_obj._get_id(cr, uid, module, xml_id)
                            res_id = ir_model_data_obj.read(cr, uid, [id],
                                    ['res_id'])[0]['res_id']
                    row[field[-1][:-3]] = res_id or False
                    continue
                if (len(field) == len(prefix)+1) and \
                        len(field[len(prefix)].split(':lang=')) == 2:
                    f, lang = field[len(prefix)].split(':lang=')
                    translate.setdefault(lang, {})[f]=line[i] or False
                    continue
                if (len(field) == len(prefix)+1) and \
                        (prefix == field[0:len(prefix)]):
                    if field[len(prefix)] == "id":
                        # XML ID
                        db_id = False
                        is_xml_id = data_id = line[i]
                        d =  data_id.split('.')
                        module = len(d)>1 and d[0] or ''
                        name = len(d)>1 and d[1] or d[0]
                        data_ids = ir_model_data_obj.search(cr, uid, [('module','=',module),('model','=',model_name),('name','=',name)])
                        if len(data_ids):
                            d = ir_model_data_obj.read(cr, uid, data_ids, ['res_id'])[0]
                            db_id = d['res_id']
                        if is_db_id and not db_id:
                           data_ids = ir_model_data_obj.search(cr, uid, [('module','=',module),('model','=',model_name),('res_id','=',is_db_id)])
                           if not len(data_ids):
                               ir_model_data_obj.create(cr, uid, {'module':module, 'model':model_name, 'name':name, 'res_id':is_db_id})
                               db_id = is_db_id
                        if is_db_id and int(db_id) != int(is_db_id):
                            warning += [_("Id is not the same than existing one: %s")%(is_db_id)]
                            logger.notifyChannel("import", netsvc.LOG_ERROR,
                                    _("Id is not the same than existing one: %s")%(is_db_id))
                        continue

                    if field[len(prefix)] == "db_id":
                        # Database ID
                        try:
                            _check_db_id(self, model_name, line[i])
                            data_res_id = is_db_id = int(line[i])
                        except Exception,e:
                            warning += [tools.exception_to_unicode(e)]
                            logger.notifyChannel("import", netsvc.LOG_ERROR,
                                      tools.exception_to_unicode(e))
                            continue
                        data_ids = ir_model_data_obj.search(cr, uid, [('model','=',model_name),('res_id','=',line[i])])
                        if len(data_ids):
                            d = ir_model_data_obj.read(cr, uid, data_ids, ['name','module'])[0]
                            data_id = d['name']
                            if d['module']:
                                data_id = '%s.%s'%(d['module'],d['name'])
                            else:
                                data_id = d['name']
                        if is_xml_id and not data_id:
                            data_id = is_xml_id
                        if is_xml_id and is_xml_id!=data_id:
                            warning += [_("Id is not the same than existing one: %s")%(line[i])]
                            logger.notifyChannel("import", netsvc.LOG_ERROR,
                                    _("Id is not the same than existing one: %s")%(line[i]))

                        continue
                    if fields_def[field[len(prefix)]]['type'] == 'integer':
                        res = line[i] and int(line[i])
                    elif fields_def[field[len(prefix)]]['type'] == 'boolean':
                        res = line[i].lower() not in ('0', 'false', 'off')
                    elif fields_def[field[len(prefix)]]['type'] == 'float':
                        res = line[i] and float(line[i])
                    elif fields_def[field[len(prefix)]]['type'] == 'selection':
                        res = False
                        if isinstance(fields_def[field[len(prefix)]]['selection'],
                                (tuple, list)):
                            sel = fields_def[field[len(prefix)]]['selection']
                        else:
                            sel = fields_def[field[len(prefix)]]['selection'](self,
                                    cr, uid, context)
                        for key, val in sel:
                            if line[i] in [tools.ustr(key),tools.ustr(val)]: #Acepting key or value for selection field
                                res = key
                                break
                        if line[i] and not res:
                            logger.notifyChannel("import", netsvc.LOG_WARNING,
                                    _("key '%s' not found in selection field '%s'") % \
                                            (line[i], field[len(prefix)]))

                            warning += [_("Key/value '%s' not found in selection field '%s'")%(line[i],field[len(prefix)])]

                    elif fields_def[field[len(prefix)]]['type']=='many2one':
                        res = False
                        if line[i]:
                            relation = fields_def[field[len(prefix)]]['relation']
                            res2 = self.pool.get(relation).name_search(cr, uid,
                                    line[i], [], operator='=', context=context)
                            res = (res2 and res2[0][0]) or False
                            if not res:
                                warning += [_("Relation not found: %s on '%s'")%(line[i],relation)]
                                logger.notifyChannel("import", netsvc.LOG_WARNING,
                                        _("Relation not found: %s on '%s'")%(line[i],relation))
                    elif fields_def[field[len(prefix)]]['type']=='many2many':
                        res = []
                        if line[i]:
                            relation = fields_def[field[len(prefix)]]['relation']
                            for word in line[i].split(config.get('csv_internal_sep')):
                                res2 = self.pool.get(relation).name_search(cr,
                                        uid, word, [], operator='=', context=context)
                                res3 = (res2 and res2[0][0]) or False
                                if not res3:
                                    warning += [_("Relation not found: %s on '%s'")%(line[i],relation)]
                                    logger.notifyChannel("import",
                                            netsvc.LOG_WARNING,
                                            _("Relation not found: %s on '%s'")%(line[i],relation))
                                else:
                                    res.append(res3)
                            if len(res):
                                res = [(6, 0, res)]
                    else:
                        res = line[i] or False
                    row[field[len(prefix)]] = res
                elif (prefix==field[0:len(prefix)]):
                    if field[0] not in todo:
                        todo.append(field[len(prefix)])
            #
            # Import one2many, many2many fields
            #
            nbrmax = 1
            for field in todo:
                relation_obj = self.pool.get(fields_def[field]['relation'])
                newfd = relation_obj.fields_get(
                        cr, uid, context=context)
                res = process_liness(self, datas, prefix + [field], current_module, relation_obj._name, newfd, position)
                (newrow, max2, w2, translate2, data_id2, data_res_id2) = res
                nbrmax = max(nbrmax, max2)
                warning = warning + w2
                reduce(lambda x, y: x and y, newrow)
                row[field] = (reduce(lambda x, y: x or y, newrow.values()) and \
                        [(0, 0, newrow)]) or []
                i = max2
                while (position+i)<len(datas):
                    ok = True
                    for j in range(len(fields)):
                        field2 = fields[j]
                        if (len(field2) <= (len(prefix)+1)) and datas[position+i][j]:
                            ok = False
                    if not ok:
                        break

                    (newrow, max2, w2, translate2, data_id2, data_res_id2) = process_liness(
                            self, datas, prefix+[field], current_module, relation_obj._name, newfd, position+i)
                    warning = warning+w2
                    if reduce(lambda x, y: x or y, newrow.values()):
                        row[field].append((0, 0, newrow))
                    i += max2
                    nbrmax = max(nbrmax, i)

            if len(prefix)==0:
                for i in range(max(nbrmax, 1)):
                    #if datas:
                    datas.pop(0)
            result = (row, nbrmax, warning, translate, data_id, data_res_id)
            return result

        fields_def = self.fields_get(cr, uid, context=context)
        done = 0

        initial_size = len(datas)
        if config.get('import_partial', False) and filename:
            data = pickle.load(file(config.get('import_partial')))
            original_value =  data.get(filename, 0)
        counter = 0
        while len(datas):
            counter += 1
            res = {}
            #try:
            (res, other, warning, translate, data_id, res_id) = \
                    process_liness(self, datas, [], current_module, self._name, fields_def)
            if len(warning):
                cr.rollback()
                return (-1, res, 'Line ' + str(counter) +' : ' + '!\n'.join(warning), '')

            try:
                id = ir_model_data_obj._update(cr, uid, self._name,
                     current_module, res, xml_id=data_id, mode=mode,
                     noupdate=noupdate, res_id=res_id, context=context)
            except Exception, e:
                import psycopg2
                if isinstance(e,psycopg2.IntegrityError):
                    msg= _('Insertion Failed!')
                    for key in self.pool._sql_error.keys():
                        if key in e[0]:
                            msg = self.pool._sql_error[key]
                            break
                    return (-1, res,'Line ' + str(counter) +' : ' + msg,'' )

            for lang in translate:
                context2 = context.copy()
                context2['lang'] = lang
                self.write(cr, uid, [id], translate[lang], context2)
            if config.get('import_partial', False) and filename and (not (counter%100)) :
                data = pickle.load(file(config.get('import_partial')))
                data[filename] = initial_size - len(datas) + original_value
                pickle.dump(data, file(config.get('import_partial'),'wb'))
                cr.commit()

            #except Exception, e:
            #    logger.notifyChannel("import", netsvc.LOG_ERROR, e)
            #    cr.rollback()
            #    try:
            #        return (-1, res, e[0], warning)
            #    except:
            #        return (-1, res, e[0], '')
            done += 1
        #
        # TODO: Send a request with the result and multi-thread !
        #
        return (done, 0, 0, 0)

    def read(self, cr, user, ids, fields=None, context=None, load='_classic_read'):
        raise _('The read method is not implemented on this object !')

    def get_invalid_fields(self,cr,uid):
        return list(self._invalids)

    def _validate(self, cr, uid, ids, context=None):
        context = context or {}
        lng = context.get('lang', False) or 'en_US'
        trans = self.pool.get('ir.translation')
        error_msgs = []
        for constraint in self._constraints:
            fun, msg, fields = constraint
            if not fun(self, cr, uid, ids):
                translated_msg = trans._get_source(cr, uid, self._name, 'constraint', lng, source=msg) or msg
                error_msgs.append(
                        _("Error occurred while validating the field(s) %s: %s") % (','.join(fields), translated_msg)
                )
                self._invalids.update(fields)
        if error_msgs:
            cr.rollback()
            raise except_orm('ValidateError', '\n'.join(error_msgs))
        else:
            self._invalids.clear()

    def default_get(self, cr, uid, fields_list, context=None):
        return {}

    def perm_read(self, cr, user, ids, context=None, details=True):
        raise _('The perm_read method is not implemented on this object !')

    def unlink(self, cr, uid, ids, context=None):
        raise _('The unlink method is not implemented on this object !')

    def write(self, cr, user, ids, vals, context=None):
        raise _('The write method is not implemented on this object !')

    def create(self, cr, user, vals, context=None):
        raise _('The create method is not implemented on this object !')

    # returns the definition of each field in the object
    # the optional fields parameter can limit the result to some fields
    def fields_get_keys(self, cr, user, context=None, read_access=True):
        if context is None:
            context = {}
        res = self._columns.keys()
        for parent in self._inherits:
            res.extend(self.pool.get(parent).fields_get_keys(cr, user, fields, context))
        return res

    def fields_get(self, cr, user, fields=None, context=None, read_access=True):
        if context is None:
            context = {}
        res = {}
        translation_obj = self.pool.get('ir.translation')
        model_access_obj = self.pool.get('ir.model.access')
        for parent in self._inherits:
            res.update(self.pool.get(parent).fields_get(cr, user, fields, context))

        if self._columns.keys():
            for f in self._columns.keys():
                if fields and f not in fields:
                    continue
                res[f] = {'type': self._columns[f]._type}
                for arg in ('string', 'readonly', 'states', 'size', 'required',
                        'change_default', 'translate', 'help', 'select', 'selectable'):
                    if getattr(self._columns[f], arg):
                        res[f][arg] = getattr(self._columns[f], arg)
                if not read_access:
                    res[f]['readonly'] = True
                    res[f]['states'] = {}
                for arg in ('digits', 'invisible','filters'):
                    if hasattr(self._columns[f], arg) \
                            and getattr(self._columns[f], arg):
                        res[f][arg] = getattr(self._columns[f], arg)

                res_trans = translation_obj._get_source(cr, user, self._name + ',' + f, 'field', context.get('lang', False) or 'en_US')
                if res_trans:
                    res[f]['string'] = res_trans
                help_trans = translation_obj._get_source(cr, user, self._name + ',' + f, 'help', context.get('lang', False) or 'en_US')
                if help_trans:
                    res[f]['help'] = help_trans

                if hasattr(self._columns[f], 'selection'):
                    if isinstance(self._columns[f].selection, (tuple, list)):
                        sel = self._columns[f].selection
                        # translate each selection option
                        sel2 = []
                        for (key, val) in sel:
                            val2 = None
                            if val:
                                val2 = translation_obj._get_source(cr, user, self._name + ',' + f, 'selection', context.get('lang', False) or 'en_US', val)
                            sel2.append((key, val2 or val))
                        sel = sel2
                        res[f]['selection'] = sel
                    else:
                        # call the 'dynamic selection' function
                        res[f]['selection'] = self._columns[f].selection(self, cr,
                                user, context)
                if res[f]['type'] in ('one2many', 'many2many', 'many2one', 'one2one'):
                    res[f]['relation'] = self._columns[f]._obj
                    res[f]['domain'] = self._columns[f]._domain
                    res[f]['context'] = self._columns[f]._context
        else:
            #TODO : read the fields from the database
            pass

        if fields:
            # filter out fields which aren't in the fields list
            for r in res.keys():
                if r not in fields:
                    del res[r]
        return res

    #
    # Overload this method if you need a window title which depends on the context
    #
    def view_header_get(self, cr, user, view_id=None, view_type='form', context=None):
        return False

    def __view_look_dom(self, cr, user, node, view_id, context=None):
        if not context:
            context = {}
        result = False
        fields = {}
        childs = True

        if node.tag == 'field':
            if node.get('name'):
                attrs = {}
                try:
                    if node.get('name') in self._columns:
                        column = self._columns[node.get('name')]
                    else:
                        column = self._inherit_fields[node.get('name')][2]
                except:
                    column = False

                if column:
                    relation = column._obj
                    childs = False
                    views = {}
                    for f in node:
                        if f.tag in ('form', 'tree', 'graph'):
                            node.remove(f)
                            ctx = context.copy()
                            ctx['base_model_name'] = self._name
                            xarch, xfields = self.pool.get(relation).__view_look_dom_arch(cr, user, f, view_id, ctx)
                            views[str(f.tag)] = {
                                'arch': xarch,
                                'fields': xfields
                            }
                    attrs = {'views': views}
                    if node.get('widget') and node.get('widget') == 'selection':
                        # We can not use the 'string' domain has it is defined according to the record !
                        dom = []
                        if column._domain and not isinstance(column._domain, (str, unicode)):
                            dom = column._domain

                        attrs['selection'] = self.pool.get(relation).name_search(cr, user, '', dom, context=context)
                        if (node.get('required') and not int(node.get('required'))) or not column.required:
                            attrs['selection'].append((False,''))
                fields[node.get('name')] = attrs

        elif node.tag in ('form', 'tree'):
            result = self.view_header_get(cr, user, False, node.tag, context)
            if result:
                node.set('string', result)

        elif node.tag == 'calendar':
            for additional_field in ('date_start', 'date_delay', 'date_stop', 'color'):
                if node.get(additional_field):
                    fields[node.get(additional_field)] = {}

        if 'groups' in node.attrib:
            if node.get('groups'):
                groups = node.get('groups').split(',')
                readonly = False
                access_pool = self.pool.get('ir.model.access')
                for group in groups:
                    readonly = readonly or access_pool.check_groups(cr, user, group)
                if not readonly:
                    node.set('invisible', '1')
            del(node.attrib['groups'])

        # translate view
        if ('lang' in context) and not result:
            if node.get('string'):
                trans = self.pool.get('ir.translation')._get_source(cr, user, self._name, 'view', context['lang'], node.get('string').encode('utf8'))
                if not trans and ('base_model_name' in context):
                    trans = self.pool.get('ir.translation')._get_source(cr, user, context['base_model_name'], 'view', context['lang'], node.get('string').encode('utf8'))
                if trans:
                    node.set('string', trans)
            if node.get('sum'):
                trans = self.pool.get('ir.translation')._get_source(cr, user, self._name, 'view', context['lang'], node.get('sum').encode('utf8'))
                if trans:
                    node.set('sum', trans)

        if childs:
            for f in node:
                fields.update(self.__view_look_dom(cr, user, f, view_id, context))

        return fields

    def __view_look_dom_arch(self, cr, user, node, view_id, context=None):
        fields_def = self.__view_look_dom(cr, user, node, view_id, context=context)

        rolesobj = self.pool.get('res.roles')
        usersobj = self.pool.get('res.users')

        buttons = (n for n in node.getiterator('button') if n.get('type') != 'object')
        for button in buttons:
            can_click = True
            if user != 1:   # admin user has all roles
                user_roles = usersobj.read(cr, user, [user], ['roles_id'])[0]['roles_id']
                # TODO handle the case of more than one workflow for a model
                cr.execute("""SELECT DISTINCT t.role_id
                                FROM wkf
                          INNER JOIN wkf_activity a ON a.wkf_id = wkf.id
                          INNER JOIN wkf_transition t ON (t.act_to = a.id)
                               WHERE wkf.osv = %s
                                 AND t.signal = %s
                           """, (self._name, button.get('name'),))
                roles = cr.fetchall()

                # draft -> valid = signal_next (role X)
                # draft -> cancel = signal_cancel (no role)
                #
                # valid -> running = signal_next (role Y)
                # valid -> cancel = signal_cancel (role Z)
                #
                # running -> done = signal_next (role Z)
                # running -> cancel = signal_cancel (role Z)


                # As we don't know the object state, in this scenario,
                #   the button "signal_cancel" will be always shown as there is no restriction to cancel in draft
                #   the button "signal_next" will be show if the user has any of the roles (X Y or Z)
                # The verification will be made later in workflow process...
                if roles:
                    can_click = any((not role) or rolesobj.check(cr, user, user_roles, role) for (role,) in roles)

            button.set('readonly', str(int(not can_click)))

        arch = etree.tostring(node, encoding="utf-8").replace('\t', '')
        fields = self.fields_get(cr, user, fields_def.keys(), context)
        for field in fields_def:
            if field == 'id':
                # sometime, the view may containt the (invisible) field 'id' needed for a domain (when 2 objects have cross references)
                fields['id'] = {'readonly': True, 'type': 'integer', 'string': 'ID'}
            elif field in fields:
                fields[field].update(fields_def[field])
            else:
                cr.execute('select name, model from ir_ui_view where (id=%s or inherit_id=%s) and arch like %s', (view_id, view_id, '%%%s%%' % field))
                res = cr.fetchall()[:]
                model = res[0][1]
                res.insert(0, ("Can't find field '%s' in the following view parts composing the view of object model '%s':" % (field, model), None))
                msg = "\n * ".join([r[0] for r in res])
                msg += "\n\nEither you wrongly customised this view, or some modules bringing those views are not compatible with your current data model"
                netsvc.Logger().notifyChannel('orm', netsvc.LOG_ERROR, msg)
                raise except_orm('View error', msg)

        return arch, fields

    def __get_default_calendar_view(self):
        """Generate a default calendar view (For internal use only).
        """

        arch = ('<?xml version="1.0" encoding="utf-8"?>\n'
                '<calendar string="%s"') % (self._description)

        if (self._date_name not in self._columns):
                date_found = False
                for dt in ['date','date_start','x_date','x_date_start']:
                    if dt in self._columns:
                        self._date_name = dt
                        date_found = True
                        break

                if not date_found:
                    raise except_orm(_('Invalid Object Architecture!'),_("Insufficient fields for Calendar View!"))

        if self._date_name:
            arch +=' date_start="%s"' % (self._date_name)

        for color in ["user_id","partner_id","x_user_id","x_partner_id"]:
            if color in self._columns:
                arch += ' color="' + color + '"'
                break

        dt_stop_flag = False

        for dt_stop in ["date_stop","date_end","x_date_stop","x_date_end"]:
            if dt_stop in self._columns:
                arch += ' date_stop="' + dt_stop + '"'
                dt_stop_flag = True
                break

        if not dt_stop_flag:
            for dt_delay in ["date_delay","planned_hours","x_date_delay","x_planned_hours"]:
               if dt_delay in self._columns:
                   arch += ' date_delay="' + dt_delay + '"'
                   break

        arch += ('>\n'
                 '  <field name="%s"/>\n'
                 '</calendar>') % (self._rec_name)

        return arch

    #
    # if view_id, view_type is not required
    #
    def fields_view_get(self, cr, user, view_id=None, view_type='form', context=None, toolbar=False, submenu=False):
        if not context:
            context = {}

        def encode(s):
            if isinstance(s, unicode):
                return s.encode('utf8')
            return s

        def _inherit_apply(src, inherit):
            def _find(node, node2):
                if node2.tag == 'xpath':
                    res = node.xpath(node2.get('expr'))
                    if res:
                        return res[0]
                    else:
                        return None
                else:
                    for n in node.getiterator(node2.tag):
                        res = True
                        for attr in node2.attrib:
                            if attr == 'position':
                                continue
                            if n.get(attr):
                                if n.get(attr) == node2.get(attr):
                                    continue
                            res = False
                        if res:
                            return n
                return None

            # End: _find(node, node2)

            doc_dest = etree.fromstring(encode(inherit))
            toparse = [ doc_dest ]

            while len(toparse):
                node2 = toparse.pop(0)
                if node2.tag == 'data':
                    toparse += node2.getchildren()
                    continue
                node = _find(src, node2)
                if node is not None:
                    pos = 'inside'
                    if node2.get('position'):
                        pos = node2.get('position')
                    if pos == 'replace':
                        parent = node.getparent()
                        if parent is None:
                            src = copy.deepcopy(node2.getchildren()[0])
                        else:
                            for child in node2:
                                node.addprevious(child)
                            node.getparent().remove(node)
                    else:
                        sib = node.getnext()
                        for child in node2:
                            if pos == 'inside':
                                node.append(child)
                            elif pos == 'after':
                                if sib is None:
                                    node.addnext(child)
                                else:
                                    sib.addprevious(child)
                            elif pos == 'before':
                                node.addprevious(child)
                            else:
                                raise AttributeError(_('Unknown position in inherited view %s !') % pos)
                else:
                    attrs = ''.join([
                        ' %s="%s"' % (attr, node2.get(attr))
                        for attr in node2.attrib
                        if attr != 'position'
                    ])
                    tag = "<%s%s>" % (node2.tag, attrs)
                    raise AttributeError(_("Couldn't find tag '%s' in parent view !") % tag)
            return src
        # End: _inherit_apply(src, inherit)

        result = {'type': view_type, 'model': self._name}

        ok = True
        model = True
        sql_res = False
        while ok:
            view_ref = context.get(view_type + '_view_ref', False)
            if view_ref:
                if '.' in view_ref:
                    module, view_ref = view_ref.split('.', 1)
                    cr.execute("SELECT res_id FROM ir_model_data WHERE model='ir.ui.view' AND module=%s AND name=%s", (module, view_ref))
                    view_ref_res = cr.fetchone()
                    if view_ref_res:
                        view_id = view_ref_res[0]

            if view_id:
                where = (model and (" and model='%s'" % (self._name,))) or ''
                cr.execute('SELECT arch,name,field_parent,id,type,inherit_id FROM ir_ui_view WHERE id=%s'+where, (view_id,))
            else:
                cr.execute('''SELECT
                        arch,name,field_parent,id,type,inherit_id
                    FROM
                        ir_ui_view
                    WHERE
                        model=%s AND
                        type=%s AND
                        inherit_id IS NULL
                    ORDER BY priority''', (self._name, view_type))
            sql_res = cr.fetchone()
            if not sql_res and view_type == 'search':
                cr.execute('''SELECT
                        arch,name,field_parent,id,type,inherit_id
                    FROM
                        ir_ui_view
                    WHERE
                        model=%s AND
                        type=%s AND
                        inherit_id IS NULL
                    ORDER BY priority''', (self._name, 'form'))
                sql_res = cr.fetchone()
            if not sql_res:
                break
            ok = sql_res[5]
            view_id = ok or sql_res[3]
            model = False

        # if a view was found
        if sql_res:
            result['type'] = sql_res[4]
            result['view_id'] = sql_res[3]
            result['arch'] = sql_res[0]

            def _inherit_apply_rec(result, inherit_id):
                # get all views which inherit from (ie modify) this view
                cr.execute('select arch,id from ir_ui_view where inherit_id=%s and model=%s order by priority', (inherit_id, self._name))
                sql_inherit = cr.fetchall()
                for (inherit, id) in sql_inherit:
                    result = _inherit_apply(result, inherit)
                    result = _inherit_apply_rec(result, id)
                return result

            inherit_result = etree.fromstring(encode(result['arch']))
            result['arch'] = _inherit_apply_rec(inherit_result, sql_res[3])

            result['name'] = sql_res[1]
            result['field_parent'] = sql_res[2] or False
        else:
            # otherwise, build some kind of default view
            if view_type == 'form':
                res = self.fields_get(cr, user, context=context)
                xml = '''<?xml version="1.0" encoding="utf-8"?>''' \
                '''<form string="%s">''' % (self._description,)
                for x in res:
                    if res[x]['type'] not in ('one2many', 'many2many'):
                        xml += '<field name="%s"/>' % (x,)
                        if res[x]['type'] == 'text':
                            xml += "<newline/>"
                xml += "</form>"
            elif view_type == 'tree':
                _rec_name = self._rec_name
                if _rec_name not in self._columns:
                    _rec_name = self._columns.keys()[0]
                xml = '''<?xml version="1.0" encoding="utf-8"?>''' \
                '''<tree string="%s"><field name="%s"/></tree>''' \
                % (self._description, self._rec_name)
            elif view_type == 'calendar':
                xml = self.__get_default_calendar_view()
            else:
                raise except_orm(_('Invalid Architecture!'),_("There is no view of type '%s' defined for the structure!") % view_type)
            result['arch'] = etree.fromstring(encode(xml))
            result['name'] = 'default'
            result['field_parent'] = False
            result['view_id'] = 0

        xarch, xfields = self.__view_look_dom_arch(cr, user, result['arch'], view_id, context=context)
        result['arch'] = xarch
        result['fields'] = xfields

        if submenu:
            if context and context.get('active_id',False):
                data_menu = self.pool.get('ir.ui.menu').browse(cr, user, context['active_id'], context).action
                if data_menu:
                    act_id = int(data_menu.split(',')[1])
                    if act_id:
                        data_action = self.pool.get('ir.actions.act_window').browse(cr, user, [act_id], context)[0]
                        result['submenu'] = hasattr(data_action,'menus') and data_action.menus or False
        if toolbar:
            def clean(x):
                x = x[2]
                for key in ('report_sxw_content', 'report_rml_content',
                        'report_sxw', 'report_rml',
                        'report_sxw_content_data', 'report_rml_content_data'):
                    if key in x:
                        del x[key]
                return x
            ir_values_obj = self.pool.get('ir.values')
            resprint = ir_values_obj.get(cr, user, 'action',
                    'client_print_multi', [(self._name, False)], False,
                    context)
            resaction = ir_values_obj.get(cr, user, 'action',
                    'client_action_multi', [(self._name, False)], False,
                    context)

            resrelate = ir_values_obj.get(cr, user, 'action',
                    'client_action_relate', [(self._name, False)], False,
                    context)
            resprint = map(clean, resprint)
            resaction = map(clean, resaction)
            resaction = filter(lambda x: not x.get('multi', False), resaction)
            resprint = filter(lambda x: not x.get('multi', False), resprint)
            resrelate = map(lambda x: x[2], resrelate)

            for x in resprint+resaction+resrelate:
                x['string'] = x['name']

            result['toolbar'] = {
                'print': resprint,
                'action': resaction,
                'relate': resrelate
            }
        return result

    _view_look_dom_arch = __view_look_dom_arch

    def search_count(self, cr, user, args, context=None):
        if not context:
            context = {}
        res = self.search(cr, user, args, context=context, count=True)
        if isinstance(res, list):
            return len(res)
        return res

    def search(self, cr, user, args, offset=0, limit=None, order=None,
            context=None, count=False):
        raise _('The search method is not implemented on this object !')

    def name_get(self, cr, user, ids, context=None):
        raise _('The name_get method is not implemented on this object !')

    def name_search(self, cr, user, name='', args=None, operator='ilike', context=None, limit=80):
        raise _('The name_search method is not implemented on this object !')

    def copy(self, cr, uid, id, default=None, context=None):
        raise _('The copy method is not implemented on this object !')

    def exists(self, cr, uid, id, context=None):
        raise _('The exists method is not implemented on this object !')

    def read_string(self, cr, uid, id, langs, fields=None, context=None):
        res = {}
        res2 = {}
        self.pool.get('ir.model.access').check(cr, uid, 'ir.translation', 'read', context=context)
        if not fields:
            fields = self._columns.keys() + self._inherit_fields.keys()
        for lang in langs:
            res[lang] = {'code': lang}
            for f in fields:
                if f in self._columns:
                    res_trans = self.pool.get('ir.translation')._get_source(cr, uid, self._name+','+f, 'field', lang)
                    if res_trans:
                        res[lang][f] = res_trans
                    else:
                        res[lang][f] = self._columns[f].string
        for table in self._inherits:
            cols = intersect(self._inherit_fields.keys(), fields)
            res2 = self.pool.get(table).read_string(cr, uid, id, langs, cols, context)
        for lang in res2:
            if lang in res:
                res[lang]['code'] = lang
            for f in res2[lang]:
                res[lang][f] = res2[lang][f]
        return res

    def write_string(self, cr, uid, id, langs, vals, context=None):
        self.pool.get('ir.model.access').check(cr, uid, 'ir.translation', 'write', context=context)
        for lang in langs:
            for field in vals:
                if field in self._columns:
                    self.pool.get('ir.translation')._set_ids(cr, uid, self._name+','+field, 'field', lang, [0], vals[field])
        for table in self._inherits:
            cols = intersect(self._inherit_fields.keys(), vals)
            if cols:
                self.pool.get(table).write_string(cr, uid, id, langs, vals, context)
        return True

    def _check_removed_columns(self, cr, log=False):
        raise NotImplementedError()

class orm_memory(orm_template):
    _protected = ['read', 'write', 'create', 'default_get', 'perm_read', 'unlink', 'fields_get', 'fields_view_get', 'search', 'name_get', 'distinct_field_get', 'name_search', 'copy', 'import_data', 'search_count', 'exists']
    _inherit_fields = {}
    _max_count = 200
    _max_hours = 1
    _check_time = 20

    def __init__(self, cr):
        super(orm_memory, self).__init__(cr)
        self.datas = {}
        self.next_id = 0
        self.check_id = 0
        cr.execute('delete from wkf_instance where res_type=%s', (self._name,))

    def vaccum(self, cr, uid):
        self.check_id += 1
        if self.check_id % self._check_time:
            return True
        tounlink = []
        max = time.time() - self._max_hours * 60 * 60
        for id in self.datas:
            if self.datas[id]['internal.date_access'] < max:
                tounlink.append(id)
        self.unlink(cr, uid, tounlink)
        if len(self.datas)>self._max_count:
            sorted = map(lambda x: (x[1]['internal.date_access'], x[0]), self.datas.items())
            sorted.sort()
            ids = map(lambda x: x[1], sorted[:len(self.datas)-self._max_count])
            self.unlink(cr, uid, ids)
        return True

    def read(self, cr, user, ids, fields_to_read=None, context=None, load='_classic_read'):
        if not context:
            context = {}
        if not fields_to_read:
            fields_to_read = self._columns.keys()
        result = []
        if self.datas:
            ids_orig = ids
            if isinstance(ids, (int, long)):
                ids = [ids]
            for id in ids:
                r = {'id': id}
                for f in fields_to_read:
                    if id in self.datas:
                        r[f] = self.datas[id].get(f, False)
                        if r[f] and isinstance(self._columns[f], fields.binary) and context.get('bin_size', False):
                            r[f] = len(r[f])
                result.append(r)
                if id in self.datas:
                    self.datas[id]['internal.date_access'] = time.time()
            fields_post = filter(lambda x: x in self._columns and not getattr(self._columns[x], load), fields_to_read)
            for f in fields_post:
                res2 = self._columns[f].get_memory(cr, self, ids, f, user, context=context, values=result)
                for record in result:
                    record[f] = res2[record['id']]
            if isinstance(ids_orig, (int, long)):
                return result[0]
        return result

    def write(self, cr, user, ids, vals, context=None):
        if not ids:
            return True
        vals2 = {}
        upd_todo = []
        for field in vals:
            if self._columns[field]._classic_write:
                vals2[field] = vals[field]
            else:
                upd_todo.append(field)
        for id_new in ids:
            self.datas[id_new].update(vals2)
            self.datas[id_new]['internal.date_access'] = time.time()
            for field in upd_todo:
                self._columns[field].set_memory(cr, self, id_new, field, vals[field], user, context)
        self._validate(cr, user, [id_new], context)
        wf_service = netsvc.LocalService("workflow")
        wf_service.trg_write(user, self._name, id_new, cr)
        return id_new

    def create(self, cr, user, vals, context=None):
        self.vaccum(cr, user)
        self.next_id += 1
        id_new = self.next_id
        default = []
        for f in self._columns.keys():
            if not f in vals:
                default.append(f)
        if len(default):
            vals.update(self.default_get(cr, user, default, context))
        vals2 = {}
        upd_todo = []
        for field in vals:
            if self._columns[field]._classic_write:
                vals2[field] = vals[field]
            else:
                upd_todo.append(field)
        self.datas[id_new] = vals2
        self.datas[id_new]['internal.date_access'] = time.time()

        for field in upd_todo:
            self._columns[field].set_memory(cr, self, id_new, field, vals[field], user, context)
        self._validate(cr, user, [id_new], context)
        wf_service = netsvc.LocalService("workflow")
        wf_service.trg_create(user, self._name, id_new, cr)
        return id_new

    def default_get(self, cr, uid, fields_list, context=None):
        if not context:
            context = {}
        value = {}
        # get the default values for the inherited fields
        for f in fields_list:
            if f in self._defaults:
                value[f] = self._defaults[f](self, cr, uid, context)
            fld_def = ((f in self._columns) and self._columns[f]) \
                    or ((f in self._inherit_fields) and self._inherit_fields[f][2]) \
                    or False

        # get the default values set by the user and override the default
        # values defined in the object
        ir_values_obj = self.pool.get('ir.values')
        res = ir_values_obj.get(cr, uid, 'default', False, [self._name])
        for id, field, field_value in res:
            if field in fields_list:
                fld_def = (field in self._columns) and self._columns[field] or self._inherit_fields[field][2]
                if fld_def._type in ('many2one', 'one2one'):
                    obj = self.pool.get(fld_def._obj)
                    if not obj.search(cr, uid, [('id', '=', field_value)]):
                        continue
                if fld_def._type in ('many2many'):
                    obj = self.pool.get(fld_def._obj)
                    field_value2 = []
                    for i in range(len(field_value)):
                        if not obj.search(cr, uid, [('id', '=',
                            field_value[i])]):
                            continue
                        field_value2.append(field_value[i])
                    field_value = field_value2
                if fld_def._type in ('one2many'):
                    obj = self.pool.get(fld_def._obj)
                    field_value2 = []
                    for i in range(len(field_value)):
                        field_value2.append({})
                        for field2 in field_value[i]:
                            if obj._columns[field2]._type in ('many2one', 'one2one'):
                                obj2 = self.pool.get(obj._columns[field2]._obj)
                                if not obj2.search(cr, uid,
                                        [('id', '=', field_value[i][field2])]):
                                    continue
                            # TODO add test for many2many and one2many
                            field_value2[i][field2] = field_value[i][field2]
                    field_value = field_value2
                value[field] = field_value

        # get the default values from the context
        for key in context or {}:
            if key.startswith('default_') and (key[8:] in fieds_list):
                value[key[8:]] = context[key]
        return value

    def _where_calc(self, cr, user, args, active_test=True, context=None):
        if not context:
            context = {}
        args = args[:]
        res=[]
        # if the object has a field named 'active', filter out all inactive
        # records unless they were explicitely asked for
        if 'active' in self._columns and (active_test and context.get('active_test', True)):
            if args:
                active_in_args = False
                for a in args:
                    if a[0] == 'active':
                        active_in_args = True
                if not active_in_args:
                    args.insert(0, ('active', '=', 1))
            else:
                args = [('active', '=', 1)]
        if args:
            import expression
            e = expression.expression(args)
            e.parse(cr, user, self, context)
            res=e.__dict__['_expression__exp']
        return res or []


    def search(self, cr, user, args, offset=0, limit=None, order=None,
            context=None, count=False):
        if not context:
            context = {}
        result = self._where_calc(cr, user, args, context=context)
        if result==[]:
            return self.datas.keys()

        res=[]
        counter=0
        #Find the value of dict
        f=False
        if result:
            for id, data in self.datas.items():
                counter=counter+1
                data['id']  = id
                if limit and (counter >int(limit)):
                    break
                f = True
                for arg in result:
                     if arg[1] =='=':
                         val =eval('data[arg[0]]'+'==' +' arg[2]')
                     elif arg[1] in ['<','>','in','not in','<=','>=','<>']:
                         val =eval('data[arg[0]]'+arg[1] +' arg[2]')
                     elif arg[1] in ['ilike']:
                         if str(data[arg[0]]).find(str(arg[2]))!=-1:
                             val= True
                         else:
                             val=False

                     if f and val:
                         f = True
                     else:
                         f = False
                if f:
                    res.append(id)
        if count:
            return len(res)
        return res or []

    def unlink(self, cr, uid, ids, context=None):
        for id in ids:
            if id in self.datas:
                del self.datas[id]
        if len(ids):
            cr.execute('delete from wkf_instance where res_type=%s and res_id in ('+','.join(map(str, ids))+')', (self._name, ))
        return True

    def perm_read(self, cr, user, ids, context=None, details=True):
        result = []
        for id in ids:
            result.append({
                'create_uid': (user, 'Root'),
                'create_date': time.strftime('%Y-%m-%d %H:%M:%S'),
                'write_uid': False,
                'write_date': False,
                'id': id
            })
        return result

    def _check_removed_columns(self, cr, log=False):
        # nothing to check in memory...
        pass

    def exists(self, cr, uid, id, context=None):
        return id in self.datas

class orm(orm_template):
    _sql_constraints = []
    _table = None
    _protected = ['read','write','create','default_get','perm_read','unlink','fields_get','fields_view_get','search','name_get','distinct_field_get','name_search','copy','import_data','search_count', 'exists']

    def _parent_store_compute(self, cr):
        logger = netsvc.Logger()
        logger.notifyChannel('orm', netsvc.LOG_INFO, 'Computing parent left and right for table %s...' % (self._table, ))
        def browse_rec(root, pos=0):
# TODO: set order
            where = self._parent_name+'='+str(root)
            if not root:
                where = self._parent_name+' IS NULL'
            if self._parent_order:
                where += ' order by '+self._parent_order
            cr.execute('SELECT id FROM '+self._table+' WHERE '+where)
            pos2 = pos + 1
            childs = cr.fetchall()
            for id in childs:
                pos2 = browse_rec(id[0], pos2)
            cr.execute('update '+self._table+' set parent_left=%s, parent_right=%s where id=%s', (pos,pos2,root))
            return pos2+1
        query = 'SELECT id FROM '+self._table+' WHERE '+self._parent_name+' IS NULL'
        if self._parent_order:
            query += ' order by '+self._parent_order
        pos = 0
        cr.execute(query)
        for (root,) in cr.fetchall():
            pos = browse_rec(root, pos)
        return True

    def _update_store(self, cr, f, k):
        logger = netsvc.Logger()
        logger.notifyChannel('orm', netsvc.LOG_INFO, "storing computed values of fields.function '%s'" % (k,))
        ss = self._columns[k]._symbol_set
        update_query = 'UPDATE "%s" SET "%s"=%s WHERE id=%%s' % (self._table, k, ss[0])
        cr.execute('select id from '+self._table)
        ids_lst = map(lambda x: x[0], cr.fetchall())
        while ids_lst:
            iids = ids_lst[:40]
            ids_lst = ids_lst[40:]
            res = f.get(cr, self, iids, k, 1, {})
            for key,val in res.items():
                if f._multi:
                    val = val[k]
                # if val is a many2one, just write the ID
                if type(val)==tuple:
                    val = val[0]
                if (val<>False) or (type(val)<>bool):
                    cr.execute(update_query, (ss[1](val), key))

    def _check_removed_columns(self, cr, log=False):
        logger = netsvc.Logger()
        # iterate on the database columns to drop the NOT NULL constraints
        # of fields which were required but have been removed (or will be added by another module)
        columns = [c for c in self._columns if not (isinstance(self._columns[c], fields.function) and not self._columns[c].store)]
        columns += ('id', 'write_uid', 'write_date', 'create_uid', 'create_date') # openerp access columns
        cr.execute("SELECT a.attname, a.attnotnull"
                   "  FROM pg_class c, pg_attribute a"
                   " WHERE c.relname=%%s"
                   "   AND c.oid=a.attrelid"
                   "   AND a.attisdropped=%%s"
                   "   AND pg_catalog.format_type(a.atttypid, a.atttypmod) NOT IN ('cid', 'tid', 'oid', 'xid')"
                   "   AND a.attname NOT IN (%s)" % ",".join(['%s']*len(columns)),
                       [self._table, False] + columns)
        for column in cr.dictfetchall():
            if log:
                logger.notifyChannel("orm", netsvc.LOG_DEBUG, "column %s is in the table %s but not in the corresponding object %s" % (column['attname'], self._table, self._name))
            if column['attnotnull']:
                cr.execute('ALTER TABLE "%s" ALTER COLUMN "%s" DROP NOT NULL' % (self._table, column['attname']))

    def _auto_init(self, cr, context={}):
        store_compute =  False
        logger = netsvc.Logger()
        create = False
        todo_end = []
        self._field_create(cr, context=context)
        if not hasattr(self, "_auto") or self._auto:
            cr.execute("SELECT relname FROM pg_class WHERE relkind in ('r','v') AND relname='%s'" % self._table)
            if not cr.rowcount:
                cr.execute("CREATE TABLE \"%s\" (id SERIAL NOT NULL, PRIMARY KEY(id)) WITH OIDS" % self._table)
                create = True
            cr.commit()
            if self._parent_store:
                cr.execute("""SELECT c.relname
                    FROM pg_class c, pg_attribute a
                    WHERE c.relname=%s AND a.attname=%s AND c.oid=a.attrelid
                    """, (self._table, 'parent_left'))
                if not cr.rowcount:
                    if 'parent_left' not in self._columns:
                        logger.notifyChannel('orm', netsvc.LOG_ERROR, 'create a column parent_left on object %s: fields.integer(\'Left Parent\', select=1)' % (self._table, ))
                    if 'parent_right' not in self._columns:
                        logger.notifyChannel('orm', netsvc.LOG_ERROR, 'create a column parent_right on object %s: fields.integer(\'Right Parent\', select=1)' % (self._table, ))
                    if self._columns[self._parent_name].ondelete<>'cascade':
                        logger.notifyChannel('orm', netsvc.LOG_ERROR, "the columns %s on object must be set as ondelete='cascasde'" % (self._name, self._parent_name))
                    cr.execute('ALTER TABLE "%s" ADD COLUMN "parent_left" INTEGER' % (self._table,))
                    cr.execute('ALTER TABLE "%s" ADD COLUMN "parent_right" INTEGER' % (self._table,))
                    cr.commit()
                    store_compute = True

            if self._log_access:
                logs = {
                    'create_uid': 'INTEGER REFERENCES res_users ON DELETE SET NULL',
                    'create_date': 'TIMESTAMP',
                    'write_uid': 'INTEGER REFERENCES res_users ON DELETE SET NULL',
                    'write_date': 'TIMESTAMP'
                }
                for k in logs:
                    cr.execute("""
                        SELECT c.relname
                          FROM pg_class c, pg_attribute a
                         WHERE c.relname=%s AND a.attname=%s AND c.oid=a.attrelid
                        """, (self._table, k))
                    if not cr.rowcount:
                        cr.execute('ALTER TABLE "%s" ADD COLUMN "%s" %s' % (self._table, k, logs[k]))
                        cr.commit()

            self._check_removed_columns(cr, log=False)

            # iterate on the "object columns"
            todo_update_store = []
            for k in self._columns:
                if k in ('id', 'write_uid', 'write_date', 'create_uid', 'create_date'):
                    continue
                    #raise _('Can not define a column %s. Reserved keyword !') % (k,)
                f = self._columns[k]

                if isinstance(f, fields.one2many):
                    cr.execute("SELECT relname FROM pg_class WHERE relkind='r' AND relname=%s", (f._obj,))
                    if cr.fetchone():
                        cr.execute("SELECT count(1) as c FROM pg_class c,pg_attribute a WHERE c.relname=%s AND a.attname=%s AND c.oid=a.attrelid", (f._obj, f._fields_id))
                        res = cr.fetchone()[0]
                        if not res:
                            cr.execute('ALTER TABLE "%s" ADD FOREIGN KEY (%s) REFERENCES "%s" ON DELETE SET NULL' % (self._obj, f._fields_id, f._table))
                elif isinstance(f, fields.many2many):
                    cr.execute("SELECT relname FROM pg_class WHERE relkind in ('r','v') AND relname=%s", (f._rel,))
                    if not cr.dictfetchall():
                        #FIXME: Remove this try/except
                        try:
                            ref = self.pool.get(f._obj)._table
                        except AttributeError:
                            ref = f._obj.replace('.', '_')
                        cr.execute('CREATE TABLE "%s" ("%s" INTEGER NOT NULL REFERENCES "%s" ON DELETE CASCADE, "%s" INTEGER NOT NULL REFERENCES "%s" ON DELETE CASCADE) WITH OIDS' % (f._rel, f._id1, self._table, f._id2, ref))
                        cr.execute('CREATE INDEX "%s_%s_index" ON "%s" ("%s")' % (f._rel, f._id1, f._rel, f._id1))
                        cr.execute('CREATE INDEX "%s_%s_index" ON "%s" ("%s")' % (f._rel, f._id2, f._rel, f._id2))
                        cr.commit()
                else:
                    cr.execute("SELECT c.relname,a.attname,a.attlen,a.atttypmod,a.attnotnull,a.atthasdef,t.typname,CASE WHEN a.attlen=-1 THEN a.atttypmod-4 ELSE a.attlen END as size " \
                               "FROM pg_class c,pg_attribute a,pg_type t " \
                               "WHERE c.relname=%s " \
                               "AND a.attname=%s " \
                               "AND c.oid=a.attrelid " \
                               "AND a.atttypid=t.oid", (self._table, k))
                    res = cr.dictfetchall()
                    if not res:
                        if not isinstance(f, fields.function) or f.store:

                            # add the missing field
                            cr.execute('ALTER TABLE "%s" ADD COLUMN "%s" %s' % (self._table, k, get_pg_type(f)[1]))

                            # initialize it
                            if not create and k in self._defaults:
                                default = self._defaults[k](self, cr, 1, {})
                                ss = self._columns[k]._symbol_set
                                query = 'UPDATE "%s" SET "%s"=%s' % (self._table, k, ss[0])
                                cr.execute(query, (ss[1](default),))
                                cr.commit()
                                logger.notifyChannel('orm', netsvc.LOG_DEBUG, 'setting default value of new column %s of table %s'% (k, self._table))
                            elif not create:
                                logger.notifyChannel('orm', netsvc.LOG_DEBUG, 'creating new column %s of table %s'% (k, self._table))

                            if isinstance(f, fields.function):
                                order = 10
                                if f.store is not True:
                                    order = f.store[f.store.keys()[0]][2]
                                todo_update_store.append((order, f,k))

                            # and add constraints if needed
                            if isinstance(f, fields.many2one):
                                #FIXME: Remove this try/except
                                try:
                                    ref = self.pool.get(f._obj)._table
                                except AttributeError:
                                    ref = f._obj.replace('.', '_')
                                # ir_actions is inherited so foreign key doesn't work on it
                                if ref != 'ir_actions':
                                    cr.execute('ALTER TABLE "%s" ADD FOREIGN KEY ("%s") REFERENCES "%s" ON DELETE %s' % (self._table, k, ref, f.ondelete))
                            if f.select:
                                cr.execute('CREATE INDEX "%s_%s_index" ON "%s" ("%s")' % (self._table, k, self._table, k))
                            if f.required:
                                try:
                                    cr.commit()
                                    cr.execute('ALTER TABLE "%s" ALTER COLUMN "%s" SET NOT NULL' % (self._table, k))
                                except Exception, e:
                                    logger.notifyChannel('orm', netsvc.LOG_WARNING, 'WARNING: unable to set column %s of table %s not null !\nTry to re-run: openerp-server.py --update=module\nIf it doesn\'t work, update records and execute manually:\nALTER TABLE %s ALTER COLUMN %s SET NOT NULL' % (k, self._table, self._table, k))
                            cr.commit()
                    elif len(res)==1:
                        f_pg_def = res[0]
                        f_pg_type = f_pg_def['typname']
                        f_pg_size = f_pg_def['size']
                        f_pg_notnull = f_pg_def['attnotnull']
                        if isinstance(f, fields.function) and not f.store:
                            logger.notifyChannel('orm', netsvc.LOG_INFO, 'column %s (%s) in table %s removed: converted to a function !\n' % (k, f.string, self._table))
                            cr.execute('ALTER TABLE "%s" DROP COLUMN "%s"'% (self._table, k))
                            cr.commit()
                            f_obj_type = None
                        else:
                            f_obj_type = get_pg_type(f) and get_pg_type(f)[0]

                        if f_obj_type:
                            ok = False
                            casts = [
                                ('text', 'char', 'VARCHAR(%d)' % (f.size or 0,), '::VARCHAR(%d)'%(f.size or 0,)),
                                ('varchar', 'text', 'TEXT', ''),
                                ('int4', 'float', get_pg_type(f)[1], '::'+get_pg_type(f)[1]),
                                ('date', 'datetime', 'TIMESTAMP', '::TIMESTAMP'),
                                ('numeric', 'float', get_pg_type(f)[1], '::'+get_pg_type(f)[1]),
                                ('float8', 'float', get_pg_type(f)[1], '::'+get_pg_type(f)[1]),
                            ]
                            # !!! Avoid reduction of varchar field !!!
                            if f_pg_type == 'varchar' and f._type == 'char' and f_pg_size < f.size:
                            # if f_pg_type == 'varchar' and f._type == 'char' and f_pg_size != f.size:
                                logger.notifyChannel('orm', netsvc.LOG_INFO, "column '%s' in table '%s' changed size" % (k, self._table))
                                cr.execute('ALTER TABLE "%s" RENAME COLUMN "%s" TO temp_change_size' % (self._table, k))
                                cr.execute('ALTER TABLE "%s" ADD COLUMN "%s" VARCHAR(%d)' % (self._table, k, f.size))
                                cr.execute('UPDATE "%s" SET "%s"=temp_change_size::VARCHAR(%d)' % (self._table, k, f.size))
                                cr.execute('ALTER TABLE "%s" DROP COLUMN temp_change_size' % (self._table,))
                                cr.commit()
                            for c in casts:
                                if (f_pg_type==c[0]) and (f._type==c[1]):
                                    if f_pg_type != f_obj_type:
                                        logger.notifyChannel('orm', netsvc.LOG_INFO, "column '%s' in table '%s' changed type to %s." % (k, self._table, c[1]))
                                        ok = True
                                        cr.execute('ALTER TABLE "%s" RENAME COLUMN "%s" TO temp_change_size' % (self._table, k))
                                        cr.execute('ALTER TABLE "%s" ADD COLUMN "%s" %s' % (self._table, k, c[2]))
                                        cr.execute(('UPDATE "%s" SET "%s"=temp_change_size'+c[3]) % (self._table, k))
                                        cr.execute('ALTER TABLE "%s" DROP COLUMN temp_change_size CASCADE' % (self._table,))
                                        cr.commit()
                                    break

                            if f_pg_type != f_obj_type:
                                if not ok:
                                    logger.notifyChannel('orm', netsvc.LOG_WARNING, "column '%s' in table '%s' has changed type (DB = %s, def = %s) but unable to migrate this change !" % (k, self._table, f_pg_type, f._type))

                            # if the field is required and hasn't got a NOT NULL constraint
                            if f.required and f_pg_notnull == 0:
                                # set the field to the default value if any
                                if k in self._defaults:
                                    default = self._defaults[k](self, cr, 1, {})
                                    if (default is not None):
                                        ss = self._columns[k]._symbol_set
                                        query = 'UPDATE "%s" SET "%s"=%s WHERE "%s" is NULL' % (self._table, k, ss[0], k)
                                        cr.execute(query, (ss[1](default),))
                                # add the NOT NULL constraint
                                cr.commit()
                                try:
                                    cr.execute('ALTER TABLE "%s" ALTER COLUMN "%s" SET NOT NULL' % (self._table, k))
                                    cr.commit()
                                except Exception, e:
                                    logger.notifyChannel('orm', netsvc.LOG_WARNING, 'unable to set a NOT NULL constraint on column %s of the %s table !\nIf you want to have it, you should update the records and execute manually:\nALTER TABLE %s ALTER COLUMN %s SET NOT NULL' % (k, self._table, self._table, k))
                                cr.commit()
                            elif not f.required and f_pg_notnull == 1:
                                cr.execute('ALTER TABLE "%s" ALTER COLUMN "%s" DROP NOT NULL' % (self._table, k))
                                cr.commit()
                            indexname = '%s_%s_index' % (self._table, k)
                            cr.execute("SELECT indexname FROM pg_indexes WHERE indexname = %s and tablename = %s", (indexname, self._table))
                            res = cr.dictfetchall()
                            if not res and f.select:
                                cr.execute('CREATE INDEX "%s_%s_index" ON "%s" ("%s")' % (self._table, k, self._table, k))
                                cr.commit()
                            if res and not f.select:
                                cr.execute('DROP INDEX "%s_%s_index"' % (self._table, k))
                                cr.commit()
                            if isinstance(f, fields.many2one):
                                ref = self.pool.get(f._obj)._table
                                if ref != 'ir_actions':
                                    cr.execute('SELECT confdeltype, conname FROM pg_constraint as con, pg_class as cl1, pg_class as cl2, '
                                                'pg_attribute as att1, pg_attribute as att2 '
                                            'WHERE con.conrelid = cl1.oid '
                                                'AND cl1.relname = %s '
                                                'AND con.confrelid = cl2.oid '
                                                'AND cl2.relname = %s '
                                                'AND array_lower(con.conkey, 1) = 1 '
                                                'AND con.conkey[1] = att1.attnum '
                                                'AND att1.attrelid = cl1.oid '
                                                'AND att1.attname = %s '
                                                'AND array_lower(con.confkey, 1) = 1 '
                                                'AND con.confkey[1] = att2.attnum '
                                                'AND att2.attrelid = cl2.oid '
                                                'AND att2.attname = %s '
                                                "AND con.contype = 'f'", (self._table, ref, k, 'id'))
                                    res = cr.dictfetchall()
                                    if res:
                                        confdeltype = {
                                            'RESTRICT': 'r',
                                            'NO ACTION': 'a',
                                            'CASCADE': 'c',
                                            'SET NULL': 'n',
                                            'SET DEFAULT': 'd',
                                        }
                                        if res[0]['confdeltype'] != confdeltype.get(f.ondelete.upper(), 'a'):
                                            cr.execute('ALTER TABLE "' + self._table + '" DROP CONSTRAINT "' + res[0]['conname'] + '"')
                                            cr.execute('ALTER TABLE "' + self._table + '" ADD FOREIGN KEY ("' + k + '") REFERENCES "' + ref + '" ON DELETE ' + f.ondelete)
                                            cr.commit()
                    else:
                        logger.notifyChannel('orm', netsvc.LOG_ERROR, "Programming error !")
            for order,f,k in todo_update_store:
                todo_end.append((order, self._update_store, (f, k)))

        else:
            cr.execute("SELECT relname FROM pg_class WHERE relkind in ('r','v') AND relname=%s", (self._table,))
            create = not bool(cr.fetchone())

        for (key, con, _) in self._sql_constraints:
            conname = '%s_%s' % (self._table, key)
            cr.execute("SELECT conname FROM pg_constraint where conname=%s", (conname,))
            if not cr.dictfetchall():
                try:
                    cr.execute('alter table "%s" add constraint "%s_%s" %s' % (self._table, self._table, key, con,))
                    cr.commit()
                except:
                    logger.notifyChannel('orm', netsvc.LOG_WARNING, 'unable to add \'%s\' constraint on table %s !\n If you want to have it, you should update the records and execute manually:\nALTER table %s ADD CONSTRAINT %s_%s %s' % (con, self._table, self._table, self._table, key, con,))

        if create:
            if hasattr(self, "_sql"):
                for line in self._sql.split(';'):
                    line2 = line.replace('\n', '').strip()
                    if line2:
                        cr.execute(line2)
                        cr.commit()
        if store_compute:
            self._parent_store_compute(cr)
        return todo_end

    def __init__(self, cr):
        super(orm, self).__init__(cr)

        if not hasattr(self, '_log_access'):
            # if not access is not specify, it is the same value as _auto
            self._log_access = not hasattr(self, "_auto") or self._auto

        self._columns = self._columns.copy()
        for store_field in self._columns:
            f = self._columns[store_field]
            if not isinstance(f, fields.function):
                continue
            if not f.store:
                continue
            if self._columns[store_field].store is True:
                sm = {self._name:(lambda self,cr, uid, ids, c={}: ids, None, 10, None)}
            else:
                sm = self._columns[store_field].store
            for object, aa in sm.items():
                if len(aa)==4:
                    (fnct,fields2,order,length)=aa
                elif len(aa)==3:
                    (fnct,fields2,order)=aa
                    length = None
                else:
                    raise except_orm('Error',
                        ('Invalid function definition %s in object %s !\nYou must use the definition: store={object:(fnct, fields, priority, time length)}.' % (store_field, self._name)))
                self.pool._store_function.setdefault(object, [])
                ok = True
                for x,y,z,e,f,l in self.pool._store_function[object]:
                    if (x==self._name) and (y==store_field) and (e==fields2):
                        ok = False
                if ok:
                    self.pool._store_function[object].append( (self._name, store_field, fnct, fields2, order, length))
                    self.pool._store_function[object].sort(lambda x,y: cmp(x[4],y[4]))

        for (key, _, msg) in self._sql_constraints:
            self.pool._sql_error[self._table+'_'+key] = msg

        # Load manual fields

        cr.execute("SELECT id FROM ir_model_fields WHERE name=%s AND model=%s", ('state', 'ir.model.fields'))
        if cr.fetchone():
            cr.execute('SELECT * FROM ir_model_fields WHERE model=%s AND state=%s', (self._name, 'manual'))
            for field in cr.dictfetchall():
                if field['name'] in self._columns:
                    continue
                attrs = {
                    'string': field['field_description'],
                    'required': bool(field['required']),
                    'readonly': bool(field['readonly']),
                    'domain': field['domain'] or None,
                    'size': field['size'],
                    'ondelete': field['on_delete'],
                    'translate': (field['translate']),
                    #'select': int(field['select_level'])
                }

                if field['ttype'] == 'selection':
                    self._columns[field['name']] = getattr(fields, field['ttype'])(eval(field['selection']), **attrs)
                elif field['ttype'] == 'reference':
                    self._columns[field['name']] = getattr(fields, field['ttype'])(selection=eval(field['selection']), **attrs)
                elif field['ttype'] == 'many2one':
                    self._columns[field['name']] = getattr(fields, field['ttype'])(field['relation'], **attrs)
                elif field['ttype'] == 'one2many':
                    self._columns[field['name']] = getattr(fields, field['ttype'])(field['relation'], field['relation_field'], **attrs)
                elif field['ttype'] == 'many2many':
                    import random
                    _rel1 = field['relation'].replace('.', '_')
                    _rel2 = field['model'].replace('.', '_')
                    _rel_name = 'x_%s_%s_%s_rel' %(_rel1, _rel2, field['name'])
                    self._columns[field['name']] = getattr(fields, field['ttype'])(field['relation'], _rel_name, 'id1', 'id2', **attrs)
                else:
                    self._columns[field['name']] = getattr(fields, field['ttype'])(**attrs)

        self._inherits_reload()
        if not self._sequence:
            self._sequence = self._table+'_id_seq'
        for k in self._defaults:
            assert (k in self._columns) or (k in self._inherit_fields), 'Default function defined in %s but field %s does not exist !' % (self._name, k,)
        for f in self._columns:
            self._columns[f].restart()

    def default_get(self, cr, uid, fields_list, context=None):
        if not context:
            context = {}
        value = {}
        # get the default values for the inherited fields
        for t in self._inherits.keys():
            value.update(self.pool.get(t).default_get(cr, uid, fields_list,
                context))

        # get the default values defined in the object
        for f in fields_list:
            if f in self._defaults:
                value[f] = self._defaults[f](self, cr, uid, context)
            fld_def = ((f in self._columns) and self._columns[f]) \
                    or ((f in self._inherit_fields) and self._inherit_fields[f][2]) \
                    or False
            if isinstance(fld_def, fields.property):
                property_obj = self.pool.get('ir.property')
                definition_id = fld_def._field_get(cr, uid, self._name, f)
                nid = property_obj.search(cr, uid, [('fields_id', '=',
                    definition_id), ('res_id', '=', False)])
                if nid:
                    prop_value = property_obj.browse(cr, uid, nid[0],
                            context=context).value
                    value[f] = (prop_value and int(prop_value.split(',')[1])) \
                            or False

        # get the default values set by the user and override the default
        # values defined in the object
        ir_values_obj = self.pool.get('ir.values')
        res = ir_values_obj.get(cr, uid, 'default', False, [self._name])
        for id, field, field_value in res:
            if field in fields_list:
                fld_def = (field in self._columns) and self._columns[field] or self._inherit_fields[field][2]
                if fld_def._type in ('many2one', 'one2one'):
                    obj = self.pool.get(fld_def._obj)
                    if not obj.search(cr, uid, [('id', '=', field_value)]):
                        continue
                if fld_def._type in ('many2many'):
                    obj = self.pool.get(fld_def._obj)
                    field_value2 = []
                    for i in range(len(field_value)):
                        if not obj.search(cr, uid, [('id', '=',
                            field_value[i])]):
                            continue
                        field_value2.append(field_value[i])
                    field_value = field_value2
                if fld_def._type in ('one2many'):
                    obj = self.pool.get(fld_def._obj)
                    field_value2 = []
                    for i in range(len(field_value)):
                        field_value2.append({})
                        for field2 in field_value[i]:
                            if obj._columns[field2]._type in ('many2one', 'one2one'):
                                obj2 = self.pool.get(obj._columns[field2]._obj)
                                if not obj2.search(cr, uid,
                                        [('id', '=', field_value[i][field2])]):
                                    continue
                            # TODO add test for many2many and one2many
                            field_value2[i][field2] = field_value[i][field2]
                    field_value = field_value2
                value[field] = field_value
        for key in context or {}:
            if key.startswith('default_'):
                value[key[8:]] = context[key]
        return value

    #
    # Update objects that uses this one to update their _inherits fields
    #
    def _inherits_reload_src(self):
        for obj in self.pool.obj_pool.values():
            if self._name in obj._inherits:
                obj._inherits_reload()

    def _inherits_reload(self):
        res = {}
        for table in self._inherits:
            res.update(self.pool.get(table)._inherit_fields)
            for col in self.pool.get(table)._columns.keys():
                res[col] = (table, self._inherits[table], self.pool.get(table)._columns[col])
            for col in self.pool.get(table)._inherit_fields.keys():
                res[col] = (table, self._inherits[table], self.pool.get(table)._inherit_fields[col][2])
        self._inherit_fields = res
        self._inherits_reload_src()

    def fields_get(self, cr, user, fields=None, context=None):
        ira = self.pool.get('ir.model.access')
        read_access = ira.check(cr, user, self._name, 'write', raise_exception=False, context=context) or \
                      ira.check(cr, user, self._name, 'create', raise_exception=False, context=context)
        return super(orm, self).fields_get(cr, user, fields, context, read_access)

    def read(self, cr, user, ids, fields=None, context=None, load='_classic_read'):
        if not context:
            context = {}
        self.pool.get('ir.model.access').check(cr, user, self._name, 'read', context=context)
        if not fields:
            fields = self._columns.keys() + self._inherit_fields.keys()
        select = ids
        if isinstance(ids, (int, long)):
            select = [ids]
        select = map(lambda x: isinstance(x,dict) and x['id'] or x, select)
        result = self._read_flat(cr, user, select, fields, context, load)
        
        for r in result:
            for key, v in r.items():
                if v == None:
                    r[key] = False
<<<<<<< HEAD
        if isinstance(ids, (int, long, dict)):
=======
        
        if isinstance(ids, (int, long)):
>>>>>>> 11289a67
            return result and result[0] or False
        return result

    def _read_flat(self, cr, user, ids, fields_to_read, context=None, load='_classic_read'):
        if not context:
            context = {}
        if not ids:
            return []

        if fields_to_read == None:
            fields_to_read = self._columns.keys()

        # construct a clause for the rules :
        d1, d2 = self.pool.get('ir.rule').domain_get(cr, user, self._name)

        # all inherited fields + all non inherited fields for which the attribute whose name is in load is True
        fields_pre = [f for f in fields_to_read if
                           f == self.CONCURRENCY_CHECK_FIELD
                        or (f in self._columns and getattr(self._columns[f], '_classic_write'))
                     ] + self._inherits.values()

        res = []
        if len(fields_pre):
            def convert_field(f):
                if f in ('create_date', 'write_date'):
                    return "date_trunc('second', %s) as %s" % (f, f)
                if f == self.CONCURRENCY_CHECK_FIELD:
                    if self._log_access:
                        return "COALESCE(write_date, create_date, now())::timestamp AS %s" % (f,)
                    return "now()::timestamp AS %s" % (f,)
                if isinstance(self._columns[f], fields.binary) and context.get('bin_size', False):
                    return 'length("%s") as "%s"' % (f, f)
                return '"%s"' % (f,)
            fields_pre2 = map(convert_field, fields_pre)
            for i in range(0, len(ids), cr.IN_MAX):
                sub_ids = ids[i:i+cr.IN_MAX]
                if d1:
                    cr.execute('SELECT %s FROM \"%s\" WHERE id IN (%s) AND %s ORDER BY %s' % \
                            (','.join(fields_pre2 + ['id']), self._table,
                                ','.join(['%s' for x in sub_ids]), d1,
                                self._order),sub_ids + d2)
                    if not cr.rowcount == len({}.fromkeys(sub_ids)):
                        raise except_orm(_('AccessError'),
                                _('You try to bypass an access rule (Document type: %s).') % self._description)
                else:
                    cr.execute('SELECT %s FROM \"%s\" WHERE id IN (%s) ORDER BY %s' % \
                            (','.join(fields_pre2 + ['id']), self._table,
                                ','.join(['%s' for x in sub_ids]),
                                self._order), sub_ids)
                res.extend(cr.dictfetchall())
        else:
            res = map(lambda x: {'id': x}, ids)

        for f in fields_pre:
            if f == self.CONCURRENCY_CHECK_FIELD:
                continue
            if self._columns[f].translate:
                ids = map(lambda x: x['id'], res)
                res_trans = self.pool.get('ir.translation')._get_ids(cr, user, self._name+','+f, 'model', context.get('lang', False) or 'en_US', ids)
                for r in res:
                    r[f] = res_trans.get(r['id'], False) or r[f]

        for table in self._inherits:
            col = self._inherits[table]
            cols = intersect(self._inherit_fields.keys(), fields_to_read)
            if not cols:
                continue
            res2 = self.pool.get(table).read(cr, user, [x[col] for x in res], cols, context, load)

            res3 = {}
            for r in res2:
                res3[r['id']] = r
                del r['id']

            for record in res:
                record.update(res3[record[col]])
                if col not in fields_to_read:
                    del record[col]

        # all fields which need to be post-processed by a simple function (symbol_get)
        fields_post = filter(lambda x: x in self._columns and self._columns[x]._symbol_get, fields_to_read)
        if fields_post:
            # maybe it would be faster to iterate on the fields then on res, so that we wouldn't need
            # to get the _symbol_get in each occurence
            for r in res:
                for f in fields_post:
                    r[f] = self._columns[f]._symbol_get(r[f])
        ids = map(lambda x: x['id'], res)

        # all non inherited fields for which the attribute whose name is in load is False
        fields_post = filter(lambda x: x in self._columns and not getattr(self._columns[x], load), fields_to_read)

        # Compute POST fields
        todo = {}
        for f in fields_post:
            todo.setdefault(self._columns[f]._multi, [])
            todo[self._columns[f]._multi].append(f)
        for key,val in todo.items():
            if key:
                res2 = self._columns[val[0]].get(cr, self, ids, val, user, context=context, values=res)
                for pos in val:
                    for record in res:
                        record[pos] = res2[record['id']][pos]
            else:
                for f in val:
                    res2 = self._columns[f].get(cr, self, ids, f, user, context=context, values=res)
                    for record in res:
                        if res2:
                            record[f] = res2[record['id']]
                        else:
                            record[f] = []

#for f in fields_post:
#    # get the value of that field for all records/ids
#    res2 = self._columns[f].get(cr, self, ids, f, user, context=context, values=res)
#    for record in res:
#        record[f] = res2[record['id']]

        readonly = None
        for vals in res:
            for field in vals.copy():
                fobj = None
                if field in self._columns:
                    fobj = self._columns[field]

                if not fobj:
                    continue
                groups = fobj.read
                if groups:
                    edit = False
                    for group in groups:
                        module = group.split(".")[0]
                        grp = group.split(".")[1]
                        cr.execute("select count(*) from res_groups_users_rel where gid in (select res_id from ir_model_data where name='%s' and module='%s' and model='%s') and uid=%s" % \
                                   (grp, module, 'res.groups', user))
                        readonly = cr.fetchall()
                        if readonly[0][0] >= 1:
                            edit = True
                            break
                        elif readonly[0][0] == 0:
                            edit = False
                        else:
                            edit = False

                    if not edit:
                        if type(vals[field]) == type([]):
                            vals[field] = []
                        elif type(vals[field]) == type(0.0):
                            vals[field] = 0
                        elif type(vals[field]) == type(''):
                            vals[field] = '=No Permission='
                        else:
                            vals[field] = False
        return res

    def perm_read(self, cr, user, ids, context=None, details=True):
        if not context:
            context = {}
        if not ids:
            return []
        fields = ''
        if self._log_access:
            fields = ', u.create_uid, u.create_date, u.write_uid, u.write_date'
        if isinstance(ids, (int, long)):
            ids_str = str(ids)
        else:
            ids_str = string.join(map(lambda x: str(x), ids), ',')
        cr.execute('select u.id'+fields+' from "'+self._table+'" u where u.id in ('+ids_str+')')
        res = cr.dictfetchall()
        for r in res:
            for key in r:
                r[key] = r[key] or False
                if key in ('write_uid', 'create_uid', 'uid') and details:
                    if r[key]:
                        r[key] = self.pool.get('res.users').name_get(cr, user, [r[key]])[0]
        if isinstance(ids, (int, long)):
            return res[ids]
        return res

    def _check_concurrency(self, cr, ids, context):
        if not context:
            return
        if context.get(self.CONCURRENCY_CHECK_FIELD) and self._log_access:
            def key(oid):
                return "%s,%s" % (self._name, oid)
            santa = "(id = %s AND %s < COALESCE(write_date, create_date, now())::timestamp)"
            for i in range(0, len(ids), cr.IN_MAX):
                sub_ids = tools.flatten(((oid, context[self.CONCURRENCY_CHECK_FIELD][key(oid)])
                                          for oid in ids[i:i+cr.IN_MAX]
                                          if key(oid) in context[self.CONCURRENCY_CHECK_FIELD]))
                if sub_ids:
                    cr.execute("SELECT count(1) FROM %s WHERE %s" % (self._table, " OR ".join([santa]*(len(sub_ids)/2))), sub_ids)
                    res = cr.fetchone()
                    if res and res[0]:
                        raise except_orm('ConcurrencyException', _('Records were modified in the meanwhile'))

    def unlink(self, cr, uid, ids, context=None):
        if not ids:
            return True
        if isinstance(ids, (int, long)):
            ids = [ids]

        result_store = self._store_get_values(cr, uid, ids, None, context)

        self._check_concurrency(cr, ids, context)

        self.pool.get('ir.model.access').check(cr, uid, self._name, 'unlink', context=context)

        properties = self.pool.get('ir.property')
        domain = [('res_id', '=', False),
                  ('value', 'in', ['%s,%s' % (self._name, i) for i in ids]),
                 ]
        if properties.search(cr, uid, domain, context=context):
            raise except_orm(_('Error'), _('Unable to delete this document because it is used as a default property'))

        wf_service = netsvc.LocalService("workflow")
        for oid in ids:
            wf_service.trg_delete(uid, self._name, oid, cr)

        #cr.execute('select * from '+self._table+' where id in ('+str_d+')', ids)
        #res = cr.dictfetchall()
        #for key in self._inherits:
        #   ids2 = [x[self._inherits[key]] for x in res]
        #   self.pool.get(key).unlink(cr, uid, ids2)

        d1, d2 = self.pool.get('ir.rule').domain_get(cr, uid, self._name)
        if d1:
            d1 = ' AND '+d1

        for i in range(0, len(ids), cr.IN_MAX):
            sub_ids = ids[i:i+cr.IN_MAX]
            str_d = string.join(('%s',)*len(sub_ids), ',')
            if d1:
                cr.execute('SELECT id FROM "'+self._table+'" ' \
                        'WHERE id IN ('+str_d+')'+d1, sub_ids+d2)
                if not cr.rowcount == len(sub_ids):
                    raise except_orm(_('AccessError'),
                            _('You try to bypass an access rule (Document type: %s).') % \
                                    self._description)

            if d1:
                cr.execute('delete from "'+self._table+'" ' \
                        'where id in ('+str_d+')'+d1, sub_ids+d2)
            else:
                cr.execute('delete from "'+self._table+'" ' \
                        'where id in ('+str_d+')', sub_ids)

        for order, object, store_ids, fields in result_store:
            if object<>self._name:
                obj =  self.pool.get(object)
                cr.execute('select id from '+obj._table+' where id in ('+','.join(map(str, store_ids))+')')
                rids = map(lambda x: x[0], cr.fetchall())
                if rids:
                    obj._store_set_values(cr, uid, rids, fields, context)
        return True

    #
    # TODO: Validate
    #
    def write(self, cr, user, ids, vals, context=None):
        readonly = None
        for field in vals.copy():
            fobj = None
            if field in self._columns:
                fobj = self._columns[field]
            else:
                fobj = self._inherit_fields[field][2]
            if not fobj:
                continue
            groups = fobj.write

            if groups:
                edit = False
                for group in groups:
                    module = group.split(".")[0]
                    grp = group.split(".")[1]
                    cr.execute("select count(*) from res_groups_users_rel where gid in (select res_id from ir_model_data where name='%s' and module='%s' and model='%s') and uid=%s" % \
                               (grp, module, 'res.groups', user))
                    readonly = cr.fetchall()
                    if readonly[0][0] >= 1:
                        edit = True
                        break
                    elif readonly[0][0] == 0:
                        edit = False
                    else:
                        edit = False

                if not edit:
                    vals.pop(field)

        if not context:
            context = {}
        if not ids:
            return True
        if isinstance(ids, (int, long)):
            ids = [ids]

        self._check_concurrency(cr, ids, context)

        self.pool.get('ir.model.access').check(cr, user, self._name, 'write', context=context)


        upd0 = []
        upd1 = []
        upd_todo = []
        updend = []
        direct = []
        totranslate = context.get('lang', False) and (context['lang'] != 'en_US')
        for field in vals:
            if field in self._columns:
                if self._columns[field]._classic_write and not (hasattr(self._columns[field], '_fnct_inv')):
                    if (not totranslate) or not self._columns[field].translate:
                        upd0.append('"'+field+'"='+self._columns[field]._symbol_set[0])
                        upd1.append(self._columns[field]._symbol_set[1](vals[field]))
                    direct.append(field)
                else:
                    upd_todo.append(field)
            else:
                updend.append(field)
            if field in self._columns \
                    and hasattr(self._columns[field], 'selection') \
                    and vals[field]:
                if self._columns[field]._type == 'reference':
                    val = vals[field].split(',')[0]
                else:
                    val = vals[field]
                if isinstance(self._columns[field].selection, (tuple, list)):
                    if val not in dict(self._columns[field].selection):
                        raise except_orm(_('ValidateError'),
                        _('The value "%s" for the field "%s" is not in the selection') \
                                % (vals[field], field))
                else:
                    if val not in dict(self._columns[field].selection(
                        self, cr, user, context=context)):
                        raise except_orm(_('ValidateError'),
                        _('The value "%s" for the field "%s" is not in the selection') \
                                % (vals[field], field))

        if self._log_access:
            upd0.append('write_uid=%s')
            upd0.append('write_date=now()')
            upd1.append(user)

        if len(upd0):

            d1, d2 = self.pool.get('ir.rule').domain_get(cr, user, self._name)
            if d1:
                d1 = ' and '+d1

            for i in range(0, len(ids), cr.IN_MAX):
                sub_ids = ids[i:i+cr.IN_MAX]
                ids_str = string.join(map(str, sub_ids), ',')
                if d1:
                    cr.execute('SELECT id FROM "'+self._table+'" ' \
                            'WHERE id IN ('+ids_str+')'+d1, d2)
                    if not cr.rowcount == len({}.fromkeys(sub_ids)):
                        raise except_orm(_('AccessError'),
                                _('You try to bypass an access rule (Document type: %s).') % \
                                        self._description)
                else:
                    cr.execute('SELECT id FROM "'+self._table+'" WHERE id IN ('+ids_str+')')
                    if not cr.rowcount == len({}.fromkeys(sub_ids)):
                        raise except_orm(_('AccessError'),
                                _('You try to write on an record that doesn\'t exist ' \
                                        '(Document type: %s).') % self._description)
                if d1:
                    cr.execute('update "'+self._table+'" set '+string.join(upd0, ',')+' ' \
                            'where id in ('+ids_str+')'+d1, upd1+ d2)
                else:
                    cr.execute('update "'+self._table+'" set '+string.join(upd0, ',')+' ' \
                            'where id in ('+ids_str+')', upd1)

            if totranslate:
                for f in direct:
                    if self._columns[f].translate:
                        src_trans = self.pool.get(self._name).read(cr,user,ids,[f])
                        self.pool.get('ir.translation')._set_ids(cr, user, self._name+','+f, 'model', context['lang'], ids, vals[f], src_trans[0][f])


        # call the 'set' method of fields which are not classic_write
        upd_todo.sort(lambda x, y: self._columns[x].priority-self._columns[y].priority)

        # default element in context must be removed when call a one2many or many2many
        rel_context = context.copy()
        for c in context.items():
            if c[0].startswith('default_'):
                del rel_context[c[0]]

        result = []
        for field in upd_todo:
            for id in ids:
                result += self._columns[field].set(cr, self, id, field, vals[field], user, context=rel_context) or []

        for table in self._inherits:
            col = self._inherits[table]
            nids = []
            for i in range(0, len(ids), cr.IN_MAX):
                sub_ids = ids[i:i+cr.IN_MAX]
                ids_str = string.join(map(str, sub_ids), ',')
                cr.execute('select distinct "'+col+'" from "'+self._table+'" ' \
                        'where id in ('+ids_str+')', upd1)
                nids.extend([x[0] for x in cr.fetchall()])

            v = {}
            for val in updend:
                if self._inherit_fields[val][0] == table:
                    v[val] = vals[val]
            self.pool.get(table).write(cr, user, nids, v, context)

        self._validate(cr, user, ids, context)
# TODO: use _order to set dest at the right position and not first node of parent
        if self._parent_store and (self._parent_name in vals):
            if self.pool._init:
                self.pool._init_parent[self._name]=True
            else:
                for id in ids:
                    # Find Position of the element
                    if vals[self._parent_name]:
                        cr.execute('select parent_left,parent_right,id from '+self._table+' where '+self._parent_name+'=%s order by '+(self._parent_order or self._order), (vals[self._parent_name],))
                    else:
                        cr.execute('select parent_left,parent_right,id from '+self._table+' where '+self._parent_name+' is null order by '+(self._parent_order or self._order))
                    result_p = cr.fetchall()
                    position = None
                    for (pleft,pright,pid) in result_p:
                        if pid == id:
                            break
                        position = pright+1

                    # It's the first node of the parent: position = parent_left+1
                    if not position:
                        if not vals[self._parent_name]:
                            position = 1
                        else:
                            cr.execute('select parent_left from '+self._table+' where id=%s', (vals[self._parent_name],))
                            position = cr.fetchone()[0]+1

                    # We have the new position !
                    cr.execute('select parent_left,parent_right from '+self._table+' where id=%s', (id,))
                    pleft,pright = cr.fetchone()
                    distance = pright - pleft + 1

                    if position>pleft and position<=pright:
                        raise except_orm(_('UserError'), _('Recursivity Detected.'))

                    if pleft<position:
                        cr.execute('update '+self._table+' set parent_left=parent_left+%s where parent_left>=%s', (distance, position))
                        cr.execute('update '+self._table+' set parent_right=parent_right+%s where parent_right>=%s', (distance, position))
                        cr.execute('update '+self._table+' set parent_left=parent_left+%s, parent_right=parent_right+%s where parent_left>=%s and parent_left<%s', (position-pleft,position-pleft, pleft, pright))
                    else:
                        cr.execute('update '+self._table+' set parent_left=parent_left+%s where parent_left>=%s', (distance, position))
                        cr.execute('update '+self._table+' set parent_right=parent_right+%s where parent_right>=%s', (distance, position))
                        cr.execute('update '+self._table+' set parent_left=parent_left-%s, parent_right=parent_right-%s where parent_left>=%s and parent_left<%s', (pleft-position+distance,pleft-position+distance, pleft+distance, pright+distance))

        result += self._store_get_values(cr, user, ids, vals.keys(), context)
        for order, object, ids, fields in result:
            self.pool.get(object)._store_set_values(cr, user, ids, fields, context)

        wf_service = netsvc.LocalService("workflow")
        for id in ids:
            wf_service.trg_write(user, self._name, id, cr)
        return True

    #
    # TODO: Should set perm to user.xxx
    #
    def create(self, cr, user, vals, context=None):
        """ create(cr, user, vals, context) -> int
        cr = database cursor
        user = user id
        vals = dictionary of the form {'field_name':field_value, ...}
        """
        if not context:
            context = {}
        self.pool.get('ir.model.access').check(cr, user, self._name, 'create')

        default = []

        avoid_table = []
        for (t, c) in self._inherits.items():
            if c in vals:
                avoid_table.append(t)
        for f in self._columns.keys(): # + self._inherit_fields.keys():
            if not f in vals:
                default.append(f)

        for f in self._inherit_fields.keys():
            if (not f in vals) and (self._inherit_fields[f][0] not in avoid_table):
                default.append(f)

        if len(default):
            default_values = self.default_get(cr, user, default, context)
            for dv in default_values:
                if dv in self._columns and self._columns[dv]._type == 'many2many':
                    if default_values[dv] and isinstance(default_values[dv][0], (int, long)):
                        default_values[dv] = [(6, 0, default_values[dv])]

            vals.update(default_values)

        tocreate = {}
        for v in self._inherits:
            if self._inherits[v] not in vals:
                tocreate[v] = {}
            else:
                tocreate[v] = {self._inherits[v]:vals[self._inherits[v]]}
        (upd0, upd1, upd2) = ('', '', [])
        upd_todo = []
        for v in vals.keys():
            if v in self._inherit_fields:
                (table, col, col_detail) = self._inherit_fields[v]
                tocreate[table][v] = vals[v]
                del vals[v]
            else:
                if (v not in self._inherit_fields) and (v not in self._columns):
                    del vals[v]

        # Try-except added to filter the creation of those records whose filds are readonly.
        # Example : any dashboard which has all the fields readonly.(due to Views(database views))
        try:
            cr.execute("SELECT nextval('"+self._sequence+"')")
        except:
            raise except_orm(_('UserError'),
                        _('You cannot perform this operation. New Record Creation is not allowed for this object as this object is for reporting purpose.'))

        id_new = cr.fetchone()[0]
        for table in tocreate:
            if self._inherits[table] in vals:
                del vals[self._inherits[table]]
            id = self.pool.get(table).create(cr, user, tocreate[table])
            upd0 += ','+self._inherits[table]
            upd1 += ',%s'
            upd2.append(id)

        #Start : Set bool fields to be False if they are not touched(to make search more powerful)
        bool_fields = [x for x in self._columns.keys() if self._columns[x]._type=='boolean']

        for bool_field in bool_fields:
            if bool_field not in vals:
                vals[bool_field] = False
        #End
        for field in vals.copy():
            fobj = None
            if field in self._columns:
                fobj = self._columns[field]
            else:
                fobj = self._inherit_fields[field][2]
            if not fobj:
                continue
            groups = fobj.write
            if groups:
                edit = False
                for group in groups:
                    module = group.split(".")[0]
                    grp = group.split(".")[1]
                    cr.execute("select count(*) from res_groups_users_rel where gid in (select res_id from ir_model_data where name='%s' and module='%s' and model='%s') and uid=%s" % \
                               (grp, module, 'res.groups', user))
                    readonly = cr.fetchall()
                    if readonly[0][0] >= 1:
                        edit = True
                        break
                    elif readonly[0][0] == 0:
                        edit = False
                    else:
                        edit = False

                if not edit:
                    vals.pop(field)
        for field in vals:
            if self._columns[field]._classic_write:
                upd0 = upd0 + ',"' + field + '"'
                upd1 = upd1 + ',' + self._columns[field]._symbol_set[0]
                upd2.append(self._columns[field]._symbol_set[1](vals[field]))
            else:
                upd_todo.append(field)
            if field in self._columns \
                    and hasattr(self._columns[field], 'selection') \
                    and vals[field]:
                if self._columns[field]._type == 'reference':
                    val = vals[field].split(',')[0]
                else:
                    val = vals[field]
                if isinstance(self._columns[field].selection, (tuple, list)):
                    if val not in dict(self._columns[field].selection):
                        raise except_orm(_('ValidateError'),
                        _('The value "%s" for the field "%s" is not in the selection') \
                                % (vals[field], field))
                else:
                    if val not in dict(self._columns[field].selection(
                        self, cr, user, context=context)):
                        raise except_orm(_('ValidateError'),
                        _('The value "%s" for the field "%s" is not in the selection') \
                                % (vals[field], field))
        if self._log_access:
            upd0 += ',create_uid,create_date'
            upd1 += ',%s,now()'
            upd2.append(user)
        cr.execute('insert into "'+self._table+'" (id'+upd0+") values ("+str(id_new)+upd1+')', tuple(upd2))
        upd_todo.sort(lambda x, y: self._columns[x].priority-self._columns[y].priority)

        if self._parent_store:
            if self.pool._init:
                self.pool._init_parent[self._name]=True
            else:
                parent = vals.get(self._parent_name, False)
                if parent:
                    cr.execute('select parent_right from '+self._table+' where '+self._parent_name+'=%s order by '+(self._parent_order or self._order), (parent,))
                    pleft_old = None
                    result_p = cr.fetchall()
                    for (pleft,) in result_p:
                        if not pleft:
                            break
                        pleft_old = pleft
                    if not pleft_old:
                        cr.execute('select parent_left from '+self._table+' where id=%s', (parent,))
                        pleft_old = cr.fetchone()[0]
                    pleft = pleft_old
                else:
                    cr.execute('select max(parent_right) from '+self._table)
                    pleft = cr.fetchone()[0] or 0
                cr.execute('update '+self._table+' set parent_left=parent_left+2 where parent_left>%s', (pleft,))
                cr.execute('update '+self._table+' set parent_right=parent_right+2 where parent_right>%s', (pleft,))
                cr.execute('update '+self._table+' set parent_left=%s,parent_right=%s where id=%s', (pleft+1,pleft+2,id_new))

        # default element in context must be remove when call a one2many or many2many
        rel_context = context.copy()
        for c in context.items():
            if c[0].startswith('default_'):
                del rel_context[c[0]]

        result = []
        for field in upd_todo:
            result += self._columns[field].set(cr, self, id_new, field, vals[field], user, rel_context) or []
        self._validate(cr, user, [id_new], context)

        if not context.get('no_store_function', False):
            result += self._store_get_values(cr, user, [id_new], vals.keys(), context)
            result.sort()
            done = []
            for order, object, ids, fields2 in result:
                if not (object, ids, fields2) in done:
                    self.pool.get(object)._store_set_values(cr, user, ids, fields2, context)
                    done.append((object, ids, fields2))

        wf_service = netsvc.LocalService("workflow")
        wf_service.trg_create(user, self._name, id_new, cr)
        return id_new

    def _store_get_values(self, cr, uid, ids, fields, context):
        result = {}
        fncts = self.pool._store_function.get(self._name, [])
        for fnct in range(len(fncts)):
            if fncts[fnct][3]:
                ok = False
                if not fields:
                    ok = True
                for f in (fields or []):
                    if f in fncts[fnct][3]:
                        ok = True
                        break
                if not ok:
                    continue

            result.setdefault(fncts[fnct][0], {})
            ids2 = fncts[fnct][2](self,cr, uid, ids, context)
            for id in filter(None, ids2):
                result[fncts[fnct][0]].setdefault(id, [])
                result[fncts[fnct][0]][id].append(fnct)
        dict = {}
        for object in result:
            k2 = {}
            for id,fnct in result[object].items():
                k2.setdefault(tuple(fnct), [])
                k2[tuple(fnct)].append(id)
            for fnct,id in k2.items():
                dict.setdefault(fncts[fnct[0]][4],[])
                dict[fncts[fnct[0]][4]].append((fncts[fnct[0]][4],object,id,map(lambda x: fncts[x][1], fnct)))
        result2 = []
        tmp = dict.keys()
        tmp.sort()
        for k in tmp:
            result2+=dict[k]
        return result2

    def _store_set_values(self, cr, uid, ids, fields, context):
        field_flag = False
        field_dict = {}
        if self._log_access:
            cr.execute('select id,write_date from '+self._table+' where id in ('+','.join(map(str, ids))+')')
            res = cr.fetchall()
            for r in res:
                if r[1]:
                    field_dict.setdefault(r[0], [])
                    res_date = time.strptime((r[1])[:19], '%Y-%m-%d %H:%M:%S')
                    write_date = datetime.datetime.fromtimestamp(time.mktime(res_date))
                    for i in self.pool._store_function.get(self._name, []):
                        if i[5]:
                            up_write_date = write_date + datetime.timedelta(hours=i[5])
                            if datetime.datetime.now() < up_write_date:
                                if i[1] in fields:
                                    field_dict[r[0]].append(i[1])
                                    if not field_flag:
                                        field_flag = True
        todo = {}
        keys = []
        for f in fields:
            if self._columns[f]._multi not in keys:
                keys.append(self._columns[f]._multi)
            todo.setdefault(self._columns[f]._multi, [])
            todo[self._columns[f]._multi].append(f)
        for key in keys:
            val = todo[key]
            if key:
                result = self._columns[val[0]].get(cr, self, ids, val, uid, context=context)
                for id,value in result.items():
                    if field_flag:
                        for f in value.keys():
                            if f in field_dict[id]:
                                value.pop(f)
                    upd0 = []
                    upd1 = []
                    for v in value:
                        if v not in val:
                            continue
                        if self._columns[v]._type in ('many2one', 'one2one'):
                            try:
                                value[v] = value[v][0]
                            except:
                                pass
                        upd0.append('"'+v+'"='+self._columns[v]._symbol_set[0])
                        upd1.append(self._columns[v]._symbol_set[1](value[v]))
                    upd1.append(id)
                    cr.execute('update "' + self._table + '" set ' + \
                        string.join(upd0, ',') + ' where id = %s', upd1)

            else:
                for f in val:
                    result = self._columns[f].get(cr, self, ids, f, uid, context=context)
                    for r in result.keys():
                        if field_flag:
                            if r in field_dict.keys():
                                if f in field_dict[r]:
                                    result.pop(r)
                    for id,value in result.items():
                        if self._columns[f]._type in ('many2one', 'one2one'):
                            try:
                                value = value[0]
                            except:
                                pass
                        cr.execute('update "' + self._table + '" set ' + \
                            '"'+f+'"='+self._columns[f]._symbol_set[0] + ' where id = %s', (self._columns[f]._symbol_set[1](value),id))
        return True

    #
    # TODO: Validate
    #
    def perm_write(self, cr, user, ids, fields, context=None):
        raise _('This method does not exist anymore')

    # TODO: ameliorer avec NULL
    def _where_calc(self, cr, user, args, active_test=True, context=None):
        if not context:
            context = {}
        args = args[:]
        # if the object has a field named 'active', filter out all inactive
        # records unless they were explicitely asked for
        if 'active' in self._columns and (active_test and context.get('active_test', True)):
            if args:
                active_in_args = False
                for a in args:
                    if a[0] == 'active':
                        active_in_args = True
                if not active_in_args:
                    args.insert(0, ('active', '=', 1))
            else:
                args = [('active', '=', 1)]

        if args:
            import expression
            e = expression.expression(args)
            e.parse(cr, user, self, context)
            tables = e.get_tables()
            qu1, qu2 = e.to_sql()
            qu1 = qu1 and [qu1] or []
        else:
            qu1, qu2, tables = [], [], ['"%s"' % self._table]

        return (qu1, qu2, tables)

    def _check_qorder(self, word):
        if not regex_order.match(word):
            raise except_orm(_('AccessError'), _('Bad query.'))
        return True

    def search(self, cr, user, args, offset=0, limit=None, order=None,
            context=None, count=False):
        if not context:
            context = {}
        # compute the where, order by, limit and offset clauses
        (qu1, qu2, tables) = self._where_calc(cr, user, args, context=context)

        if len(qu1):
            qu1 = ' where '+string.join(qu1, ' and ')
        else:
            qu1 = ''

        if order:
            self._check_qorder(order)
        order_by = order or self._order

        limit_str = limit and ' limit %d' % limit or ''
        offset_str = offset and ' offset %d' % offset or ''


        # construct a clause for the rules :
        d1, d2 = self.pool.get('ir.rule').domain_get(cr, user, self._name)
        if d1:
            qu1 = qu1 and qu1+' and '+d1 or ' where '+d1
            qu2 += d2

        if count:
            cr.execute('select count(%s.id) from ' % self._table +
                    ','.join(tables) +qu1 + limit_str + offset_str, qu2)
            res = cr.fetchall()
            return res[0][0]
        # execute the "main" query to fetch the ids we were searching for
        cr.execute('select %s.id from ' % self._table + ','.join(tables) +qu1+' order by '+order_by+limit_str+offset_str, qu2)
        res = cr.fetchall()
        return [x[0] for x in res]

    # returns the different values ever entered for one field
    # this is used, for example, in the client when the user hits enter on
    # a char field
    def distinct_field_get(self, cr, uid, field, value, args=None, offset=0, limit=None):
        if not args:
            args = []
        if field in self._inherit_fields:
            return self.pool.get(self._inherit_fields[field][0]).distinct_field_get(cr, uid, field, value, args, offset, limit)
        else:
            return self._columns[field].search(cr, self, args, field, value, offset, limit, uid)

    def name_get(self, cr, user, ids, context=None):
        if not context:
            context = {}
        if not ids:
            return []
        if isinstance(ids, (int, long)):
            ids = [ids]
        return [(r['id'], tools.ustr(r[self._rec_name])) for r in self.read(cr, user, ids,
            [self._rec_name], context, load='_classic_write')]

    def name_search(self, cr, user, name='', args=None, operator='ilike', context=None, limit=80):
        if not args:
            args = []
        if not context:
            context = {}
        args = args[:]
        if name:
            args += [(self._rec_name, operator, name)]
        ids = self.search(cr, user, args, limit=limit, context=context)
        res = self.name_get(cr, user, ids, context)
        return res

    def copy_data(self, cr, uid, id, default=None, context=None):
        if not context:
            context = {}
        if not default:
            default = {}
        if 'state' not in default:
            if 'state' in self._defaults:
                default['state'] = self._defaults['state'](self, cr, uid, context)
        data = self.read(cr, uid, [id], context=context)[0]
        fields = self.fields_get(cr, uid, context=context)
        trans_data=[]
        for f in fields:
            ftype = fields[f]['type']

            if self._log_access and f in ('create_date', 'create_uid', 'write_date', 'write_uid'):
                del data[f]

            if f in default:
                data[f] = default[f]
            elif ftype == 'function':
                del data[f]
            elif ftype == 'many2one':
                try:
                    data[f] = data[f] and data[f][0]
                except:
                    pass
            elif ftype in ('one2many', 'one2one'):
                res = []
                rel = self.pool.get(fields[f]['relation'])
                for rel_id in data[f]:
                    # the lines are first duplicated using the wrong (old)
                    # parent but then are reassigned to the correct one thanks
                    # to the (4, ...)
                    d,t = rel.copy_data(cr, uid, rel_id, context=context)
                    res.append((0, 0, d))
                    trans_data += t
                data[f] = res
            elif ftype == 'many2many':
                data[f] = [(6, 0, data[f])]

        trans_obj = self.pool.get('ir.translation')
        trans_name=''
        for f in fields:
            trans_flag=True
            if f in self._columns and self._columns[f].translate:
                trans_name=self._name+","+f
            elif f in self._inherit_fields and self._inherit_fields[f][2].translate:
                trans_name=self._inherit_fields[f][0]+","+f
            else:
                trans_flag=False

            if trans_flag:
                trans_ids = trans_obj.search(cr, uid, [
                        ('name', '=', trans_name),
                        ('res_id','=',data['id'])
                    ])

                trans_data.extend(trans_obj.read(cr,uid,trans_ids,context=context))

        del data['id']

        for v in self._inherits:
            del data[self._inherits[v]]
        return data, trans_data

    def copy(self, cr, uid, id, default=None, context=None):
        trans_obj = self.pool.get('ir.translation')
        data, trans_data = self.copy_data(cr, uid, id, default, context)
        new_id = self.create(cr, uid, data, context)
        for record in trans_data:
            del record['id']
            record['res_id'] = new_id
            trans_obj.create(cr, uid, record, context)
        return new_id

    def exists(self, cr, uid, id, context=None):
        cr.execute('SELECT count(1) FROM "%s" where id=%%s' % (self._table,), (id,))
        return bool(cr.fetchone()[0])

    def check_recursion(self, cr, uid, ids, parent=None):
        if not parent:
            parent = self._parent_name
        ids_parent = ids[:]
        while len(ids_parent):
            ids_parent2 = []
            for i in range(0, len(ids), cr.IN_MAX):
                sub_ids_parent = ids_parent[i:i+cr.IN_MAX]
                cr.execute('SELECT distinct "'+parent+'"'+
                    ' FROM "'+self._table+'" ' \
                    'WHERE id in ('+','.join(map(str, sub_ids_parent))+')')
                ids_parent2.extend(filter(None, map(lambda x: x[0], cr.fetchall())))
            ids_parent = ids_parent2
            for i in ids_parent:
                if i in ids:
                    return False
        return True


# vim:expandtab:smartindent:tabstop=4:softtabstop=4:shiftwidth=4:
<|MERGE_RESOLUTION|>--- conflicted
+++ resolved
@@ -453,9 +453,6 @@
             elif field_type == 'boolean':
                 return False
             return ''
-<<<<<<< HEAD
-
-=======
         
         def selection_field(in_field):
             col_obj = self.pool.get(in_field.keys()[0])
@@ -466,7 +463,7 @@
             else:
                 return False    
            
->>>>>>> 11289a67
+
         lines = []
         data = map(lambda x: '', range(len(fields)))
         done = []
@@ -491,8 +488,6 @@
                             break
                     else:
                         r = r[f[i]]
-<<<<<<< HEAD
-=======
                         # To display external name of selection field when its exported
                         if not context.get('import_comp',False):# Allow external name only if its not import compatible 
                             cols = False
@@ -505,7 +500,6 @@
                                 if type(sel_list) == type([]):
                                     r = [x[1] for x in sel_list if r==x[0]][0]
 
->>>>>>> 11289a67
                     if not r:
                         if f[i] in self._columns:
                             r = check_type(self._columns[f[i]]._type)
@@ -2259,12 +2253,8 @@
             for key, v in r.items():
                 if v == None:
                     r[key] = False
-<<<<<<< HEAD
+
         if isinstance(ids, (int, long, dict)):
-=======
-        
-        if isinstance(ids, (int, long)):
->>>>>>> 11289a67
             return result and result[0] or False
         return result
 
