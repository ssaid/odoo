<?xml version="1.0" encoding="utf-8"?>
<openerp>
    <data>

        <!-- Top menu item -->
        <menuitem name="Project"
            id="base.menu_main_pm"
            groups="group_project_manager,group_project_user"
            sequence="90"/>

        <menuitem id="menu_project_management" name="Project" parent="base.menu_main_pm" sequence="1"/>
        <menuitem id="base.menu_definitions" name="Configuration" parent="base.menu_main_pm" sequence="60"/>

        <act_window
            context="{'search_default_project_id': [active_id], 'default_project_id': active_id}"
            id="act_project_project_2_project_task_all"
            name="Tasks"
            res_model="project.task"
            src_model="project.project"
            view_mode="kanban,tree,form,calendar,graph"
            view_type="form"/>

        <!-- Project Read/Unread actions -->
        <record id="actions_server_project_unread" model="ir.actions.server">
            <field name="name">Mark unread</field>
            <field name="condition">True</field>
            <field name="type">ir.actions.server</field>
            <field name="model_id" ref="model_project_project"/>
            <field name="state">code</field>
            <field name="code">self.message_check_and_set_unread(cr, uid, context.get('active_ids'), context=context)</field>
        </record>
        <record id="action_project_unread" model="ir.values">
            <field name="name">action_project_unread</field>
            <field name="action_id" ref="actions_server_project_unread"/>
            <field name="value" eval="'ir.actions.server,' + str(ref('actions_server_project_unread'))"/>
            <field name="key">action</field>
            <field name="model_id" ref="model_project_project"/>
            <field name="model">project.project</field>
            <field name="key2">client_action_multi</field>
        </record>

        <record id="actions_server_project_read" model="ir.actions.server">
            <field name="name">Mark read</field>
            <field name="condition">True</field>
            <field name="type">ir.actions.server</field>
            <field name="model_id" ref="model_project_project"/>
            <field name="state">code</field>
            <field name="code">self.message_check_and_set_read(cr, uid, context.get('active_ids'), context=context)</field>
        </record>
        <record id="action_project_read" model="ir.values">
            <field name="name">action_project_read</field>
            <field name="action_id" ref="actions_server_project_read"/>
            <field name="value" eval="'ir.actions.server,' + str(ref('actions_server_project_read'))"/>
            <field name="key">action</field>
            <field name="model_id" ref="model_project_project"/>
            <field name="model">project.project</field>
            <field name="key2">client_action_multi</field>
        </record>

        <!-- Project -->
        <record id="edit_project" model="ir.ui.view">
            <field name="name">project.project.form</field>
            <field name="model">project.project</field>
            <field name="arch" type="xml">
                <form string="Project" version="7.0">
                <header>
                    <button name="set_done" string="Done" type="object" states="open,pending"/>
                    <button name="set_open" string="Re-open project" type="object" states="pending" class="oe_highlight"/>
                    <button name="set_open" string="Re-open project" type="object" states="cancelled,close"/>
                    <button name="set_pending" string="Pending" type="object" states="open"/>
                    <button name="set_template" string="Set as Template" type="object" states="open"/>
                    <button string="New Project Based on Template" name="duplicate_template"  type="object" states="template" context="{'parent_id':parent_id}" class="oe_highlight"/>
                    <button name="reset_project" string="Reset as Project" type="object" states="template" class="oe_highlight"/>
                    <button name="set_cancel" string="Cancel" type="object" states="open,pending"/>
                    <field name="state" widget="statusbar" statusbar_visible="open,close" statusbar_colors='{"pending":"blue"}' readonly="1"/>
                </header>
                <sheet string="Project">
                    <field name="analytic_account_id" invisible="1" required="0"/>
                    <div class="oe_title">
                        <label for="name" class="oe_edit_only" string="Project Name"/>
                        <h1>
                            <field name="name" string="Project Name"/>
                        </h1>
                        <div name="options_active">
                            <field name="use_tasks" class="oe_inline"/>
                            <label for="use_tasks"/>
                        </div>
                    </div>
                    <div class="oe_right oe_button_box" name="buttons">
                        <button name="%(act_project_project_2_project_task_all)d" string="Tasks"
                            type="action" attrs="{'invisible':[('use_tasks','=', 0)]}"/>
                        <button name="%(base.action_attachment)d" string="Documents" type="action"/>
                    </div>
                    <group>
                        <group>
                            <field name="user_id" string="Project Manager" attrs="{'readonly':[('state','in',['close', 'cancelled'])]}"/>
                            <field name="partner_id" string="Contact" on_change="onchange_partner_id(partner_id)"/>
                        </group>
                        <group>
                            <field name="privacy_visibility"/>
                            <field name="analytic_account_id" readonly="1" required="0"/>
                        </group>
                    </group>
                    <notebook>
                        <page string="Team" name="team">
                            <field colspan="4" name="members" widget="many2many_kanban">
                                <kanban quick_create="true" create="false">
                                    <field name="name"/>
                                    <templates>
                                        <t t-name="kanban-box">
                                            <div style="position: relative">
                                                <a t-if="! read_only_mode" type="delete" style="position: absolute; right: 0; padding: 4px; diplay: inline-block">X</a>
                                                <div class="oe_module_vignette">
                                                    <div class="oe_module_desc">
                                                        <field name="name"/>
                                                    </div>
                                                </div>
                                            </div>
                                        </t>
                                    </templates>
                                </kanban>
                            </field>
                        </page>
                        <page string="Other Info">
                            <group string="Email Interface" colspan="2">
                                <div attrs="{'invisible': [('alias_domain', '=', False)]}">
                                    <field name="alias_id" invisible="1" required="0"/>
                                    <label for="alias_name" class="oe_edit_only "/>
                                    <field name="alias_name" class="oe_inline" attrs="{'required': [('alias_id', '!=', False)]}"/>@<field name="alias_domain" class="oe_inline"/>
                                </div>
                            </group>
                            <group>
                                <group string="Administration">
                                    <field name="planned_hours" widget="float_time" groups="project.group_time_work_estimation_tasks"/>
                                    <field name="effective_hours" widget="float_time" groups="project.group_time_work_estimation_tasks"/>
                                    <field name="resource_calendar_id" groups="project.group_long_term_planning_user"/>
                                </group>
                                <group string="Miscellaneous" name="misc">
                                    <field name="parent_id" domain="[('id','!=',analytic_account_id)]" context="{'current_model': 'project.project'}"/>
                                    <field name="priority"/>
                                    <field name="active" attrs="{'invisible':[('state','in',['open', 'pending', 'template'])]}"/>
                                    <field name="currency_id" groups="base.group_multi_company" required="1"/>
                                    <field name="company_id" groups="base.group_multi_company" widget="selection" required="1"/>
                                </group>
                            </group>
                        </page>
                        <page string="Tasks Stages">
                             <field name="type_ids"/>
                        </page>
                    </notebook>
                </sheet>
                <div class="oe_chatter">
                    <field name="message_ids" widget="mail_thread"/>
                    <field name="message_follower_ids" widget="mail_followers"/>
                </div>
                </form>
            </field>
        </record>

       <record id="view_project_project_filter" model="ir.ui.view">
            <field name="name">project.project.select</field>
            <field name="model">project.project</field>
            <field name="arch" type="xml">
                <search string="Search Project">
                    <field name="complete_name" string="Project Name"/>
                    <filter icon="terp-mail-message-new" string="Inbox" help="Unread messages" name="message_unread" domain="[('message_unread','=',True)]"/>
                    <separator/>
                    <filter icon="terp-check" string="Open" name="Current" domain="[('state', '=','open')]" help="Open Projects"/>
                    <filter icon="gtk-media-pause" string="Pending" name="Pending" domain="[('state', '=','pending')]" help="Pending Projects"/>
                    <filter icon="gtk-media-pause" string="Template" name="Template" domain="[('state', '=','template')]" help="Templates of Projects"/>
                    <separator/>
                    <filter icon="terp-personal+" string="Member" domain="['|',('user_id', '=', uid),('members', '=', uid)]" help="Projects in which I am a member."/>
                    <separator/>
                    <filter string="Project(s) Manager" domain="[('user_id','=',uid)]" help="Projects in which I am a manager" icon="terp-personal"/>
                    <field name="user_id" string="Project Manager"/>
                    <field name="partner_id" string="Contact"/>
                    <group expand="0" string="Group By...">
                        <filter string="Manager" name="Manager" icon="terp-personal" domain="[]" context="{'group_by':'user_id'}"/>
                        <filter string="Contact" name="Partner" icon="terp-partner" domain="[]" context="{'group_by':'partner_id'}"/>
                        <filter string="Parent" name="Parent" help="Parent" icon="terp-folder-blue" domain = "[]" context="{'group_by':'parent_id'}"/>
                    </group>
                </search>
            </field>
        </record>

        <record id="view_project" model="ir.ui.view">
            <field name="name">project.project.tree</field>
            <field name="model">project.project</field>
            <field name="field_parent">child_ids</field>
            <field name="arch" type="xml">
                <tree fonts="bold:message_unread==True" colors="red:date and (date&lt;current_date) and (state == 'open');blue:state in ('draft','pending');grey: state in ('close','cancelled')" string="Projects">
                    <field name="sequence" invisible="1"/>
                    <field name="message_unread" invisible="1"/>
                    <field name="date" invisible="1"/>
                    <field name="name" string="Project Name"/>
                    <field name="user_id" string="Project Manager"/>
                    <field name="partner_id" string="Contact"/>
                    <field name="parent_id" string="Parent" invisible="1"/>
                    <field name="planned_hours" widget="float_time"/>
                    <field name="total_hours" widget="float_time"/>
                    <field name="effective_hours" widget="float_time"/>
                    <field name="progress_rate" widget="progressbar"/>
                    <field name="state"/>
                </tree>
            </field>
        </record>

        <act_window
            context="{'search_default_project_id': active_id, 'default_project_id': active_id}"
            id="act_project_project_2_project_task_all"
            name="Tasks"
            res_model="project.task"
            src_model="project.project"
            view_mode="kanban,tree,form,calendar,graph"
            view_type="form"/>

        <record model="ir.ui.view" id="view_project_kanban">
            <field name="name">project.project.kanban</field>
            <field name="model">project.project</field>
            <field name="arch" type="xml">
                <kanban version="7.0" class="oe_background_grey">
                    <field name="effective_hours"/>
                    <field name="planned_hours"/>
                    <field name="name"/>
                    <field name="members"/>
                    <field name="use_tasks"/>
                    <field name="user_id"/>
                    <field name="date"/>
                    <field name="color"/>
                    <field name="task_count"/>
                    <field name="alias_id"/>
                    <field name="alias_domain"/>
                    <templates>
                        <t t-name="kanban-box">
                            <div t-attf-class="oe_kanban_color_#{kanban_getcolor(record.color.raw_value)} oe_kanban_card oe_kanban_project oe_kanban_global_click">
                                <div class="oe_dropdown_toggle oe_dropdown_kanban">
                                    <span class="oe_e">í</span>
                                    <ul class="oe_dropdown_menu">
                                        <t t-if="widget.view.is_action_enabled('edit')"><li><a type="edit">Edit...</a></li></t>
                                        <t t-if="widget.view.is_action_enabled('delete')"><li><a type="delete">Delete</a></li></t>
                                        <li><ul class="oe_kanban_colorpicker" data-field="color"/></li>
                                    </ul>
                                </div>
                                <div class="oe_kanban_content">

                                    <h4><field name="name"/></h4>
                                    <div class="oe_kanban_project_list">
                                        <a t-if="record.use_tasks.raw_value" name="%(act_project_project_2_project_task_all)d" type="action"> <field name="task_count"/> Tasks</a>
                                    </div>
                                    <table>
                                      <tr class="oe_kanban_project_fields oe_kanban_project_deadline" t-if="record.date.raw_value">
                                        <th>Deadline</th>
                                        <td><field name="date"/></td>
                                      </tr>
                                      <tr class="oe_kanban_project_fields oe_kanban_project_progress">
                                        <th>Progress</th>
                                        <td><t t-esc="Math.round(record.effective_hours.raw_value)"/>/<t t-esc="Math.round(record.planned_hours.raw_value)"/> <field name="company_uom_id"/></td>
                                      </tr>
                                    </table>
                                    <div class="oe_kanban_project_avatars">
                                        <t t-foreach="record.members.raw_value" t-as="member">
                                            <img t-att-src="kanban_image('res.users', 'image_small', member)" t-att-data-member_id="member"/>
                                        </t>
                                    </div>

                                    <!--<h3 class="oe_kanban_ellipsis"><field name="name"/></h3>-->

                                    <!--<div class="oe_kanban_project_list">-->
                                        <!--<a t-if="record.use_tasks.raw_value"-->
                                            <!--name="%(act_project_project_2_project_task_all)d" type="action">-->
                                            <!--Tasks(<field name="task_count"/>)</a>-->
                                    <!--</div>-->

                                    <!--<div class="oe_kanban_project_fields oe_kanban_project_deadline" t-if="record.date.raw_value">-->
                                        <!--<div>Deadline</div>-->
                                        <!--<div><field name="date"/></div>-->
                                    <!--</div>-->
                                    <!--<div class="oe_kanban_project_fields oe_kanban_project_progress">-->
                                        <!--<div>Progress</div>-->
                                        <!--<div><t t-esc="Math.round(record.effective_hours.raw_value)"/> / <t t-esc="Math.round(record.planned_hours.raw_value)"/> <field name="company_uom_id"/></div>-->
                                    <!--</div>-->
                                    <!--<div name="alias_box" t-if="record.alias_domain.raw_value" class="oe_kanban_ellipsis">-->
                                        <!--<a t-attf-href="mailto:#{record.alias_id.value}"><field name="alias_id"/></a>-->
                                    <!--</div>-->
                                    <!--<div class="oe_kanban_project_avatars">-->
                                        <!--<t t-foreach="record.members.raw_value" t-as="member">-->
                                            <!--<img t-att-src="kanban_image('res.users', 'image_small', member)" t-att-data-member_id="member"/>-->
                                        <!--</t>-->
                                    <!--</div>-->

                                </div>
                            </div>
                        </t>
                    </templates>
                </kanban>
            </field>
        </record>

       <record id="view_project_project_gantt" model="ir.ui.view">
            <field name="name">project.project.gantt</field>
            <field name="model">project.project</field>
            <field name="arch" type="xml">
                <gantt date_delay="planned_hours" date_start="date_start" string="Projects">
                </gantt>
            </field>
        </record>

        <record id="open_view_project_all" model="ir.actions.act_window">
            <field name="name">Projects</field>
            <field name="res_model">project.project</field>
            <field name="view_type">form</field>
            <field name="domain">[]</field>
            <field name="view_mode">kanban,tree,form,gantt</field>
            <field name="view_id" ref="view_project_kanban"/>
            <field name="search_view_id" ref="view_project_project_filter"/>
            <field name="context">{}</field>
            <field name="help" type="html">
                <p class="oe_view_nocontent_create">
                  Click to start a new project.
                </p><p>
                  Projects are used to organize your activities; plan
                  tasks, track issues, invoice timesheets. You can define
                  internal projects (R&amp;D, Improve Sales Process),
                  private projects (My Todos) or customer ones.
                </p><p>
                    You will be able collaborate with internal users on
                    projects or invite customers to share your activities.
                </p>
            </field>
        </record>

        <record id="open_view_template_project" model="ir.actions.act_window">
            <field name="name">Templates of Projects</field>
            <field name="res_model">project.project</field>
            <field name="view_type">form</field>
            <field name="domain">[('state','=','template')]</field>
            <field name="view_id" ref="view_project"/>
        </record>

        <record id="view_task_work_form" model="ir.ui.view">
            <field name="name">project.task.work.form</field>
            <field name="model">project.task.work</field>
            <field name="arch" type="xml">
                <form string="Task Work" version="7.0">
                    <group col="4">
                        <field colspan="4" name="name"/>
                        <field name="hours" widget="float_time"/>
                        <field name="date"/>
                        <field name="user_id" options='{"no_open": true}'/>
                        <field name="company_id" groups="base.group_multi_company" widget="selection"/>
                    </group>
                </form>
            </field>
        </record>

        <record id="view_task_work_tree" model="ir.ui.view">
            <field name="name">project.task.work.tree</field>
            <field name="model">project.task.work</field>
            <field name="arch" type="xml">
                <tree editable="top" string="Task Work">
                    <field name="date"/>
                    <field name="name"/>
                    <field name="hours" widget="float_time"/>
                    <field name="user_id"/>
                </tree>
            </field>
        </record>

        <!-- Task -->

        <!-- Task Read/Unread actions -->
        <record id="actions_server_project_task_unread" model="ir.actions.server">
            <field name="name">Mark unread</field>
            <field name="condition">True</field>
            <field name="type">ir.actions.server</field>
            <field name="model_id" ref="model_project_task"/>
            <field name="state">code</field>
            <field name="code">self.message_check_and_set_unread(cr, uid, context.get('active_ids'), context=context)</field>
        </record>
        <record id="action_project_task_unread" model="ir.values">
            <field name="name">action_project_task_unread</field>
            <field name="action_id" ref="actions_server_project_task_unread"/>
            <field name="value" eval="'ir.actions.server,' + str(ref('actions_server_project_task_unread'))"/>
            <field name="key">action</field>
            <field name="model_id" ref="model_project_task"/>
            <field name="model">project.task</field>
            <field name="key2">client_action_multi</field>
        </record>

        <record id="actions_server_project_task_read" model="ir.actions.server">
            <field name="name">Mark read</field>
            <field name="condition">True</field>
            <field name="type">ir.actions.server</field>
            <field name="model_id" ref="model_project_task"/>
            <field name="state">code</field>
            <field name="code">self.message_check_and_set_read(cr, uid, context.get('active_ids'), context=context)</field>
        </record>
        <record id="action_project_task_read" model="ir.values">
            <field name="name">action_project_task_read</field>
            <field name="action_id" ref="actions_server_project_task_read"/>
            <field name="value" eval="'ir.actions.server,' + str(ref('actions_server_project_task_read'))"/>
            <field name="key">action</field>
            <field name="model_id" ref="model_project_task"/>
            <field name="model">project.task</field>
            <field name="key2">client_action_multi</field>
        </record>

        <record id="view_task_form2" model="ir.ui.view">
            <field name="name">project.task.form</field>
            <field name="model">project.task</field>
            <field eval="2" name="priority"/>
            <field name="arch" type="xml">
                <form string="Project" version="7.0">
                    <header>
                        <span groups="base.group_user">
                            <!--
                            <button name="do_open" string="Start Task" type="object"
                                    states="draft,pending" class="oe_highlight"/>
                            <button name="do_draft" string="Draft" type="object"
                                    states="cancel,done"/>
                            -->
                            <button name="%(action_project_task_reevaluate)d" string="Reactivate" type="action"
                                    states="cancelled,done" context="{'button_reactivate':True}"/>
                            <button name="action_close" string="Done" type="object"
<<<<<<< HEAD
                                    states="draft,open,pending" class="oe_highlight"/>
=======
                                    states="draft,open,pending"/>
                            <button name="%(action_project_task_delegate)d" string="Delegate" type="action"
                                    states="pending,open,draft" groups="project.group_delegate_task"/>
>>>>>>> 6fe350a2
                            <button name="do_cancel" string="Cancel" type="object"
                                    states="draft,open,pending"/>
                        </span>
                        <field name="stage_id" widget="statusbar" clickable="True"/>
                    </header>
                    <sheet string="Task">
                    <label for="name" class="oe_edit_only"/>
                    <h1>
                        <field name="name"/>
                    </h1>
                    <group>
                        <group>
                            <field name="project_id"  on_change="onchange_project(project_id)" context="{'default_use_tasks':1}"/>
                            <field name="user_id" attrs="{'readonly':[('state','in',['done', 'cancelled'])]}" options='{"no_open": true}'/>
                            <field name="company_id" groups="base.group_multi_company" widget="selection"/>
                        </group>
                        <group>
                            <field name="date_deadline" attrs="{'readonly':[('state','in',['done', 'cancelled'])]}"/>
                            <field name="categ_ids" widget="many2many_tags"/>
                            <field name="progress" widget="progressbar"
                                groups="project.group_time_work_estimation_tasks"/>
                        </group>
                    </group>
                    <notebook>
                        <page string="Description">
                            <field name="description" attrs="{'readonly':[('state','=','done')]}" placeholder="Add a Description..."/>
                            <field name="work_ids" groups="project.group_tasks_work_on_tasks">
                                <tree string="Task Work" editable="top">
                                    <field name="date"/>
                                    <field name="name"/>
                                    <field name="user_id"/>
                                    <field name="hours" widget="float_time" sum="Spent Hours"/>
                                </tree>
                            </field>
                            <group>
                             <group class="oe_subtotal_footer oe_right" name="project_hours" groups="project.group_time_work_estimation_tasks">
                                <field name="effective_hours" widget="float_time"/>
                                <label for="remaining_hours" string="Remaining" groups="project.group_time_work_estimation_tasks"/>
                                <div>
                                    <field name="remaining_hours" widget="float_time" attrs="{'readonly':[('state','in',('done','cancelled'))]}" groups="project.group_time_work_estimation_tasks"/>
                                </div>
                                <field name="total_hours" widget="float_time" class="oe_subtotal_footer_separator"/>
                             </group>
                            </group>
                            <div class="oe_clear"/>
                        </page>
                        <page string="Delegation" groups="project.group_delegate_task">
                            <button name="%(action_project_task_delegate)d" string="Delegate" type="action"
                                    states="pending,open,draft" groups="project.group_delegate_task"/>
                            <separator string="Parent Tasks"/>
                            <field name="parent_ids"/>
                            <separator string="Delegated tasks"/>
                            <field name="child_ids">
                                <tree string="Delegated tasks">
                                    <field name="name"/>
                                    <field name="user_id"/>
                                    <field name="stage_id"/>
                                    <field name="state" invisible="1"/>
                                    <field name="effective_hours" widget="float_time"/>
                                    <field name="progress" widget="progressbar"/>
                                    <field name="remaining_hours" widget="float_time"/>
                                    <field name="date_deadline"/>
                                </tree>
                            </field>
                        </page>
                        <page string="Extra Info" attrs="{'readonly':[('state','=','done')]}">
                            <group col="4">
                                <field name="priority" groups="base.group_user"/>
                                <field name="sequence"/>
                                <field name="partner_id"/>
                                <field name="planned_hours" widget="float_time" attrs="{'readonly':[('state','!=','draft')]}"
                                    groups="project.group_time_work_estimation_tasks"
                                    on_change="onchange_planned(planned_hours, effective_hours)"/>
                                <field name="state" invisible="1"/>
                            </group>
                        </page>
                    </notebook>
                    </sheet>
                    <div class="oe_chatter">
                        <field name="message_ids" widget="mail_thread"/>
                        <field name="message_follower_ids" widget="mail_followers"/>
                    </div>
                </form>
            </field>
        </record>

        <!-- Project Task Kanban View  -->
        <record model="ir.ui.view" id="view_task_kanban">
            <field name="name">project.task.kanban</field>
            <field name="model">project.task</field>
            <field name="arch" type="xml">
                <kanban default_group_by="stage_id" >
                    <field name="color"/>
                    <field name="priority" groups="base.group_user"/>
                    <field name="stage_id"/>
                    <field name="user_id"/>
                    <field name="user_email"/>
                    <field name="description"/>
                    <field name="sequence"/>
                    <field name="state" groups="base.group_no_one"/>
                    <field name="kanban_state"/>
                    <field name="remaining_hours" sum="Remaining Time" groups="project.group_time_work_estimation_tasks"/>
                    <field name="date_deadline"/>
                    <field name="message_summary"/>
                    <field name="message_unread"/>
                    <field name="categ_ids"/>
                    <templates>
                    <t t-name="kanban-box">
                        <div t-attf-class="oe_kanban_color_#{kanban_getcolor(record.color.raw_value)} oe_kanban_card oe_kanban_global_click">
                            <div class="oe_dropdown_toggle oe_dropdown_kanban">
                                <span class="oe_e">í</span>
                                <ul class="oe_dropdown_menu">
                                    <t t-if="widget.view.is_action_enabled('edit')"><li><a type="edit">Edit...</a></li></t>
                                    <t t-if="widget.view.is_action_enabled('delete')"><li><a type="delete">Delete</a></li></t>
                                    <li>
                                      <ul class="oe_kanban_project_times">
                                        <li><a name="set_remaining_time_1" type="object" class="oe_kanban_button" groups="project.group_time_work_estimation_tasks">1</a></li>
                                        <li><a name="set_remaining_time_2" type="object" class="oe_kanban_button" groups="project.group_time_work_estimation_tasks">2</a></li>
                                        <li><a name="set_remaining_time_5" type="object" class="oe_kanban_button" groups="project.group_time_work_estimation_tasks">5</a></li>
                                        <li><a name="set_remaining_time_10" type="object" class="oe_kanban_button" groups="project.group_time_work_estimation_tasks">10</a></li>
                                        <li><a name="do_open" states="draft" string="Validate planned time" type="object" class="oe_kanban_button oe_kanban_button_active">!</a></li>
                                      </ul>
                                    </li>
                                    <li><ul class="oe_kanban_colorpicker" data-field="color"/></li>
                                </ul>
                            </div>

                            <div class="oe_kanban_content">
                                <div><b><field name="name"/></b></div>
                                <div>
                                    <field name="project_id"/>
                                    <t t-esc="kanban_text_ellipsis(record.description.value, 160)"/><br/>
                                    <t t-if="record.date_deadline.raw_value and record.date_deadline.raw_value lt (new Date())" t-set="red">oe_kanban_text_red</t>
                                    <span t-attf-class="#{red || ''}"><i><field name="date_deadline"/></i></span>
                                </div>
                                <div class="oe_kanban_bottom_right">
                                    <a t-if="record.kanban_state.raw_value === 'normal'" type="object" string="Ready to Pull" name="set_kanban_state_done" class="oe_kanban_status"> </a>
                                    <a t-if="record.kanban_state.raw_value === 'done'" type="object" string="Ready to Pull" name="set_kanban_state_blocked" class="oe_kanban_status oe_kanban_status_green"> </a>
                                    <a t-if="record.kanban_state.raw_value === 'blocked'" type="object" string="Blocked" name="set_kanban_state_normal" class="oe_kanban_status oe_kanban_status_red"> </a>
                                    <a t-if="record.priority.raw_value == 1" type="object" string="Priority" name="set_normal_priority" class="oe_e oe_star_on">7</a>
                                    <a t-if="record.priority.raw_value != 1" type="object" string="Priority" name="set_high_priority" class="oe_e oe_star_off">7</a>
                                    <img t-att-src="kanban_image('res.users', 'image_small', record.user_id.raw_value)" t-att-title="record.user_id.value" width="24" height="24" class="oe_kanban_avatar"/>
                                </div>
                                <div class="oe_kanban_footer_left">
                                    <span groups="project.group_time_work_estimation_tasks" title="Remaining hours">
                                        <span class="oe_e">N</span>
                                        <t t-esc="Math.round(record.remaining_hours.raw_value)"/>
                                    </span>
                                </div>
                                <div class="oe_kanban_footer_left" style="margin-top:5px;">
                                    <div class="oe_left oe_tags">
                                        <t t-foreach="record.categ_ids.raw_value" t-as="categ_id">
                                            <span class="oe_tag" t-att-data-categ_id="categ_id"></span>
                                        </t>
                                    </div>
                                </div>
                            </div>
                            <div class="oe_clear"></div>
                        </div>
                    </t>
                    </templates>
                </kanban>
            </field>
         </record>

        <record id="view_task_tree2" model="ir.ui.view">
            <field name="name">project.task.tree</field>
            <field name="model">project.task</field>
            <field eval="2" name="priority"/>
            <field name="arch" type="xml">
                <tree fonts="bold:message_unread==True" colors="grey:state in ('cancelled','done');blue:state == 'pending';red:date_deadline and (date_deadline&lt;current_date) and (state in ('draft','pending','open'))" string="Tasks">
                    <field name="message_unread" invisible="1"/>
                    <field name="sequence" invisible="not context.get('seq_visible', False)"/>
                    <field name="name"/>
                    <field name="project_id" icon="gtk-indent" invisible="context.get('user_invisible', False)"/>
                    <field name="user_id" invisible="context.get('user_invisible', False)"/>
                    <field name="delegated_user_id" invisible="context.get('show_delegated', True)"/>
                    <field name="total_hours" invisible="1"/>
                    <field name="planned_hours" invisible="context.get('set_visible',False)" groups="project.group_time_work_estimation_tasks"/>
                    <field name="effective_hours" widget="float_time" sum="Spent Hours" invisible="1"/>
                    <field name="remaining_hours" widget="float_time" sum="Remaining Hours" on_change="onchange_remaining(remaining_hours,planned_hours)" invisible="context.get('set_visible',False)" groups="project.group_time_work_estimation_tasks"/>
                    <field name="date_deadline" invisible="context.get('deadline_visible',True)"/>
                    <field name="stage_id" invisible="context.get('set_visible',False)"/>
                    <field name="state" invisible="1"/>
                    <field name="date_start" invisible="1" groups="base.group_no_one"/>
                    <field name="date_end" invisible="1" groups="base.group_no_one"/>
                    <field name="progress" widget="progressbar" invisible="context.get('set_visible',False)"/>
                </tree>
            </field>
        </record>

        <record id="view_task_calendar" model="ir.ui.view">
            <field name="name">project.task.calendar</field>
            <field name="model">project.task</field>
            <field eval="2" name="priority"/>
            <field name="arch" type="xml">
                <calendar color="user_id" date_start="date_deadline" string="Tasks">
                    <field name="name"/>
                    <field name="project_id"/>
                </calendar>
            </field>
        </record>

        <record id="view_task_gantt" model="ir.ui.view">
            <field name="name">project.task.gantt</field>
            <field name="model">project.task</field>
            <field eval="2" name="priority"/>
            <field name="arch" type="xml">
                <gantt date_start="date_start" date_stop="date_end" string="Tasks" default_group_by="project_id">
                </gantt>
            </field>
        </record>

        <record id="view_project_task_graph" model="ir.ui.view">
            <field name="name">project.task.graph</field>
            <field name="model">project.task</field>
            <field name="arch" type="xml">
                <graph string="Project Tasks" type="bar">
                    <field name="project_id"/>
                    <field name="planned_hours" operator="+"/>
                    <field name="delay_hours" operator="+"/>
                </graph>
            </field>
        </record>

        <record id="view_task_search_form" model="ir.ui.view">
            <field name="name">project.task.search.form</field>
            <field name="model">project.task</field>
            <field name="arch" type="xml">
               <search string="Tasks">
                    <field name="name" string="Tasks"/>
                    <filter icon="terp-mail-message-new" string="Inbox" help="Unread messages" name="message_unread" domain="[('message_unread','=',True)]"/>
                    <separator/>
                    <filter name="draft" string="New" domain="[('state','=','draft')]" help="New Tasks" icon="terp-check"/>
                    <filter name="open" string="In Progress" domain="[('state','=','open')]" help="In Progress Tasks" icon="terp-camera_test"/>
                    <filter string="Pending" domain="[('state','=','pending')]" context="{'show_delegated':False}" help="Pending Tasks" icon="terp-gtk-media-pause"/>
                    <separator/>
                    <filter name="My project" string="Project" domain="[('project_id.user_id','=',uid)]" help="My Projects" icon="terp-check"/>
                    <separator/>
                    <filter string="My Tasks" domain="[('user_id','=',uid)]"  help="My Tasks" icon="terp-personal"/>
                    <filter string="Unassigned Tasks" domain="[('user_id','=',False)]"  help="Unassigned Tasks" icon="terp-personal-"/>
                    <separator/>
                    <filter string="Deadlines" context="{'deadline_visible': False}" domain="[('date_deadline','&lt;&gt;',False)]"
                        help="Show only tasks having a deadline" icon="terp-gnome-cpu-frequency-applet+"/>
                    <field name="project_id"/>
                    <field name="user_id"/>
                    <group expand="0" string="Group By...">
                        <filter string="Users" name="group_user_id" icon="terp-personal" domain="[]"  context="{'group_by':'user_id'}"/>
                        <filter string="Project" name="group_project_id" icon="terp-folder-violet" domain="[]" context="{'group_by':'project_id'}"/>
                        <filter string="Stage" name="group_stage_id" icon="terp-stage" domain="[]" context="{'group_by':'stage_id'}"/>
                        <filter string="Deadline" icon="terp-gnome-cpu-frequency-applet+" domain="[]" context="{'group_by':'date_deadline'}"/>
                        <filter string="Start Date" icon="terp-go-month" domain="[]" context="{'group_by':'date_start'}" groups="base.group_no_one"/>
                        <filter string="End Date" icon="terp-go-month" domain="[]" context="{'group_by':'date_end'}" groups="base.group_no_one"/>
                    </group>
                </search>
            </field>
        </record>

        <record id="analytic_account_inherited_form" model="ir.ui.view">
            <field name="name">account.analytic.account.form.inherit</field>
            <field name="model">account.analytic.account</field>
            <field name="inherit_id" ref="analytic.view_account_analytic_account_form"/>
            <field eval="18" name="priority"/>
            <field name="arch" type="xml">
                <xpath expr='//div[@name="project"]' position='inside'>
                    <field name="use_tasks"/>
                    <label for="use_tasks"/>
                </xpath>
            </field>
        </record>

        <record id="action_view_task" model="ir.actions.act_window">
            <field name="name">Tasks</field>
            <field name="res_model">project.task</field>
            <field name="view_type">form</field>
            <field name="view_mode">kanban,tree,form,calendar,gantt,graph</field>
            <field eval="False" name="filter"/>
            <field name="view_id" eval="False"/>
            <field name="context">{}</field>
            <field name="search_view_id" ref="view_task_search_form"/>
            <field name="help" type="html">
              <p class="oe_view_nocontent_create">
                Click to create a new task.
              </p><p>
                OpenERP's project management allows you to manage the pipeline
                of tasks in order to get things done efficiently. You can
                track progress, discuss on tasks, attach documents, etc.
              </p>
            </field>
        </record>
        <record id="open_view_task_list_kanban" model="ir.actions.act_window.view">
            <field name="sequence" eval="0"/>
            <field name="view_mode">kanban</field>
            <field name="act_window_id" ref="action_view_task"/>
        </record>
        <record id="open_view_task_list_tree" model="ir.actions.act_window.view">
            <field name="sequence" eval="1"/>
            <field name="view_mode">tree</field>
            <field name="act_window_id" ref="action_view_task"/>
        </record>

        <menuitem action="action_view_task" id="menu_action_view_task" parent="project.menu_project_management" sequence="5"/>

        <record id="action_view_task_overpassed_draft" model="ir.actions.act_window">
            <field name="name">Overpassed Tasks</field>
            <field name="res_model">project.task</field>
            <field name="view_type">form</field>
            <field name="view_mode">tree,form,calendar,graph,kanban</field>
            <field name="domain">[('date_deadline','&lt;',time.strftime('%Y-%m-%d')),('state','in',('draft','pending','open'))]</field>
            <field name="filter" eval="True"/>
            <field name="search_view_id" ref="view_task_search_form"/>
        </record>

        <!-- Opening task when double clicking on project -->
        <record id="dblc_proj" model="ir.actions.act_window">
            <field name="res_model">project.task</field>
            <field name="name">Project's tasks</field>
            <field name="view_type">form</field>
            <field name="view_mode">tree,form,calendar,graph,gantt,kanban</field>
            <field name="domain">[('project_id', 'child_of', [active_id])]</field>
            <field name="context">{'project_id':active_id, 'active_test':False}</field>
        </record>

        <record id="ir_project_task_open" model="ir.values">
            <field eval=" 'tree_but_open'" name="key2"/>
            <field eval="'project.project'" name="model"/>
            <field name="name">View project's tasks</field>
            <field eval="'ir.actions.act_window,'+str(dblc_proj)" name="value"/>
        </record>

        <!-- Task types -->
        <record id="task_type_search" model="ir.ui.view">
            <field name="name">project.task.type.search</field>
            <field name="model">project.task.type</field>
            <field name="arch" type="xml">
                <search string="Tasks Stages">
                   <field name="name" string="Tasks Stages"/>
                   <filter icon="terp-check" string="Common" name="common" domain="[('case_default', '=', 1)]" help="Stages common to all projects"/>
                </search>
            </field>
        </record>

        <record id="task_type_edit" model="ir.ui.view">
            <field name="name">project.task.type.form</field>
            <field name="model">project.task.type</field>
            <field name="arch" type="xml">
                <form string="Task Stage" version="7.0">
                    <group>
                        <group>
                            <field name="name"/>
                            <field name="case_default"/>
                        </group>
                        <group>
                            <field name="state" string="Related State"/>
                            <field name="sequence"/>
                            <field name="fold"/>
                        </group>
                    </group>
                    <field name="description" placeholder="Add a description..."/>
                </form>
            </field>
        </record>

        <record id="task_type_tree" model="ir.ui.view">
            <field name="name">project.task.type.tree</field>
            <field name="model">project.task.type</field>
            <field name="arch" type="xml">
                <tree string="Task Stage">
                    <field name="sequence"/>
                    <field name="name"/>
                    <field name="state"/>
                </tree>
            </field>
        </record>

        <record id="open_task_type_form" model="ir.actions.act_window">
            <field name="name">Stages</field>
            <field name="res_model">project.task.type</field>
            <field name="view_type">form</field>
            <field name="view_id" ref="task_type_tree"/>
            <field name="help" type="html">
              <p class="oe_view_nocontent_create">
                Click to add a stage in the task pipeline.
              </p><p>
                Define the steps that will be used in the project from the
                creation of the task, up to the closing of the task or issue.
                You will use these stages in order to track the progress in
                solving a task or an issue.
              </p>
            </field>
        </record>

        <menuitem id="menu_tasks_config" name="GTD" parent="base.menu_definitions" sequence="1"/>

        <menuitem id="base.menu_project_config_project" name="Stages" parent="base.menu_definitions" sequence="1" groups="base.group_no_one"/>

        <menuitem action="open_task_type_form" name="Task Stages" id="menu_task_types_view" parent="base.menu_project_config_project" sequence="2"/>
        <menuitem action="open_view_project_all" id="menu_projects" name="Projects" parent="menu_project_management" sequence="1"/>

        <act_window context="{'search_default_user_id': active_id, 'default_user_id': active_id}" id="act_res_users_2_project_project" name="User's projects" res_model="project.project" src_model="res.users" view_mode="tree,form" view_type="form"/>

         <record id="task_company" model="ir.ui.view">
            <field name="name">res.company.task.config</field>
            <field name="model">res.company</field>
            <field name="inherit_id" ref="base.view_company_form"/>
            <field name="arch" type="xml">
                <xpath expr="//group[@name='account_grp']" position="after">
                    <group name="project_grp" string="Projects">
                        <field name="project_time_mode_id" domain="[('category_id','=','Working Time')]"/>
                    </group>
                </xpath>
            </field>
        </record>

        <!-- User Form -->
        <act_window context="{'search_default_user_id': [active_id], 'default_user_id': active_id}" domain="[('state', '&lt;&gt;', 'cancelled'),('state', '&lt;&gt;', 'done')]" id="act_res_users_2_project_task_opened" name="Assigned Tasks" res_model="project.task" src_model="res.users" view_mode="tree,form,gantt,calendar,graph" view_type="form"/>

    </data>
</openerp><|MERGE_RESOLUTION|>--- conflicted
+++ resolved
@@ -422,13 +422,9 @@
                             <button name="%(action_project_task_reevaluate)d" string="Reactivate" type="action"
                                     states="cancelled,done" context="{'button_reactivate':True}"/>
                             <button name="action_close" string="Done" type="object"
-<<<<<<< HEAD
-                                    states="draft,open,pending" class="oe_highlight"/>
-=======
                                     states="draft,open,pending"/>
                             <button name="%(action_project_task_delegate)d" string="Delegate" type="action"
                                     states="pending,open,draft" groups="project.group_delegate_task"/>
->>>>>>> 6fe350a2
                             <button name="do_cancel" string="Cancel" type="object"
                                     states="draft,open,pending"/>
                         </span>
