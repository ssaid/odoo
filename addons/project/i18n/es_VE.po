--- conflicted
+++ resolved
@@ -1,374 +1,369 @@
-# Translation of OpenERP Server.
+# Translation of Odoo Server.
 # This file contains the translation of the following modules:
-# 	* project
-#
-msgid ""
-msgstr ""
-<<<<<<< HEAD
-"Project-Id-Version: OpenERP Server 6.0dev\n"
-"Report-Msgid-Bugs-To: support@openerp.com\n"
-"POT-Creation-Date: 2011-01-11 11:15+0000\n"
-"PO-Revision-Date: 2011-01-16 18:25+0000\n"
-"Last-Translator: Jordi Esteve (www.zikzakmedia.com) "
-"<jesteve@zikzakmedia.com>\n"
-"Language-Team: \n"
-=======
+# * project
+# 
+# Translators:
+msgid ""
+msgstr ""
 "Project-Id-Version: Odoo 8.0\n"
 "Report-Msgid-Bugs-To: \n"
 "POT-Creation-Date: 2015-10-19 06:31+0000\n"
 "PO-Revision-Date: 2016-05-15 18:50+0000\n"
 "Last-Translator: Martin Trigaux\n"
 "Language-Team: Spanish (Venezuela) (http://www.transifex.com/odoo/odoo-8/language/es_VE/)\n"
->>>>>>> 0af32f3f
 "MIME-Version: 1.0\n"
 "Content-Type: text/plain; charset=UTF-8\n"
-"Content-Transfer-Encoding: 8bit\n"
-"X-Launchpad-Export-Date: 2011-09-05 04:54+0000\n"
-"X-Generator: Launchpad (build 13830)\n"
+"Content-Transfer-Encoding: \n"
+"Language: es_VE\n"
+"Plural-Forms: nplurals=2; plural=(n != 1);\n"
+
+#. module: project
+#: field:res.partner,task_count:0
+msgid "# Tasks"
+msgstr ""
+
+#. module: project
+#: field:report.project.task.user,no_of_days:0
+msgid "# of Days"
+msgstr "Nº de días"
+
+#. module: project
+#: field:project.task.history.cumulative,nbr_tasks:0
+#: field:report.project.task.user,nbr:0
+msgid "# of Tasks"
+msgstr ""
+
+#. module: project
+#: code:addons/project/project.py:360 code:addons/project/project.py:380
+#: code:addons/project/project.py:703
+#, python-format
+msgid "%s (copy)"
+msgstr ""
+
+#. module: project
+#: model:ir.actions.act_window,help:project.open_view_project_all
+msgid ""
+"<p class=\"oe_view_nocontent_create\">\n"
+"                  Click to start a new project.\n"
+"                </p><p>\n"
+"                  Projects are used to organize your activities; plan\n"
+"                  tasks, track issues, invoice timesheets. You can define\n"
+"                  internal projects (R&amp;D, Improve Sales Process),\n"
+"                  private projects (My Todos) or customer ones.\n"
+"                </p><p>\n"
+"                  You will be able collaborate with internal users on\n"
+"                  projects or invite customers to share your activities.\n"
+"                </p>\n"
+"            "
+msgstr ""
+
+#. module: project
+#: model:ir.actions.act_window,help:project.project_category_action
+msgid ""
+"<p class=\"oe_view_nocontent_create\">\n"
+"                Click to add a new tag.\n"
+"              </p>\n"
+"            "
+msgstr ""
+
+#. module: project
+#: model:ir.actions.act_window,help:project.open_task_type_form
+msgid ""
+"<p class=\"oe_view_nocontent_create\">\n"
+"                Click to add a stage in the task pipeline.\n"
+"              </p><p>\n"
+"                Define the steps that will be used in the project from the\n"
+"                creation of the task, up to the closing of the task or issue.\n"
+"                You will use these stages in order to track the progress in\n"
+"                solving a task or an issue.\n"
+"              </p>\n"
+"            "
+msgstr ""
+
+#. module: project
+#: model:ir.actions.act_window,help:project.act_project_project_2_project_task_all
+#: model:ir.actions.act_window,help:project.action_view_task
+msgid ""
+"<p>\n"
+"                    Odoo's project management allows you to manage the pipeline\n"
+"                    of tasks in order to get things done efficiently. You can\n"
+"                    track progress, discuss on tasks, attach documents, etc.\n"
+"                </p>\n"
+"            "
+msgstr ""
+
+#. module: project
+#: help:project.task,kanban_state:0
+msgid ""
+"A task's kanban state indicates special situations affecting it:\n"
+" * Normal is the default situation\n"
+" * Blocked indicates something is preventing the progress of this task\n"
+" * Ready for next stage indicates the task is ready to be pulled to the next stage"
+msgstr ""
+
+#. module: project
+#: view:project.project:project.edit_project
+msgid "Accept Emails From"
+msgstr ""
+
+#. module: project
+#: field:project.project,active:0
+msgid "Active"
+msgstr "Activo"
+
+#. module: project
+#: view:project.task:project.view_task_form2
+msgid "Add a Description..."
+msgstr ""
+
+#. module: project
+#: view:project.task.type:project.task_type_edit
+msgid "Add a description..."
+msgstr ""
+
+#. module: project
+#: view:project.project:project.edit_project
+msgid "Administration"
+msgstr "Administración"
+
+#. module: project
+#: field:project.project,alias_id:0
+msgid "Alias"
+msgstr ""
+
+#. module: project
+#: field:project.project,alias_model:0
+msgid "Alias Model"
+msgstr ""
+
+#. module: project
+#: field:project.config.settings,group_manage_delegation_task:0
+msgid "Allow task delegation"
+msgstr ""
+
+#. module: project
+#: help:project.config.settings,group_time_work_estimation_tasks:0
+msgid "Allows you to compute Time Estimation on tasks."
+msgstr ""
+
+#. module: project
+#: help:project.config.settings,group_tasks_work_on_tasks:0
+msgid "Allows you to compute work on tasks."
+msgstr ""
+
+#. module: project
+#: help:project.config.settings,group_manage_delegation_task:0
+msgid "Allows you to delegate tasks to other users."
+msgstr ""
+
+#. module: project
+#: model:project.task.type,name:project.project_tt_analysis
+msgid "Analysis"
+msgstr ""
+
+#. module: project
+#: model:ir.model,name:project.model_account_analytic_account
+msgid "Analytic Account"
+msgstr "Cuenta analítica"
+
+#. module: project
+#: view:project.project:project.edit_project
+msgid "Append this project to another one using analytic accounts hierarchy"
+msgstr ""
+
+#. module: project
+#: view:project.config.settings:project.view_config_settings
+msgid "Apply"
+msgstr ""
+
+#. module: project
+#: field:project.task.delegate,user_id:0
+msgid "Assign To"
+msgstr "Asignar a"
+
+#. module: project
+#: field:report.project.task.user,date_start:0
+msgid "Assignation Date"
+msgstr "Fecha de asignación"
+
+#. module: project
+#: view:project.task:project.view_task_search_form
+#: view:report.project.task.user:project.view_task_project_user_search
+msgid "Assignation Month"
+msgstr ""
 
 #. module: project
 #: model:ir.actions.act_window,name:project.act_res_users_2_project_task_opened
-msgid "Assigned tasks"
-msgstr "Tareas asignadas"
-
-#. module: project
-#: help:project.task.delegate,new_task_description:0
-msgid "Reinclude the description of the task in the task of the user"
-msgstr "Volver a incluir la descripción de la tarea en la tarea del usuario."
-
-#. module: project
-#: code:addons/project/project.py:671
+msgid "Assigned Tasks"
+msgstr ""
+
+#. module: project
+#: field:report.project.task.user,user_id:0
+msgid "Assigned To"
+msgstr "Asignado a"
+
+#. module: project
+#: view:project.task:project.view_task_search_form
+#: field:project.task,user_id:0
+#: view:project.task.history.cumulative:project.view_task_history_search
+#: view:report.project.task.user:project.view_task_project_user_search
+msgid "Assigned to"
+msgstr "Asignado a"
+
+#. module: project
+#: code:addons/project/project.py:212
 #, python-format
-msgid "The task '%s' has been delegated to %s."
-msgstr "La tarea '%s' ha sido delegada a %s."
-
-#. module: project
-#: help:res.company,project_time_mode_id:0
-msgid ""
-"This will set the unit of measure used in projects and tasks.\n"
-"If you use the timesheet linked to projects (project_timesheet module), "
-"don't forget to setup the right unit of measure in your employees."
-msgstr ""
-"Permite fijar la unidad de medida utilizada en proyectos y tareas.\n"
-"Si utiliza las hojas de horarios relacionadas con proyectos (módulo "
-"project_timesheet), no olvide configurar la unidad de medida correcta en sus "
-"empleados."
-
-#. module: project
-#: constraint:res.users:0
-msgid "The chosen company is not in the allowed companies for this user"
-msgstr ""
-"La compañía seleccionada no está en las compañías permitidas para este "
-"usuario"
-
-#. module: project
-#: help:project.task.reevaluate,remaining_hours:0
-msgid "Put here the remaining hours required to close the task."
-msgstr "Introduzca aquí las horas restantes requeridas para cerrar la tarea."
-
-#. module: project
-#: view:project.task:0
-msgid "Deadlines"
-msgstr "Fechas límite"
-
-#. module: project
-#: code:addons/project/project.py:118
-#, python-format
-msgid "Operation Not Permitted !"
-msgstr "¡Operación no permitida!"
-
-#. module: project
-#: code:addons/project/wizard/project_task_delegate.py:67
-#, python-format
-msgid "CHECK: %s"
-msgstr ""
-
-#. module: project
-#: code:addons/project/wizard/project_task_delegate.py:55
-#: code:addons/project/wizard/project_task_delegate.py:56
-#: code:addons/project/wizard/project_task_delegate.py:63
-#: code:addons/project/wizard/project_task_delegate.py:64
-#: code:addons/project/wizard/project_task_delegate.py:67
+msgid "Attachments"
+msgstr "Adjuntos"
+
+#. module: project
+#: field:report.project.task.user,hours_delay:0
+msgid "Avg. Plan.-Eff."
+msgstr "Promedio Plan.-Real"
+
+#. module: project
+#: selection:project.task,kanban_state:0
+#: selection:project.task.history,kanban_state:0
+#: view:project.task.history.cumulative:project.view_task_history_search
+#: selection:project.task.history.cumulative,kanban_state:0
+#: selection:report.project.task.user,state:0
+msgid "Blocked"
+msgstr "Bloqueado"
+
+#. module: project
+#: model:ir.filters,name:project.filter_task_report_responsible
+msgid "By Responsible"
+msgstr ""
+
+#. module: project
+#: model:ir.filters,name:project.filter_task_report_reviewer
+msgid "By Reviewer"
+msgstr ""
+
+#. module: project
+#: code:addons/project/wizard/project_task_delegate.py:69
+#: code:addons/project/wizard/project_task_delegate.py:70
+#: code:addons/project/wizard/project_task_delegate.py:77
+#: code:addons/project/wizard/project_task_delegate.py:78
 #, python-format
 msgid "CHECK: "
 msgstr "Validar "
 
 #. module: project
-#: field:project.installer,project_issue:0
-msgid "Issues Tracker"
-msgstr "Seguimiento de problemas"
-
-#. module: project
-#: field:project.installer,hr_timesheet_sheet:0
-msgid "Timesheets"
-msgstr "Hojas de trabajo"
-
-#. module: project
-#: view:project.task:0
-msgid "Delegations"
-msgstr "Delegaciones"
-
-#. module: project
-#: field:project.task.delegate,planned_hours_me:0
-msgid "Hours to Validate"
-msgstr "Horas a validar"
-
-#. module: project
-#: field:project.project,progress_rate:0
-#: view:report.project.task.user:0
-#: field:report.project.task.user,progress:0
-msgid "Progress"
-msgstr "Progreso"
-
-#. module: project
-#: help:project.task,remaining_hours:0
-msgid ""
-"Total remaining time, can be re-estimated periodically by the assignee of "
-"the task."
-msgstr ""
-"Total tiempo restante, puede ser reestimado periódicamente por quien se le "
-"ha asignado la tarea."
-
-#. module: project
-#: help:project.project,priority:0
-msgid "Gives the sequence order when displaying the list of projects"
-msgstr ""
-"Indica el orden de secuencia cuando se muestra una lista de proyectos."
-
-#. module: project
-#: constraint:project.project:0
-msgid "Error! project start-date must be lower then project end-date."
-msgstr ""
-"¡Error! La fecha de inicio del proyecto debe ser anterior a la fecha final "
-"del proyecto."
-
-#. module: project
-#: view:project.task.reevaluate:0
-msgid "Reevaluation Task"
-msgstr "Tarea re-evaluación"
-
-#. module: project
-#: field:project.project,members:0
-msgid "Project Members"
-msgstr "Miembros del proyecto"
-
-#. module: project
-#: model:process.node,name:project.process_node_taskbydelegate0
-msgid "Task by delegate"
-msgstr "Tarea por delegación"
-
-#. module: project
-#: selection:report.project.task.user,month:0
-msgid "March"
-msgstr "Marzo"
-
-#. module: project
-#: view:project.task:0
-msgid "Delegated tasks"
-msgstr "Tareas delegadas"
-
-#. module: project
-#: field:project.task,child_ids:0
-msgid "Delegated Tasks"
-msgstr "Tareas delegadas"
-
-#. module: project
-#: help:project.project,warn_header:0
-msgid ""
-"Header added at the beginning of the email for the warning message sent to "
-"the customer when a task is closed."
-msgstr ""
-"Cabecera añadida al principio del correo electrónico del mensaje de aviso "
-"enviado al cliente cuando una tarea se cierra."
-
-#. module: project
-#: view:project.task:0
-msgid "My Tasks"
-msgstr "Mis tareas"
-
-#. module: project
-#: constraint:project.task:0
-msgid "Error ! You cannot create recursive tasks."
-msgstr "¡Error! No puede crear tareas recursivas."
-
-#. module: project
-#: field:project.task,company_id:0
-#: field:project.task.work,company_id:0
-#: view:report.project.task.user:0
+#: code:addons/project/wizard/project_task_delegate.py:81
+#, python-format
+msgid "CHECK: %s"
+msgstr ""
+
+#. module: project
+#: view:project.config.settings:project.view_config_settings
+#: view:project.task.delegate:project.view_project_task_delegate
+msgid "Cancel"
+msgstr "Cancelar"
+
+#. module: project
+#: view:project.project:project.edit_project
+msgid "Cancel Project"
+msgstr ""
+
+#. module: project
+#: selection:project.project,state:0
+#: model:project.task.type,name:project.project_tt_cancel
+msgid "Cancelled"
+msgstr "Cancelado"
+
+#. module: project
+#: model:ir.model,name:project.model_project_category
+msgid "Category of project's task, issue, ..."
+msgstr ""
+
+#. module: project
+#: code:addons/project/project.py:921
+#, python-format
+msgid ""
+"Child task still open.\n"
+"Please cancel or complete child task first."
+msgstr ""
+
+#. module: project
+#: view:project.project:project.edit_project
+msgid "Close Project"
+msgstr ""
+
+#. module: project
+#: selection:project.project,state:0
+msgid "Closed"
+msgstr "Cerrado"
+
+#. module: project
+#: field:project.project,color:0 field:project.task,color:0
+msgid "Color Index"
+msgstr ""
+
+#. module: project
+#: view:project.task.type:project.task_type_search
+msgid "Common"
+msgstr ""
+
+#. module: project
+#: model:ir.model,name:project.model_res_company
+msgid "Companies"
+msgstr "Compañías"
+
+#. module: project
+#: view:project.task:project.view_task_search_form
+#: field:project.task,company_id:0 field:project.task.work,company_id:0
+#: view:report.project.task.user:project.view_task_project_user_search
 #: field:report.project.task.user,company_id:0
 msgid "Company"
 msgstr "Compañía"
 
 #. module: project
-#: field:project.installer,project_scrum:0
-msgid "SCRUM"
-msgstr "SCRUM"
-
-#. module: project
-#: model:ir.actions.act_window,name:project.action_project_vs_planned_total_hours_graph
-msgid "Projects: Planned Vs Total hours"
-msgstr "Proyectos: Horas planficadas - totales"
-
-#. module: project
-#: view:project.task.close:0
-msgid "Warn Message"
-msgstr "Mensaje de aviso"
-
-#. module: project
-#: field:project.task.type,name:0
-msgid "Stage Name"
-msgstr "Nombre etapa"
-
-#. module: project
-#: model:process.transition.action,name:project.process_transition_action_openpendingtask0
-msgid "Set pending"
-msgstr "Cambiar a pendiente"
-
-#. module: project
-#: view:report.project.task.user:0
-#: field:report.project.task.user,opening_days:0
-msgid "Days to Open"
-msgstr "Días para abrir"
-
-#. module: project
-#: view:project.task:0
-msgid "Change Stage"
-msgstr "Cambiar etapa"
-
-#. module: project
-#: view:project.project:0
-msgid "New Project Based on Template"
-msgstr "Nuevo proyecto basado en plantilla"
-
-#. module: project
-#: constraint:project.project:0
-msgid "Error! You cannot assign escalation to the same project!"
-msgstr "¡Error! No puede asignar un escalado al mismo proyecto."
-
-#. module: project
-#: selection:project.task,priority:0
-#: selection:report.project.task.user,priority:0
-msgid "Very urgent"
-msgstr "Muy urgente"
-
-#. module: project
-#: help:project.task.delegate,user_id:0
-msgid "User you want to delegate this task to"
-msgstr "Usuario al que quiere delegar esta tarea."
-
-#. module: project
-#: view:report.project.task.user:0
-#: field:report.project.task.user,day:0
-#: field:task.by.days,day:0
-msgid "Day"
-msgstr "Día"
-
-#. module: project
-#: code:addons/project/project.py:584
-#, python-format
-msgid "The task '%s' is done"
-msgstr "La tarea '%s' está realizada"
-
-#. module: project
-#: model:ir.model,name:project.model_project_task_close
-msgid "Project Close Task"
-msgstr "Tarea cierre proyecto"
-
-#. module: project
-#: model:process.node,name:project.process_node_drafttask0
-msgid "Draft task"
-msgstr "Tarea borrador"
-
-#. module: project
-#: model:ir.model,name:project.model_project_task
-#: field:project.task.work,task_id:0
-#: view:report.project.task.user:0
-msgid "Task"
-msgstr "Tarea"
-
-#. module: project
-#: view:project.project:0
-msgid "Members"
-msgstr "Miembros"
-
-#. module: project
-#: help:project.task,planned_hours:0
-msgid ""
-"Estimated time to do the task, usually set by the project manager when the "
-"task is in draft state."
-msgstr ""
-"Tiempo estimado para realizar la tarea, normalmente fijado por el "
-"responsable del proyecto cuando la tarea está en estado borrador."
-
-#. module: project
-#: model:ir.model,name:project.model_project_task_work
-msgid "Project Task Work"
-msgstr "Trabajo tarea proyecto"
-
-#. module: project
-#: view:project.project:0
-#: view:project.task:0
-#: field:project.task,notes:0
-msgid "Notes"
-msgstr "Notas"
-
-#. module: project
-#: view:project.vs.hours:0
-msgid "Project vs remaining hours"
-msgstr "Proyecto - Horas restantes"
-
-#. module: project
-#: view:project.project:0
-msgid "Invoice Address"
-msgstr "Dirección de factura"
-
-#. module: project
-#: field:report.project.task.user,name:0
-msgid "Task Summary"
-msgstr "Resumen tarea"
-
-#. module: project
-#: field:project.task,active:0
-msgid "Not a Template Task"
-msgstr "No es una plantilla de tarea"
-
-#. module: project
-#: view:project.task:0
-msgid "Start Task"
-msgstr "Iniciar tarea"
-
-#. module: project
-#: help:project.installer,project_timesheet:0
-msgid ""
-"Helps generate invoices based on time spent on tasks, if activated on the "
-"project."
-msgstr ""
-"Ayuda a generar facturas basado en el tiempo empleado en las tareas, si se "
-"ha activado en el proyecto."
-
-#. module: project
-#: view:project.project:0
-msgid ""
-"Automatic variables for headers and footer. Use exactly the same notation."
-msgstr ""
-"Variables automáticas para cabeceras y pie. Utilizar exactamente la misma "
-"notación."
-
-#. module: project
-#: selection:project.task,state:0
-#: selection:project.vs.hours,state:0
-#: selection:report.project.task.user,state:0
-#: selection:task.by.days,state:0
-msgid "Cancelled"
-msgstr "Cancelado"
-
-#. module: project
-<<<<<<< HEAD
-#: view:board.board:0
-#: model:ir.actions.act_window,name:project.action_view_task_tree
-msgid "My Open Tasks"
-msgstr "Mis tareas abiertas"
-=======
+#: help:project.task,delay_hours:0
+msgid ""
+"Computed as difference between planned hours by the project manager and the "
+"total hours of the task."
+msgstr "Calculado como la diferencia del tiempo estimado por el responsable del proyecto y el tiempo real para cerrar la tarea."
+
+#. module: project
+#: help:project.task,total_hours:0
+msgid "Computed as: Time Spent + Remaining Time."
+msgstr "Calculado como: Tiempo dedicado + Tiempo restante."
+
+#. module: project
+#: help:project.task,effective_hours:0
+msgid "Computed using the sum of the task work done."
+msgstr "Calculado usando la suma de las tareas realizadas."
+
+#. module: project
+#: model:ir.actions.act_window,name:project.action_config_settings
+#: view:project.config.settings:project.view_config_settings
+msgid "Configure Project"
+msgstr ""
+
+#. module: project
+#: view:project.project:project.view_project
+#: view:project.project:project.view_project_project_filter
+#: field:report.project.task.user,partner_id:0
+msgid "Contact"
+msgstr "Contacto"
+
+#. module: project
+#: model:project.category,name:project.project_category_01
+msgid "Contact's suggestion"
+msgstr ""
+
+#. module: project
+#: field:project.project,analytic_account_id:0
+msgid "Contract/Analytic"
+msgstr ""
+
+#. module: project
+#: field:project.task,create_date:0
+msgid "Create Date"
+msgstr "Fecha creación"
+
+#. module: project
 #: field:project.category,create_uid:0
 #: field:project.config.settings,create_uid:0
 #: field:project.project,create_uid:0 field:project.task,create_uid:0
@@ -376,477 +371,456 @@
 #: field:project.task.type,create_uid:0 field:project.task.work,create_uid:0
 msgid "Created by"
 msgstr "Creado por"
->>>>>>> 0af32f3f
-
-#. module: project
-#: view:project.project:0
-#: field:project.project,warn_header:0
-msgid "Mail Header"
-msgstr "Cabecera correo"
-
-#. module: project
-#: view:project.installer:0
-msgid "Configure Your Project Management Application"
-msgstr "Configure su aplicación de gestión de proyectos"
-
-#. module: project
-#: model:process.node,name:project.process_node_donetask0
-msgid "Done task"
-msgstr "Tarea realizada"
-
-#. module: project
-#: help:project.task.delegate,prefix:0
-msgid "Title for your validation task"
-msgstr "Título para su tarea de validación."
-
-#. module: project
-#: view:report.project.task.user:0
-#: field:report.project.task.user,hours_delay:0
-msgid "Avg. Plan.-Eff."
-msgstr "Promedio Plan.-Real"
-
-#. module: project
-#: model:process.node,note:project.process_node_donetask0
-msgid "Task is Completed"
-msgstr "Tarea es completada"
-
-#. module: project
-#: field:project.task,date_end:0
-#: field:report.project.task.user,date_end:0
-msgid "Ending Date"
-msgstr "Fecha final"
-
-#. module: project
-#: view:report.project.task.user:0
-msgid "   Month   "
-msgstr "   Mes   "
-
-#. module: project
-#: model:process.transition,note:project.process_transition_delegate0
-msgid "Delegates tasks to the other user"
-msgstr "Delega tareas a otro usuario"
-
-#. module: project
-#: view:project.project:0
-#: view:project.task:0
-#: view:report.project.task.user:0
-msgid "Group By..."
-msgstr "Agrupar por..."
-
-#. module: project
-#: help:project.task,effective_hours:0
-msgid "Computed using the sum of the task work done."
-msgstr "Calculado usando la suma de las tareas realizadas."
-
-#. module: project
-#: help:project.project,warn_customer:0
-msgid ""
-"If you check this, the user will have a popup when closing a task that "
-"propose a message to send by email to the customer."
-msgstr ""
-"Si marca esto, al usuario le aparecerá una ventana emergente cuando cierre "
-"una tarea que propondrá un mensaje para ser enviado por correo electrónico "
-"al cliente."
-
-#. module: project
-#: model:ir.model,name:project.model_res_users
-msgid "res.users"
-msgstr "res.usuarios"
-
-#. module: project
-#: model:project.task.type,name:project.project_tt_testing
-msgid "Testing"
-msgstr "Testeo"
-
-#. module: project
-#: help:project.task.delegate,planned_hours:0
-msgid "Estimated time to close this task by the delegated user"
-msgstr "Tiempo estimado para que el usuario delegado cierre esta tarea."
-
-#. module: project
-#: view:project.project:0
-msgid "Reactivate Project"
-msgstr "Reactivar proyecto"
-
-#. module: project
-#: code:addons/project/project.py:562
-#, python-format
-msgid "Task '%s' closed"
-msgstr "Tarea '%s' cerrada"
-
-#. module: project
-#: model:ir.model,name:project.model_account_analytic_account
-#: field:project.project,analytic_account_id:0
-msgid "Analytic Account"
-msgstr "Cuenta analítica"
-
-#. module: project
-#: field:project.task.work,user_id:0
-msgid "Done by"
-msgstr "Realizado por"
-
-#. module: project
-#: view:project.task:0
-msgid "Planning"
-msgstr "Planificación"
-
-#. module: project
-#: view:project.task:0
+
+#. module: project
+#: field:project.category,create_date:0
+#: field:project.config.settings,create_date:0
+#: field:project.project,create_date:0
+#: field:project.task.delegate,create_date:0
+#: field:project.task.type,create_date:0 field:project.task.work,create_date:0
+msgid "Created on"
+msgstr "Creado en"
+
+#. module: project
+#: view:project.task:project.view_task_search_form
+#: view:project.task.history.cumulative:project.view_task_history_search
+#: view:report.project.task.user:project.view_task_project_user_search
+msgid "Creation Date"
+msgstr "Fecha de creación"
+
+#. module: project
+#: model:ir.actions.act_window,name:project.action_view_task_history_cumulative
+#: model:ir.ui.menu,name:project.menu_action_view_task_history_cumulative
+msgid "Cumulative Flow"
+msgstr ""
+
+#. module: project
+#: view:project.project:project.edit_project field:project.task,partner_id:0
+msgid "Customer"
+msgstr "Cliente"
+
+#. module: project
+#: field:project.task.history,date:0
+#: field:project.task.history.cumulative,date:0 field:project.task.work,date:0
+msgid "Date"
+msgstr "Fecha"
+
+#. module: project
+#: help:project.project,message_last_post:0
+#: help:project.task,message_last_post:0
+msgid "Date of the last message posted on the record."
+msgstr ""
+
+#. module: project
+#: field:report.project.task.user,opening_days:0
+msgid "Days to Assign"
+msgstr ""
+
+#. module: project
+#: field:report.project.task.user,closing_days:0
+msgid "Days to Close"
+msgstr "Días para cerrar"
+
+#. module: project
 #: field:project.task,date_deadline:0
 #: field:report.project.task.user,date_deadline:0
 msgid "Deadline"
 msgstr "Fecha límite"
 
 #. module: project
-#: view:project.task.close:0
-#: view:project.task.delegate:0
-#: view:project.task.reevaluate:0
-msgid "_Cancel"
-msgstr "_Cancelar"
-
-#. module: project
-#: model:ir.model,name:project.model_res_partner
-#: view:project.project:0
-#: field:project.task,partner_id:0
-#: view:report.project.task.user:0
-#: field:report.project.task.user,partner_id:0
-msgid "Partner"
-msgstr "Empresa"
-
-#. module: project
-#: constraint:account.analytic.account:0
-msgid "Error! You can not create recursive analytic accounts."
-msgstr "¡Error! No puede crear cuentas analíticas recursivas."
-
-#. module: project
-#: code:addons/project/project.py:222
-#: code:addons/project/project.py:243
+#: field:project.task.type,case_default:0
+msgid "Default for New Projects"
+msgstr ""
+
+#. module: project
+#: field:project.task,delay_hours:0
+msgid "Delay Hours"
+msgstr "Retraso horas"
+
+#. module: project
+#: view:project.task:project.view_task_form2
+msgid "Delegate"
+msgstr "Delegar"
+
+#. module: project
+#: view:project.task.delegate:project.view_project_task_delegate
+msgid "Delegated Task"
+msgstr "Tarea delegada"
+
+#. module: project
+#: field:project.task,child_ids:0
+msgid "Delegated Tasks"
+msgstr "Tareas delegadas"
+
+#. module: project
+#: field:project.task.delegate,name:0
+msgid "Delegated Title"
+msgstr "Título delegado"
+
+#. module: project
+#: field:project.task,delegated_user_id:0
+msgid "Delegated To"
+msgstr "Delegado a"
+
+#. module: project
+#: code:addons/project/project.py:938
 #, python-format
-msgid " (copy)"
-msgstr " (copia)"
-
-#. module: project
-#: help:project.installer,hr_timesheet_sheet:0
-msgid ""
-"Tracks and helps employees encode and validate timesheets and attendances."
-msgstr "Ayuda a los empleados codificar y validar horarios y asistencias."
-
-#. module: project
-#: view:report.project.task.user:0
-#: field:report.project.task.user,nbr:0
-msgid "# of tasks"
-msgstr "Nº de tareas"
-
-#. module: project
-#: view:project.task:0
-msgid "Previous"
-msgstr "Anterior"
-
-#. module: project
-#: view:project.task.reevaluate:0
-msgid "Reevaluate Task"
-msgstr "Re-evaluar tarea"
-
-#. module: project
-#: field:report.project.task.user,user_id:0
-msgid "Assigned To"
-msgstr "Asignado a"
-
-#. module: project
-#: view:project.project:0
-msgid "Date Stop: %(date)s"
-msgstr "Fecha parada: %(date)s"
-
-#. module: project
-#: sql_constraint:res.users:0
-msgid "You can not have two users with the same login !"
-msgstr "¡No puede tener dos usuarios con el mismo identificador de usuario!"
-
-#. module: project
-#: view:project.project:0
-msgid "Reset as Project"
-msgstr "Restaurar como proyecto"
-
-#. module: project
-#: selection:project.vs.hours,state:0
-msgid "Template"
-msgstr "Plantilla"
-
-#. module: project
-#: model:project.task.type,name:project.project_tt_specification
-msgid "Specification"
-msgstr "Especificación"
-
-#. module: project
-#: model:ir.actions.act_window,name:project.act_my_project
-msgid "My projects"
-msgstr "Mis proyectos"
-
-#. module: project
-#: constraint:res.company:0
-msgid "Error! You can not create recursive companies."
-msgstr "¡Error! No puede crear compañías recursivas."
-
-#. module: project
-#: view:project.task:0
-msgid "Next"
-msgstr "Siguiente"
-
-#. module: project
-#: model:process.transition,note:project.process_transition_draftopentask0
-msgid "From draft state, it will come into the open state."
-msgstr "Desde estado borrador, se convierte en estado abierto."
-
-#. module: project
-#: view:report.project.task.user:0
-#: field:report.project.task.user,no_of_days:0
-msgid "# of Days"
-msgstr "Nº de días"
-
-#. module: project
-#: help:project.task,active:0
-msgid ""
-"This field is computed automatically and have the same behavior than the "
-"boolean 'active' field: if the task is linked to a template or unactivated "
-"project, it will be hidden unless specifically asked."
-msgstr ""
-"Este campo se calcula automáticamente y tiene el mismo comportamiento que el "
-"campo booleano 'activo': Si la tarea está vinculada a una plantilla o a un "
-"proyecto no activado, se ocultarán a menos que se pregunte específicamente."
-
-#. module: project
-#: help:project.project,progress_rate:0
-msgid "Percent of tasks closed according to the total of tasks todo."
-msgstr "Porcentaje de tareas cerradas según el total de tareas a realizar."
-
-#. module: project
-#: view:project.task.delegate:0
-#: field:project.task.delegate,new_task_description:0
-msgid "New Task Description"
-msgstr "Nueva descripción de tarea"
-
-#. module: project
-#: model:res.request.link,name:project.req_link_task
-msgid "Project task"
-msgstr "Tarea del proyecto"
-
-#. module: project
-#: view:project.installer:0
-msgid "Methodologies"
-msgstr "Metodologías"
-
-#. module: project
-#: help:project.task,total_hours:0
-msgid "Computed as: Time Spent + Remaining Time."
-msgstr "Calculado como: Tiempo dedicado + Tiempo restante."
-
-#. module: project
-#: help:project.task.close,partner_email:0
-msgid "Email Address of Customer"
-msgstr "Dirección de correo electrónico del cliente."
-
-#. module: project
-#: view:report.project.task.user:0
+msgid "Delegated User should be specified"
+msgstr ""
+
+#. module: project
+#: view:project.task:project.view_task_form2
+msgid "Delegated tasks"
+msgstr "Tareas delegadas"
+
+#. module: project
+#: view:project.task:project.view_task_form2
+msgid "Delegation"
+msgstr ""
+
+#. module: project
+#: view:project.project:project.view_project_kanban
+#: view:project.task:project.view_task_kanban
+msgid "Delete"
+msgstr ""
+
+#. module: project
+#: view:project.task:project.view_task_form2 field:project.task,description:0
+#: field:project.task.type,description:0
+msgid "Description"
+msgstr "Descripción"
+
+#. module: project
+#: model:project.task.type,name:project.project_tt_design
+msgid "Design"
+msgstr ""
+
+#. module: project
+#: model:project.task.type,name:project.project_tt_development
+msgid "Development"
+msgstr "Desarrollo"
+
+#. module: project
+#: view:project.project:project.edit_project
+#: view:project.project:project.view_project_kanban
+msgid "Documents"
+msgstr "Documentos"
+
+#. module: project
+#: selection:project.task.delegate,state:0
+#: model:project.task.type,name:project.project_tt_deployment
+msgid "Done"
+msgstr "Realizado"
+
+#. module: project
+#: field:project.task.work,user_id:0
+msgid "Done by"
+msgstr "Realizado por"
+
+#. module: project
+#: view:project.task:project.view_task_kanban
+msgid "Edit..."
+msgstr ""
+
+#. module: project
 #: field:report.project.task.user,hours_effective:0
 msgid "Effective Hours"
 msgstr "Horas reales"
 
 #. module: project
-#: view:project.task.delegate:0
-msgid "Validation Task Title"
-msgstr "Título tarea de validación"
-
-#. module: project
-#: view:project.task:0
-msgid "Reevaluate"
-msgstr "Re-evaluar"
-
-#. module: project
-#: code:addons/project/project.py:539
-#, python-format
-msgid "Send Email after close task"
-msgstr "Enviar email después de cerrar la tarea"
-
-#. module: project
-#: view:report.project.task.user:0
-msgid "OverPass delay"
-msgstr "Retraso sobrepasado"
+#: view:project.project:project.edit_project
+msgid "Email Alias"
+msgstr ""
+
+#. module: project
+#: view:project.project:project.edit_project
+#: field:project.task.history,end_date:0
+#: field:project.task.history.cumulative,end_date:0
+msgid "End Date"
+msgstr "Fecha final"
+
+#. module: project
+#: field:project.task,date_end:0 field:report.project.task.user,date_end:0
+msgid "Ending Date"
+msgstr "Fecha final"
+
+#. module: project
+#: constraint:project.task:0
+msgid "Error ! Task end-date must be greater than task start-date"
+msgstr ""
+
+#. module: project
+#: constraint:project.task:0
+msgid "Error ! You cannot create recursive tasks."
+msgstr "¡Error! No puede crear tareas recursivas."
+
+#. module: project
+#: constraint:project.project:0
+msgid "Error! project start-date must be lower than project end-date."
+msgstr ""
+
+#. module: project
+#: help:project.task.delegate,planned_hours_me:0
+msgid ""
+"Estimated time for you to validate the work done by the user to whom you "
+"delegate this task"
+msgstr "El tiempo estimado para que pueda validar el trabajo realizado por el usuario a quien se ha delegado esta tarea."
+
+#. module: project
+#: help:project.task.delegate,planned_hours:0
+msgid "Estimated time to close this task by the delegated user"
+msgstr "Tiempo estimado para que el usuario delegado cierre esta tarea."
+
+#. module: project
+#: help:project.task,planned_hours:0
+msgid ""
+"Estimated time to do the task, usually set by the project manager when the "
+"task is in draft state."
+msgstr "Tiempo estimado para realizar la tarea, normalmente fijado por el responsable del proyecto cuando la tarea está en estado borrador."
+
+#. module: project
+#: model:project.category,name:project.project_category_03
+msgid "Experiment"
+msgstr ""
+
+#. module: project
+#: view:report.project.task.user:project.view_task_project_user_search
+msgid "Extended Filters"
+msgstr ""
+
+#. module: project
+#: view:project.task:project.view_task_form2
+msgid "Extra Info"
+msgstr "Información extra"
+
+#. module: project
+#: model:project.category,name:project.project_category_02
+msgid "Feature request"
+msgstr ""
+
+#. module: project
+#: field:project.task.type,fold:0
+msgid "Folded in Kanban View"
+msgstr ""
+
+#. module: project
+#: view:project.project:project.edit_project
+msgid ""
+"Follow this project to automatically track the events associated to tasks "
+"and issues of this project."
+msgstr ""
+
+#. module: project
+#: field:project.project,message_follower_ids:0
+#: field:project.task,message_follower_ids:0
+msgid "Followers"
+msgstr ""
+
+#. module: project
+#: model:ir.ui.menu,name:project.menu_tasks_config
+msgid "GTD"
+msgstr ""
+
+#. module: project
+#: view:project.task:project.view_task_form2
+msgid "Gantt View"
+msgstr ""
+
+#. module: project
+#: field:project.config.settings,module_sale_service:0
+msgid "Generate tasks from sale orders"
+msgstr ""
+
+#. module: project
+#: help:project.project,sequence:0
+msgid "Gives the sequence order when displaying a list of Projects."
+msgstr "Indica el orden de secuencia cuando se muestra una lista de proyectos."
+
+#. module: project
+#: help:project.task,sequence:0
+msgid "Gives the sequence order when displaying a list of tasks."
+msgstr ""
+
+#. module: project
+#: view:project.project:project.view_project_project_filter
+#: view:project.task:project.view_task_search_form
+#: view:project.task.history.cumulative:project.view_task_history_search
+#: view:report.project.task.user:project.view_task_project_user_search
+msgid "Group By"
+msgstr "Agrupar por"
+
+#. module: project
+#: view:project.config.settings:project.view_config_settings
+msgid "Helpdesk & Support"
+msgstr ""
 
 #. module: project
 #: selection:project.task,priority:0
 #: selection:report.project.task.user,priority:0
-msgid "Medium"
-msgstr "Media"
-
-#. module: project
-#: view:project.task:0
-#: field:project.task,remaining_hours:0
-#: field:project.task.reevaluate,remaining_hours:0
-#: field:project.vs.hours,remaining_hours:0
-#: view:report.project.task.user:0
-#: field:report.project.task.user,remaining_hours:0
-msgid "Remaining Hours"
-msgstr "Horas restantes"
-
-#. module: project
-#: view:project.task:0
-#: view:project.task.work:0
-msgid "Task Work"
-msgstr "Trabajo de tarea"
-
-#. module: project
-#: model:ir.actions.act_window,name:project.action_view_board_note_tree
-msgid "Public Notes"
-msgstr "Notas públicas"
-
-#. module: project
-#: field:project.project,planned_hours:0
-msgid "Planned Time"
-msgstr "Tiempo estimado"
-
-#. module: project
-#: code:addons/project/wizard/project_task_close.py:86
+msgid "High"
+msgstr "Alta"
+
+#. module: project
+#: model:ir.model,name:project.model_project_task_history
+#: model:ir.model,name:project.model_project_task_history_cumulative
+msgid "History of Tasks"
+msgstr ""
+
+#. module: project
+#: help:project.project,message_summary:0 help:project.task,message_summary:0
+msgid ""
+"Holds the Chatter summary (number of messages, ...). This summary is "
+"directly in html format in order to be inserted in kanban views."
+msgstr ""
+
+#. module: project
+#: help:project.project,privacy_visibility:0
+msgid ""
+"Holds visibility of the tasks or issues that belong to the current project:\n"
+"- Public: everybody sees everything; if portal is activated, portal users\n"
+"   see all tasks or issues; if anonymous portal is activated, visitors\n"
+"   see all tasks or issues\n"
+"- Portal (only available if Portal is installed): employees see everything;\n"
+"   if portal is activated, portal users see the tasks or issues followed by\n"
+"   them or by someone of their company\n"
+"- Employees Only: employees see all tasks or issues\n"
+"- Followers Only: employees see only the followed tasks or issues; if portal\n"
+"   is activated, portal users see the followed tasks or issues."
+msgstr ""
+
+#. module: project
+#: field:project.task,effective_hours:0
+msgid "Hours Spent"
+msgstr "Horas dedicadas"
+
+#. module: project
+#: field:project.task.delegate,planned_hours_me:0
+msgid "Hours to Validate"
+msgstr "Horas a validar"
+
+#. module: project
+#: field:project.category,id:0 field:project.config.settings,id:0
+#: field:project.project,id:0 field:project.task,id:0
+#: field:project.task.delegate,id:0 field:project.task.history,id:0
+#: field:project.task.history.cumulative,id:0 field:project.task.type,id:0
+#: field:project.task.work,id:0 field:report.project.task.user,id:0
+msgid "ID"
+msgstr "ID"
+
+#. module: project
+#: help:project.project,message_unread:0 help:project.task,message_unread:0
+msgid "If checked new messages require your attention."
+msgstr ""
+
+#. module: project
+#: help:account.analytic.account,use_tasks:0
+msgid ""
+"If checked, this contract will be available in the project menu and you will"
+" be able to manage tasks or track issues"
+msgstr ""
+
+#. module: project
+#: help:project.project,active:0
+msgid ""
+"If the active field is set to False, it will allow you to hide the project "
+"without removing it."
+msgstr "Si el campo activo se desmarca, permite ocultar el proyecto sin eliminarlo."
+
+#. module: project
+#: help:project.task,progress:0
+msgid ""
+"If the task has a progress of 99.99% you should close the task if it's "
+"finished or reevaluate the time"
+msgstr ""
+
+#. module: project
+#: help:project.task.type,case_default:0
+msgid ""
+"If you check this field, this stage will be proposed by default on each new "
+"project. It will not assign this stage to existing projects."
+msgstr ""
+
+#. module: project
+#: selection:project.project,state:0 selection:project.task,kanban_state:0
+#: selection:report.project.task.user,state:0
+msgid "In Progress"
+msgstr "En progreso"
+
+#. module: project
+#: view:project.project:project.edit_project
+msgid "Incoming Emails create"
+msgstr ""
+
+#. module: project
+#: field:project.task,planned_hours:0
+msgid "Initially Planned Hours"
+msgstr ""
+
+#. module: project
+#: help:project.project,alias_id:0
+msgid ""
+"Internal email associated with this project. Incoming emails are "
+"automatically synchronizedwith Tasks (or optionally Issues if the Issue "
+"Tracker module is installed)."
+msgstr ""
+
+#. module: project
+#: code:addons/project/project.py:201
 #, python-format
-msgid "Task '%s' Closed"
-msgstr "Tarea '%s' cerrada"
-
-#. module: project
-#: view:report.project.task.user:0
-msgid "Non Assigned Tasks to users"
-msgstr "No hay tareas asignadas a los usuarios"
-
-#. module: project
-#: help:project.project,planned_hours:0
-msgid ""
-"Sum of planned hours of all tasks related to this project and its child "
-"projects."
-msgstr ""
-"Suma de las horas planificadas de todas las tareas relacionadas con este "
-"proyecto y sus proyectos hijos."
-
-#. module: project
-#: field:project.task.delegate,name:0
-msgid "Delegated Title"
-msgstr "Título delegado"
-
-#. module: project
-#: view:report.project.task.user:0
-msgid "My Projects"
-msgstr "Mis proyectos"
-
-#. module: project
-#: view:project.task:0
-msgid "Extra Info"
-msgstr "Información extra"
-
-#. module: project
-#: selection:report.project.task.user,month:0
-msgid "July"
-msgstr "Julio"
-
-#. module: project
-#: model:ir.ui.menu,name:project.menu_definitions
-#: view:res.company:0
-msgid "Configuration"
-msgstr "Configuración"
-
-#. module: project
-#: field:project.task,date_start:0
-#: field:report.project.task.user,date_start:0
-msgid "Starting Date"
-msgstr "Fecha de inicio"
-
-#. module: project
-#: code:addons/project/project.py:264
-#: model:ir.actions.act_window,name:project.open_view_project_all
-#: model:ir.ui.menu,name:project.menu_open_view_project_all
-#: view:project.project:0
+msgid "Internal project: all employees can access"
+msgstr ""
+
+#. module: project
+#: code:addons/project/project.py:171
 #, python-format
-msgid "Projects"
-msgstr "Proyectos"
-
-#. module: project
-#: view:project.task:0
-#: field:project.task,type_id:0
-#: view:report.project.task.user:0
-#: field:report.project.task.user,type_id:0
-msgid "Stage"
-msgstr "Etapa"
-
-#. module: project
-#: model:ir.actions.act_window,help:project.open_task_type_form
-msgid ""
-"Define the steps that will be used in the project from the creation of the "
-"task, up to the closing of the task or issue. You will use these stages in "
-"order to track the progress in solving a task or an issue."
-msgstr ""
-"Define los pasos que se utilizarán en el proyecto desde la creación de la "
-"tarea, hasta el cierre de la tarea o incidencia. Usará estas etapas con el "
-"fin de seguir el progreso en la solución de una tarea o una incidencia."
-
-#. module: project
-#: code:addons/project/project.py:635
-#, python-format
-msgid "The task '%s' is opened."
-msgstr "La tarea '%s' está abierta."
-
-#. module: project
-#: view:project.task:0
-msgid "Dates"
-msgstr "Fechas"
-
-#. module: project
-#: help:project.task.delegate,name:0
-msgid "New title of the task delegated to the user"
-msgstr "Nuevo título de la tarea delegada al usuario."
-
-#. module: project
-#: view:report.project.task.user:0
-msgid "    Month-1    "
-msgstr "    Mes-1    "
-
-#. module: project
-#: view:project.installer:0
-msgid ""
-"Various OpenERP applications are available to manage your projects with "
-"different level of control and flexibility."
-msgstr ""
-"Están disponibles varias aplicaciones OpenERP para gestionar sus proyectos "
-"con varios niveles de control y flexibilidad."
-
-#. module: project
-#: view:project.vs.hours:0
-msgid "Project vs Planned and Total Hours"
-msgstr "Proyecto - Horas planificadas y totales"
-
-#. module: project
-#: model:process.transition,name:project.process_transition_draftopentask0
-msgid "Draft Open task"
-msgstr "Tarea borrador a abierta"
-
-#. module: project
-#: view:project.project:0
-msgid "User: %(user_id)s"
-msgstr "Usuario: %(user_id)s"
-
-#. module: project
-#: field:project.task,delay_hours:0
-msgid "Delay Hours"
-msgstr "Retraso horas"
-
-#. module: project
-<<<<<<< HEAD
-#: model:ir.actions.act_window,name:project.action_project_task_user_tree
-#: model:ir.ui.menu,name:project.menu_project_task_user_tree
-#: view:report.project.task.user:0
-msgid "Tasks Analysis"
-msgstr "Análisis tareas"
-
-#. module: project
-#: model:ir.model,name:project.model_report_project_task_user
-msgid "Tasks by user and project"
-msgstr "Tareas por usuario y proyecto"
-=======
+msgid "Invalid Action!"
+msgstr ""
+
+#. module: project
+#: field:project.config.settings,module_project_issue_sheet:0
+msgid "Invoice working time on issues"
+msgstr ""
+
+#. module: project
+#: field:project.project,message_is_follower:0
+#: field:project.task,message_is_follower:0
+msgid "Is a Follower"
+msgstr ""
+
+#. module: project
+#: view:project.category:project.project_category_search_view
+msgid "Issue Version"
+msgstr "Versión incidencia"
+
+#. module: project
+#: field:project.task,kanban_state:0 field:project.task.history,kanban_state:0
+#: field:project.task.history.cumulative,kanban_state:0
+msgid "Kanban State"
+msgstr ""
+
+#. module: project
+#: view:project.task:project.view_task_search_form
+msgid "Last Message"
+msgstr ""
+
+#. module: project
+#: field:project.project,message_last_post:0
+#: field:project.task,message_last_post:0
+msgid "Last Message Date"
+msgstr ""
+
+#. module: project
+#: field:project.task,write_date:0
+msgid "Last Modification Date"
+msgstr ""
+
+#. module: project
+#: field:project.task,date_last_stage_update:0
+#: field:report.project.task.user,date_last_stage_update:0
+msgid "Last Stage Update"
+msgstr ""
+
+#. module: project
 #: field:project.category,write_uid:0
 #: field:project.config.settings,write_uid:0 field:project.project,write_uid:0
 #: field:project.task,write_uid:0 field:project.task.delegate,write_uid:0
@@ -861,275 +835,26 @@
 #: field:project.task.type,write_date:0 field:project.task.work,write_date:0
 msgid "Last Updated on"
 msgstr "Ultima actualizacion en"
->>>>>>> 0af32f3f
-
-#. module: project
-#: model:process.transition,name:project.process_transition_delegate0
-#: view:project.task:0
-msgid "Delegate"
-msgstr "Delegar"
-
-#. module: project
-#: model:ir.actions.act_window,name:project.open_view_template_project
-msgid "Templates of Projects"
-msgstr "Plantillas de proyectos"
-
-#. module: project
-#: model:ir.model,name:project.model_project_project
-#: model:ir.ui.menu,name:project.menu_project_management
-#: view:project.project:0
-#: view:project.task:0
-#: field:project.task,project_id:0
-#: field:project.vs.hours,project:0
-#: view:report.project.task.user:0
-#: field:report.project.task.user,project_id:0
-#: model:res.request.link,name:project.req_link_project
-#: field:res.users,context_project_id:0
-#: field:task.by.days,project_id:0
-msgid "Project"
-msgstr "Proyecto"
-
-#. module: project
-#: view:project.task.reevaluate:0
-msgid "_Evaluate"
-msgstr "_Evaluar"
-
-#. module: project
-#: view:board.board:0
-msgid "My Board"
-msgstr "Mi tablero"
-
-#. module: project
-#: code:addons/project/wizard/project_task_close.py:79
-#, python-format
-msgid "Please specify the email address of Project Manager."
-msgstr ""
-"Indique la dirección de correo electrónico del responsable del proyecto."
-
-#. module: project
-#: model:ir.module.module,shortdesc:project.module_meta_information
-#: view:res.company:0
-msgid "Project Management"
-msgstr "Proyectos"
-
-#. module: project
-#: selection:report.project.task.user,month:0
-msgid "August"
-msgstr "Agosto"
-
-#. module: project
-#: model:ir.actions.act_window,name:project.action_project_task_delegate
-#: view:project.task.delegate:0
-msgid "Project Task Delegate"
-msgstr "Delegar tarea de proyecto"
-
-#. module: project
-#: model:ir.actions.act_window,name:project.act_project_project_2_project_task_all
-#: model:ir.actions.act_window,name:project.action_view_task
-#: model:ir.ui.menu,name:project.menu_action_view_task
-#: model:ir.ui.menu,name:project.menu_tasks_config
-#: model:process.process,name:project.process_process_tasksprocess0
-#: view:project.task:0
-#: view:res.partner:0
-#: field:res.partner,task_ids:0
-msgid "Tasks"
-msgstr "Tareas"
-
-#. module: project
-#: view:project.project:0
-msgid "Parent"
-msgstr "Padre"
-
-#. module: project
-#: model:ir.model,name:project.model_project_task_delegate
-msgid "Task Delegate"
-msgstr "Delegar tarea"
-
-#. module: project
-#: model:ir.actions.act_window,help:project.action_view_task
-msgid ""
-"A task represents a work that has to be done. Each user works in his own "
-"list of tasks where he can record his task work in hours. He can work and "
-"close the task itself or delegate it to another user. If you delegate a task "
-"to another user, you get a new task in pending state, which will be reopened "
-"when you have to review the work achieved. If you install the "
-"project_timesheet module, task work can be invoiced based on the project "
-"configuration. With the project_mrp module, sales orders can create tasks "
-"automatically when they are confirmed."
-msgstr ""
-"Una tarea representa un trabajo que debe realizarse. Cada usuario trabaja en "
-"su propia lista de tareas, donde puede registrar su trabajo de la tarea en "
-"horas. Puede trabajar y cerrar la tarea él mismo o delegarla a otro usuario. "
-"Si delega una tarea a otro usuario, obtiene una nueva tarea en estado "
-"pendiente, que se volverá a abrir cuando tenga que revisar el trabajo "
-"realizado. Si instala el módulo project_timesheet, el trabajo de las tareas "
-"puede facturarse en base a la configuración del proyecto. Con el módulo "
-"project_mrp, los pedidos de venta pueden crear tareas automáticamente cuando "
-"se confirman."
-
-#. module: project
-#: selection:report.project.task.user,month:0
-msgid "September"
-msgstr "Septiembre"
-
-#. module: project
-#: selection:report.project.task.user,month:0
-msgid "December"
-msgstr "Diciembre"
-
-#. module: project
-#: field:project.installer,config_logo:0
-msgid "Image"
-msgstr "Imagen"
-
-#. module: project
-#: field:project.task,progress:0
-msgid "Progress (%)"
-msgstr "Progreso (%)"
-
-#. module: project
-#: help:project.task,state:0
-msgid ""
-"If the task is created the state is 'Draft'.\n"
-" If the task is started, the state becomes 'In Progress'.\n"
-" If review is needed the task is in 'Pending' state.                         "
-"         \n"
-" If the task is over, the states is set to 'Done'."
-msgstr ""
-"Si la tarea se ha creado, el estado es 'Borrador'.\n"
-"Si la tarea se inicia, el estado se convierte 'En progreso'.\n"
-"Si es necesaria una revisión, la tarea está en estado 'Pendiente'.\n"
-"Si la tarea está terminada, el estado cambia a 'Realizada'."
-
-#. module: project
-#: help:project.task,progress:0
-msgid "Computed as: Time Spent / Total Time."
-msgstr "Calculado como: Tiempo dedicado / Tiempo total."
-
-#. module: project
-#: view:report.project.task.user:0
-#: field:report.project.task.user,month:0
-msgid "Month"
-msgstr "Mes"
-
-#. module: project
-#: model:ir.actions.act_window,name:project.dblc_proj
-msgid "Project's tasks"
-msgstr "Tareas del proyecto"
-
-#. module: project
-#: model:ir.model,name:project.model_project_task_type
-#: view:project.task.type:0
-msgid "Task Stage"
-msgstr "Etapa tarea"
-
-#. module: project
-#: field:project.task,planned_hours:0
-#: field:project.task.delegate,planned_hours:0
-#: field:project.vs.hours,planned_hours:0
-#: view:report.project.task.user:0
-#: field:report.project.task.user,hours_planned:0
-msgid "Planned Hours"
-msgstr "Horas estimadas"
-
-#. module: project
-#: view:project.project:0
-msgid "Set as Template"
-msgstr "Fijar como plantilla"
-
-#. module: project
-#: view:project.project:0
-msgid "Status: %(state)s"
-msgstr "Estado: %(state)s"
-
-#. module: project
-#: field:project.installer,project_long_term:0
-msgid "Long Term Planning"
-msgstr "Planificación largo plazo"
-
-#. module: project
-#: view:project.project:0
-#: view:project.task:0
-msgid "Start Date"
-msgstr "Fecha de inicio"
-
-#. module: project
-#: view:project.task:0
-#: field:project.task,parent_ids:0
-msgid "Parent Tasks"
-msgstr "Tareas padre"
-
-#. module: project
-#: field:project.project,warn_customer:0
-msgid "Warn Partner"
-msgstr "Avisar empresa"
-
-#. module: project
-#: view:report.project.task.user:0
-msgid "  Year  "
-msgstr "  Año  "
-
-#. module: project
-#: view:project.project:0
-msgid "Billing"
-msgstr "Facturación"
-
-#. module: project
-#: view:project.task:0
-msgid "Information"
-msgstr "Información"
-
-#. module: project
-#: help:project.installer,account_budget:0
-msgid "Helps accountants manage analytic and crossover budgets."
-msgstr "Ayuda a los contables gestionar presupuestos analíticos y cruzados."
-
-#. module: project
-#: field:project.task,priority:0
-#: field:report.project.task.user,priority:0
-msgid "Priority"
-msgstr "Prioridad"
-
-#. module: project
-#: view:project.project:0
-msgid "Administration"
-msgstr "Administración"
-
-#. module: project
-#: model:ir.model,name:project.model_project_task_reevaluate
-msgid "project.task.reevaluate"
-msgstr "proyecto.tarea.reevaluar"
-
-#. module: project
-#: view:report.project.task.user:0
-msgid "My Task"
-msgstr "Mi tarea"
-
-#. module: project
-#: view:project.project:0
-msgid "Member"
-msgstr "Miembro"
-
-#. module: project
-#: view:project.task:0
-msgid "Project Tasks"
-msgstr "Tareas de proyecto"
-
-#. module: project
-#: constraint:res.partner:0
-msgid "Error ! You can not create recursive associated members."
-msgstr "¡Error! No puede crear miembros asociados recursivos."
-
-#. module: project
-#: model:process.transition.action,name:project.process_transition_action_opendrafttask0
-#: view:project.task:0
-#: selection:project.task,state:0
-#: selection:project.vs.hours,state:0
-#: view:report.project.task.user:0
-#: selection:report.project.task.user,state:0
-#: selection:task.by.days,state:0
-msgid "Draft"
-msgstr "Borrador"
+
+#. module: project
+#: help:project.config.settings,module_pad:0
+msgid ""
+"Lets the company customize which Pad installation should be used to link to new pads (for example: http://ietherpad.com/).\n"
+"-This installs the module pad."
+msgstr ""
+
+#. module: project
+#: help:project.project,analytic_account_id:0
+msgid ""
+"Link this project to an analytic account if you need financial management on"
+" projects. It enables you to connect projects with budgets, planning, cost "
+"and revenue analysis, timesheets on projects, etc."
+msgstr "Enlace este proyecto a una cuenta analítica si necesita la gestión financiera de los proyectos. Le permite conectar los proyectos con presupuestos, planificación, análisis de costes e ingresos, tiempo dedicado en los proyectos, etc."
+
+#. module: project
+#: field:project.config.settings,group_tasks_work_on_tasks:0
+msgid "Log work activities on tasks"
+msgstr ""
 
 #. module: project
 #: selection:project.task,priority:0
@@ -1138,310 +863,737 @@
 msgstr "Baja"
 
 #. module: project
-#: view:project.project:0
-msgid "Performance"
-msgstr "Rendimiento"
-
-#. module: project
-#: model:ir.actions.act_window,name:project.action_view_task_tree_deadline
-msgid "My Task's Deadlines"
-msgstr "Mis fechas límite de tareas"
-
-#. module: project
-#: view:project.project:0
+#: field:project.config.settings,group_time_work_estimation_tasks:0
+msgid "Manage time estimation on tasks"
+msgstr ""
+
+#. module: project
+#: view:project.project:project.view_project_project_filter
+#: model:res.groups,name:project.group_project_manager
+msgid "Manager"
+msgstr "Responsable"
+
+#. module: project
+#: view:project.project:project.view_project_project_filter
+msgid "Member"
+msgstr "Miembro"
+
+#. module: project
+#: model:project.task.type,name:project.project_tt_merge
+msgid "Merge"
+msgstr "Fusionar"
+
+#. module: project
+#: field:project.project,message_ids:0 field:project.task,message_ids:0
+msgid "Messages"
+msgstr "Mensajes"
+
+#. module: project
+#: help:project.project,message_ids:0 help:project.task,message_ids:0
+msgid "Messages and communication history"
+msgstr ""
+
+#. module: project
+#: view:project.project:project.edit_project
+msgid "Miscellaneous"
+msgstr ""
+
+#. module: project
+#: view:project.task.history.cumulative:project.view_task_history_search
+msgid "Month"
+msgstr "Mes"
+
+#. module: project
+#: view:project.task.history.cumulative:project.view_task_history_search
+msgid "My Projects"
+msgstr "Mis proyectos"
+
+#. module: project
+#: view:report.project.task.user:project.view_task_project_user_search
+msgid "My Task"
+msgstr "Mi tarea"
+
+#. module: project
+#: view:project.task:project.view_task_search_form
+#: view:project.task.history.cumulative:project.view_task_history_search
+msgid "My Tasks"
+msgstr "Mis tareas"
+
+#. module: project
+#: field:project.category,name:0
+msgid "Name"
+msgstr "Nombre"
+
+#. module: project
+#: selection:project.project,state:0
+#: view:project.task:project.view_task_search_form
+#: view:project.task.history.cumulative:project.view_task_history_search
+#: view:report.project.task.user:project.view_task_project_user_search
+msgid "New"
+msgstr "Nuevo"
+
+#. module: project
+#: view:project.project:project.view_project_project_filter
+#: view:project.task:project.view_task_search_form
+msgid "New Mail"
+msgstr ""
+
+#. module: project
+#: view:project.project:project.edit_project
+msgid "New Project Based on Template"
+msgstr "Nuevo proyecto basado en plantilla"
+
+#. module: project
+#: view:project.task.delegate:project.view_project_task_delegate
+#: field:project.task.delegate,new_task_description:0
+msgid "New Task Description"
+msgstr "Nueva descripción de tarea"
+
+#. module: project
+#: help:project.task.delegate,state:0
+msgid ""
+"New state of your own task. Pending will be reopened automatically when the "
+"delegated task is closed"
+msgstr "Nuevo estado de su propia tarea. En estado Pendiente se volverá a abrir automáticamente cuando la tarea delegada se cierra."
+
+#. module: project
+#: help:project.task.delegate,name:0
+msgid "New title of the task delegated to the user"
+msgstr "Nuevo título de la tarea delegada al usuario."
+
+#. module: project
+#: selection:project.task,priority:0
+#: selection:project.task.history,kanban_state:0
+#: selection:project.task.history.cumulative,kanban_state:0
+#: selection:report.project.task.user,priority:0
+msgid "Normal"
+msgstr "Normal"
+
+#. module: project
+#: field:project.task,active:0
+msgid "Not a Template Task"
+msgstr "No es una plantilla de tarea"
+
+#. module: project
+#: field:project.task,notes:0
+msgid "Notes"
+msgstr "Notas"
+
+#. module: project
+#: help:report.project.task.user,opening_days:0
+msgid "Number of Days to Open the task"
+msgstr "Número de días para abrir la tarea."
+
+#. module: project
+#: help:report.project.task.user,closing_days:0
+msgid "Number of Days to close the task"
+msgstr "Número de día para cerrar la tarea."
+
+#. module: project
+#: field:project.project,doc_count:0
+msgid "Number of documents attached"
+msgstr ""
+
+#. module: project
+#: view:project.project:project.view_project_project_filter
+msgid "Open"
+msgstr "Abierto"
+
+#. module: project
+#: model:ir.actions.client,name:project.action_client_project_menu
+msgid "Open Project Menu"
+msgstr ""
+
+#. module: project
+#: view:project.project:project.edit_project
+msgid "Other Info"
+msgstr "Otra información"
+
+#. module: project
+#: field:report.project.task.user,delay_endings_days:0
+msgid "Overpassed Deadline"
+msgstr "Fecha límite excedida"
+
+#. module: project
+#: model:ir.actions.act_window,name:project.action_view_task_overpassed_draft
+msgid "Overpassed Tasks"
+msgstr "Tareas sobrepasadas"
+
+#. module: project
+#: view:project.project:project.edit_project
+#: view:project.project:project.view_project
+#: view:project.project:project.view_project_project_filter
+msgid "Parent"
+msgstr "Padre"
+
+#. module: project
+#: view:project.task:project.view_task_form2 field:project.task,parent_ids:0
+msgid "Parent Tasks"
+msgstr "Tareas padre"
+
+#. module: project
+#: model:ir.model,name:project.model_res_partner
+msgid "Partner"
+msgstr "Empresa"
+
+#. module: project
+#: view:project.project:project.edit_project
+#: view:project.project:project.view_project_project_filter
+#: selection:project.project,state:0 selection:project.task.delegate,state:0
+msgid "Pending"
+msgstr "Pendiente"
+
+#. module: project
+#: help:project.project,progress_rate:0
+msgid "Percent of tasks closed according to the total of tasks todo."
+msgstr "Porcentaje de tareas cerradas según el total de tareas a realizar."
+
+#. module: project
+#: field:project.task.delegate,planned_hours:0
+#: field:report.project.task.user,hours_planned:0
+msgid "Planned Hours"
+msgstr "Horas estimadas"
+
+#. module: project
+#: field:project.project,planned_hours:0
+#: field:project.task.history,planned_hours:0
+#: field:project.task.history.cumulative,planned_hours:0
+msgid "Planned Time"
+msgstr "Tiempo estimado"
+
+#. module: project
+#: view:project.config.settings:project.view_config_settings
+msgid "Planning"
+msgstr "Planificación"
+
+#. module: project
+#: code:addons/project/project.py:1228
+#, python-format
+msgid "Please delete the project linked with this account first."
+msgstr ""
+
+#. module: project
+#: field:project.task,priority:0 field:report.project.task.user,priority:0
+msgid "Priority"
+msgstr "Prioridad"
+
+#. module: project
+#: field:project.project,privacy_visibility:0
+msgid "Privacy / Visibility"
+msgstr ""
+
+#. module: project
+#: code:addons/project/project.py:202
+#, python-format
+msgid "Private project: followers Only"
+msgstr ""
+
+#. module: project
+#: field:project.project,progress_rate:0
+#: field:report.project.task.user,progress:0
+msgid "Progress"
+msgstr "Progreso"
+
+#. module: project
+#: model:ir.model,name:project.model_project_project
+#: model:ir.ui.menu,name:project.menu_project_management
+#: view:project.project:project.edit_project
+#: view:project.task:project.view_task_form2
+#: view:project.task:project.view_task_search_form
+#: field:project.task,project_id:0 field:project.task.delegate,project_id:0
+#: view:project.task.history.cumulative:project.view_task_history_search
+#: field:project.task.history.cumulative,project_id:0
+#: view:report.project.task.user:project.view_task_project_user_search
+#: field:report.project.task.user,project_id:0
+#: model:res.request.link,name:project.req_link_project
+msgid "Project"
+msgstr "Proyecto"
+
+#. module: project
+#: view:project.config.settings:project.view_config_settings
+msgid "Project Management"
+msgstr "Proyectos"
+
+#. module: project
+#: view:project.project:project.edit_project
+#: view:project.project:project.view_project
+#: view:project.project:project.view_project_project_filter
 #: field:project.task,manager_id:0
 msgid "Project Manager"
 msgstr "Responsable de proyecto"
 
 #. module: project
-#: view:project.project:0
-#: view:project.task:0
-#: selection:project.task,state:0
-#: selection:project.task.delegate,state:0
-#: selection:project.vs.hours,state:0
-#: view:report.project.task.user:0
-#: selection:report.project.task.user,state:0
-#: selection:task.by.days,state:0
-msgid "Pending"
-msgstr "Pendiente"
-
-#. module: project
-#: view:project.task:0
-msgid "Task Edition"
-msgstr "Edición tarea"
-
-#. module: project
-#: model:ir.actions.act_window,name:project.open_task_type_form
-#: model:ir.ui.menu,name:project.menu_task_types_view
-msgid "Stages"
-msgstr "Etapas"
-
-#. module: project
-#: view:project.installer:0
-msgid "Configure"
-msgstr "Configurar"
-
-#. module: project
-#: view:project.project:0
-#: field:project.project,complete_name:0
+#: field:project.project,members:0
+msgid "Project Members"
+msgstr "Miembros del proyecto"
+
+#. module: project
+#: view:project.project:project.edit_project
+#: view:project.project:project.view_project
+#: view:project.project:project.view_project_project_filter
 msgid "Project Name"
 msgstr "Nombre del proyecto"
 
 #. module: project
-#: help:project.task.delegate,state:0
-msgid ""
-"New state of your own task. Pending will be reopened automatically when the "
-"delegated task is closed"
-msgstr ""
-"Nuevo estado de su propia tarea. En estado Pendiente se volverá a abrir "
-"automáticamente cuando la tarea delegada se cierra."
-
-#. module: project
-#: selection:report.project.task.user,month:0
-msgid "June"
-msgstr "Junio"
-
-#. module: project
-#: help:project.installer,project_scrum:0
-msgid ""
-"Implements and tracks the concepts and task types defined in the SCRUM "
-"methodology."
-msgstr ""
-"Implementa y sigue los conceptos y tipos de tareas definidos en la "
-"metodología SCRUM."
-
-#. module: project
-#: view:report.project.task.user:0
-#: field:report.project.task.user,closing_days:0
-msgid "Days to Close"
-msgstr "Días para cerrar"
-
-#. module: project
-#: model:ir.actions.act_window,name:project.open_board_project
-#: model:ir.ui.menu,name:project.menu_board_project
-msgid "Project Dashboard"
-msgstr "Tablero de proyectos"
-
-#. module: project
-#: view:project.project:0
-msgid "Parent Project"
-msgstr "Proyecto padre"
-
-#. module: project
-#: field:project.project,active:0
-msgid "Active"
-msgstr "Activo"
-
-#. module: project
-#: model:process.node,note:project.process_node_drafttask0
-msgid "Define the Requirements and Set Planned Hours."
-msgstr "Definir los requerimientos y fijar las horas previstas."
-
-#. module: project
-#: selection:report.project.task.user,month:0
-msgid "November"
-msgstr "Noviembre"
-
-#. module: project
-#: view:report.project.task.user:0
-msgid "Extended Filters..."
-msgstr "Filtros extendidos..."
-
-#. module: project
-#: field:project.task.close,partner_email:0
-msgid "Customer Email"
-msgstr "Email cliente"
-
-#. module: project
-#: code:addons/project/project.py:187
+#: view:project.project:project.view_project_kanban
+msgid "Project Settings"
+msgstr ""
+
+#. module: project
+#: view:project.project:project.edit_project
+msgid "Project Stages"
+msgstr ""
+
+#. module: project
+#: model:ir.actions.act_window,name:project.action_project_task_delegate
+#: view:project.task.delegate:project.view_project_task_delegate
+msgid "Project Task Delegate"
+msgstr "Delegar tarea de proyecto"
+
+#. module: project
+#: model:ir.model,name:project.model_project_task_work
+msgid "Project Task Work"
+msgstr "Trabajo tarea proyecto"
+
+#. module: project
+#: view:project.task:project.view_project_task_graph
+#: view:project.task.history.cumulative:project.view_task_history_graph
+msgid "Project Tasks"
+msgstr "Tareas de proyecto"
+
+#. module: project
+#: field:res.company,project_time_mode_id:0
+msgid "Project Time Unit"
+msgstr "Unidad de tiempo proyecto"
+
+#. module: project
+#: model:res.request.link,name:project.req_link_task
+msgid "Project task"
+msgstr "Tarea del proyecto"
+
+#. module: project
+#: help:project.project,members:0
+msgid ""
+"Project's members are users who can have an access to the tasks related to "
+"this project."
+msgstr ""
+
+#. module: project
+#: model:ir.actions.act_window,name:project.dblc_proj
+msgid "Project's tasks"
+msgstr "Tareas del proyecto"
+
+#. module: project
+#: code:addons/project/project.py:401
+#: model:ir.actions.act_window,name:project.open_view_project_all
+#: model:ir.ui.menu,name:project.menu_projects
+#: view:project.project:project.view_project
+#: view:project.project:project.view_project_project_gantt
+#: field:project.task.type,project_ids:0 view:res.company:project.task_company
 #, python-format
-msgid "The project '%s' has been closed."
-msgstr "El proyecto '%s' ha sido cerrado."
-
-#. module: project
-#: view:project.task:0
-msgid "Task edition"
-msgstr "Edición de tarea"
-
-#. module: project
-#: selection:report.project.task.user,month:0
-msgid "October"
-msgstr "Octubre"
-
-#. module: project
-#: help:project.task.close,manager_warn:0
-msgid "Warn Manager by Email"
-msgstr "Avisar al responsable por email."
-
-#. module: project
-#: model:process.node,name:project.process_node_opentask0
-msgid "Open task"
-msgstr "Abrir tarea"
-
-#. module: project
-#: field:project.task.close,manager_email:0
-msgid "Manager Email"
-msgstr "Email responsable"
-
-#. module: project
-#: help:project.project,active:0
-msgid ""
-"If the active field is set to False, it will allow you to hide the project "
-"without removing it."
-msgstr ""
-"Si el campo activo se desmarca, permite ocultar el proyecto sin eliminarlo."
-
-#. module: project
-#: model:ir.model,name:project.model_res_company
-msgid "Companies"
-msgstr "Compañías"
-
-#. module: project
-#: model:process.transition,note:project.process_transition_opendonetask0
-msgid "When task is completed, it will come into the done state."
-msgstr "Cuando se completa una tarea, cambia al estado Realizada."
-
-#. module: project
-#: code:addons/project/project.py:209
+msgid "Projects"
+msgstr "Proyectos"
+
+#. module: project
+#: help:project.config.settings,module_project_issue:0
+msgid ""
+"Provides management of issues/bugs in projects.\n"
+"-This installs the module project_issue."
+msgstr ""
+
+#. module: project
+#: help:project.config.settings,module_project_issue_sheet:0
+msgid ""
+"Provides timesheet support for the issues/bugs management in project.\n"
+"-This installs the module project_issue_sheet."
+msgstr ""
+
+#. module: project
+#: code:addons/project/project.py:200
 #, python-format
-msgid "The project '%s' has been opened."
-msgstr "El proyecto '%s' ha sido abierto."
-
-#. module: project
-#: field:project.task.work,date:0
-msgid "Date"
-msgstr "Fecha"
-
-#. module: project
-#: model:ir.ui.menu,name:project.next_id_86
-msgid "Dashboard"
-msgstr "Tablero"
-
-#. module: project
-#: constraint:account.analytic.account:0
-msgid ""
-"Error! The currency has to be the same as the currency of the selected "
-"company"
-msgstr ""
-"¡Error! La moneda debe ser la misma que la moneda de la compañía seleccionada"
-
-#. module: project
-#: code:addons/project/wizard/project_task_close.py:79
-#: code:addons/project/wizard/project_task_close.py:82
-#: code:addons/project/wizard/project_task_close.py:91
-#: code:addons/project/wizard/project_task_close.py:111
-#, python-format
-msgid "Error"
-msgstr "Error"
-
-#. module: project
-#: model:ir.actions.act_window,name:project.act_res_users_2_project_project
-msgid "User's projects"
-msgstr "Proyectos del usuario"
-
-#. module: project
-#: field:project.installer,progress:0
-msgid "Configuration Progress"
-msgstr "Progreso configuración"
-
-#. module: project
-#: view:project.task.delegate:0
-msgid "_Delegate"
-msgstr "_Delegar"
-
-#. module: project
-#: code:addons/project/wizard/project_task_close.py:91
-#, python-format
-msgid "Couldn't send mail because your email address is not configured!"
-msgstr ""
-"¡No se puede enviar el correo porqué su dirección de correo electrónico no "
-"está configurada!"
-
-#. module: project
-#: help:report.project.task.user,opening_days:0
-msgid "Number of Days to Open the task"
-msgstr "Número de días para abrir la tarea."
-
-#. module: project
-#: field:project.task,delegated_user_id:0
-msgid "Delegated To"
-msgstr "Delegado a"
-
-#. module: project
-#: view:res.partner:0
-msgid "History"
-msgstr "Historial"
-
-#. module: project
-#: view:report.project.task.user:0
-msgid "Assigned to"
-msgstr "Asignado a"
-
-#. module: project
-#: view:project.task.delegate:0
-msgid "Delegated Task"
-msgstr "Tarea delegada"
-
-#. module: project
-#: field:project.installer,project_gtd:0
-msgid "Getting Things Done"
-msgstr "Conseguir las cosas terminadas (GTD)"
-
-#. module: project
-#: help:project.project,members:0
-msgid ""
-"Project's member. Not used in any computation, just for information purpose, "
-"but a user has to be member of a project to add a the to this project."
-msgstr ""
-"Miembro del proyecto. No se utiliza en ningún cálculo, sólo con finalidad "
-"informativa, pero un usuario debe ser miembro de un proyecto para agregarlo "
-"al proyecto."
-
-#. module: project
-#: help:project.task.close,partner_warn:0
-msgid "Warn Customer by Email"
-msgstr "Avisar al cliente por correo electrónico."
-
-#. module: project
-#: model:ir.module.module,description:project.module_meta_information
-msgid ""
-"Project management module tracks multi-level projects, tasks,\n"
-"work done on tasks, eso. It is able to render planning, order tasks, eso.\n"
-" Dashboard for project members that includes:\n"
-"    * List of my open tasks\n"
-"    * Members list of project\n"
-"    "
-msgstr ""
-"El módulo de gestión de proyectos administra proyectos multi-nivel, tareas,\n"
-"trabajos realizado en las tareas, ... Es capaz de hacer la planificación, "
-"ordenar las tareas, ...\n"
-" Tablero para los miembros de proyectos que incluye:\n"
-"    * Lista de mis tareas abiertas\n"
-"    * Lista de los miembros del proyecto\n"
-"    "
-
-#. module: project
-#: model:ir.actions.act_window,name:project.act_res_users_2_project_task_work_month
-msgid "Month works"
-msgstr "Trabajos mensuales"
-
-#. module: project
-#: field:project.project,priority:0
-#: field:project.project,sequence:0
-#: field:project.task,sequence:0
+msgid "Public project"
+msgstr ""
+
+#. module: project
+#: view:project.project:project.edit_project
+msgid "Re-open project"
+msgstr ""
+
+#. module: project
+#: view:project.task.history.cumulative:project.view_task_history_search
+msgid "Ready"
+msgstr "Preparado"
+
+#. module: project
+#: selection:project.task,kanban_state:0
+#: selection:project.task.history,kanban_state:0
+#: selection:project.task.history.cumulative,kanban_state:0
+#: selection:report.project.task.user,state:0
+msgid "Ready for next stage"
+msgstr ""
+
+#. module: project
+#: field:project.config.settings,module_project_timesheet:0
+msgid "Record timesheet lines per tasks"
+msgstr ""
+
+#. module: project
+#: help:project.task.delegate,new_task_description:0
+msgid "Reinclude the description of the task in the task of the user"
+msgstr "Volver a incluir la descripción de la tarea en la tarea del usuario."
+
+#. module: project
+#: view:project.task:project.view_task_form2
+msgid "Remaining"
+msgstr ""
+
+#. module: project
+#: view:project.task:project.view_task_tree2
+#: field:project.task,remaining_hours:0
+#: field:report.project.task.user,remaining_hours:0
+msgid "Remaining Hours"
+msgstr "Horas restantes"
+
+#. module: project
+#: view:project.task:project.view_task_kanban
+#: field:project.task.history,remaining_hours:0
+#: field:project.task.history.cumulative,remaining_hours:0
+msgid "Remaining Time"
+msgstr ""
+
+#. module: project
+#: view:project.project:project.edit_project
+msgid "Reset as Project"
+msgstr "Restaurar como proyecto"
+
+#. module: project
+#: field:project.task.history,user_id:0
+#: field:project.task.history.cumulative,user_id:0
+msgid "Responsible"
+msgstr "Responsable"
+
+#. module: project
+#: field:project.task,reviewer_id:0
+#: field:report.project.task.user,reviewer_id:0
+msgid "Reviewer"
+msgstr ""
+
+#. module: project
+#: view:project.project:project.view_project_project_filter
+msgid "Search Project"
+msgstr "Buscar proyecto"
+
+#. module: project
+#: field:project.project,sequence:0 field:project.task,sequence:0
 #: field:project.task.type,sequence:0
 msgid "Sequence"
 msgstr "Secuencia"
 
 #. module: project
-#: view:project.task:0
-#: field:project.task,state:0
-#: field:project.vs.hours,state:0
-#: view:report.project.task.user:0
+#: view:project.project:project.edit_project
+msgid "Set as Template"
+msgstr "Fijar como plantilla"
+
+#. module: project
+#: model:project.task.type,name:project.project_tt_specification
+msgid "Specification"
+msgstr "Especificación"
+
+#. module: project
+#: view:project.task:project.view_task_form2
+#: view:project.task:project.view_task_tree2
+msgid "Spent Hours"
+msgstr "Horas consumidas"
+
+#. module: project
+#: view:project.task:project.view_task_search_form
+#: field:project.task,stage_id:0 field:project.task.history,type_id:0
+#: view:project.task.history.cumulative:project.view_task_history_search
+#: field:project.task.history.cumulative,type_id:0
+#: view:report.project.task.user:project.view_task_project_user_search
+#: field:report.project.task.user,stage_id:0
+msgid "Stage"
+msgstr "Etapa"
+
+#. module: project
+#: model:mail.message.subtype,name:project.mt_task_stage
+msgid "Stage Changed"
+msgstr ""
+
+#. module: project
+#: field:project.task.type,name:0
+msgid "Stage Name"
+msgstr "Nombre etapa"
+
+#. module: project
+#: model:mail.message.subtype,description:project.mt_task_stage
+msgid "Stage changed"
+msgstr ""
+
+#. module: project
+#: model:ir.actions.act_window,name:project.open_task_type_form
+msgid "Stages"
+msgstr "Etapas"
+
+#. module: project
+#: view:project.task.type:project.task_type_search
+msgid "Stages common to all projects"
+msgstr ""
+
+#. module: project
+#: view:project.project:project.edit_project
+msgid "Start Date"
+msgstr "Fecha de inicio"
+
+#. module: project
+#: field:project.task,date_start:0
+msgid "Starting Date"
+msgstr "Fecha de inicio"
+
+#. module: project
+#: field:project.project,state:0
+#: view:project.task.history.cumulative:project.view_task_history_search
 #: field:report.project.task.user,state:0
-#: field:task.by.days,state:0
-msgid "State"
+msgid "Status"
 msgstr "Estado"
+
+#. module: project
+#: help:project.project,planned_hours:0
+msgid ""
+"Sum of planned hours of all tasks related to this project and its child "
+"projects."
+msgstr "Suma de las horas planificadas de todas las tareas relacionadas con este proyecto y sus proyectos hijos."
+
+#. module: project
+#: help:project.project,effective_hours:0
+msgid ""
+"Sum of spent hours of all tasks related to this project and its child "
+"projects."
+msgstr "Suma de las horas empleadas en todas las tareas relacionadas con este proyecto y sus proyectos hijos."
+
+#. module: project
+#: help:project.project,total_hours:0
+msgid ""
+"Sum of total hours of all tasks related to this project and its child "
+"projects."
+msgstr "Suma del total de horas de todas las tareas relacionadas con este proyecto y sus proyectos hijos."
+
+#. module: project
+#: field:project.project,message_summary:0
+#: field:project.task,message_summary:0
+msgid "Summary"
+msgstr "Resumen"
+
+#. module: project
+#: view:project.config.settings:project.view_config_settings
+msgid "Support"
+msgstr ""
+
+#. module: project
+#: model:ir.actions.act_window,name:project.project_category_action
+#: model:ir.ui.menu,name:project.menu_project_category_act
+#: view:project.category:project.project_category_form_view
+#: field:project.task,categ_ids:0
+msgid "Tags"
+msgstr ""
+
+#. module: project
+#: model:ir.model,name:project.model_project_task
+#: view:project.config.settings:project.view_config_settings
+#: view:project.task:project.view_task_form2
+#: view:project.task:project.view_task_search_form
+#: field:project.task.history,task_id:0
+#: view:project.task.history.cumulative:project.view_task_history_search
+#: field:project.task.history.cumulative,task_id:0
+#: field:project.task.work,task_id:0
+#: view:report.project.task.user:project.view_task_project_user_search
+msgid "Task"
+msgstr "Tarea"
+
+#. module: project
+#: field:project.project,tasks:0
+msgid "Task Activities"
+msgstr ""
+
+#. module: project
+#: model:mail.message.subtype,description:project.mt_task_assigned
+#: model:mail.message.subtype,name:project.mt_project_task_assigned
+#: model:mail.message.subtype,name:project.mt_task_assigned
+msgid "Task Assigned"
+msgstr ""
+
+#. module: project
+#: model:mail.message.subtype,name:project.mt_project_task_blocked
+#: model:mail.message.subtype,name:project.mt_task_blocked
+msgid "Task Blocked"
+msgstr ""
+
+#. module: project
+#: model:mail.message.subtype,name:project.mt_project_task_new
+#: model:mail.message.subtype,name:project.mt_task_new
+msgid "Task Created"
+msgstr ""
+
+#. module: project
+#: model:ir.model,name:project.model_project_task_delegate
+msgid "Task Delegate"
+msgstr "Delegar tarea"
+
+#. module: project
+#: model:res.groups,name:project.group_delegate_task
+msgid "Task Delegation"
+msgstr ""
+
+#. module: project
+#: model:ir.filters,name:project.filter_task_report_task_pipe
+msgid "Task Pipe"
+msgstr ""
+
+#. module: project
+#: model:mail.message.subtype,description:project.mt_task_ready
+#: model:mail.message.subtype,name:project.mt_task_ready
+msgid "Task Ready for Next Stage"
+msgstr ""
+
+#. module: project
+#: model:ir.model,name:project.model_project_task_type
+#: view:project.task.type:project.task_type_edit
+#: view:project.task.type:project.task_type_tree
+msgid "Task Stage"
+msgstr "Etapa tarea"
+
+#. module: project
+#: model:mail.message.subtype,name:project.mt_project_task_stage
+msgid "Task Stage Changed"
+msgstr ""
+
+#. module: project
+#: model:ir.ui.menu,name:project.menu_task_types_view
+msgid "Task Stages"
+msgstr ""
+
+#. module: project
+#: field:project.task,name:0 field:report.project.task.user,name:0
+msgid "Task Summary"
+msgstr "Resumen tarea"
+
+#. module: project
+#: view:project.task:project.view_task_form2
+#: view:project.task.work:project.view_task_work_form
+#: view:project.task.work:project.view_task_work_tree
+msgid "Task Work"
+msgstr "Trabajo de tarea"
+
+#. module: project
+#: model:mail.message.subtype,description:project.mt_task_blocked
+msgid "Task blocked"
+msgstr ""
+
+#. module: project
+#: model:mail.message.subtype,description:project.mt_task_new
+msgid "Task created"
+msgstr ""
+
+#. module: project
+#: view:project.task:project.view_task_form2
+msgid "Task summary..."
+msgstr ""
+
+#. module: project
+#: view:project.task.history.cumulative:project.view_task_history_search
+msgid "Task's Analysis"
+msgstr ""
+
+#. module: project
+#: model:res.groups,name:project.group_tasks_work_on_tasks
+msgid "Task's Work on Tasks"
+msgstr ""
+
+#. module: project
+#: field:account.analytic.account,use_tasks:0
+#: model:ir.actions.act_window,name:project.act_project_project_2_project_task_all
+#: model:ir.actions.act_window,name:project.action_view_task
+#: model:ir.ui.menu,name:project.menu_action_view_task
+#: view:project.project:project.edit_project
+#: view:project.project:project.view_project_kanban
+#: field:project.project,task_count:0
+#: view:project.task:project.view_task_calendar
+#: view:project.task:project.view_task_gantt
+#: view:project.task:project.view_task_search_form
+#: view:project.task:project.view_task_tree2
+#: view:res.partner:project.view_task_partner_info_form
+#: field:res.partner,task_ids:0
+msgid "Tasks"
+msgstr "Tareas"
+
+#. module: project
+#: model:ir.actions.act_window,name:project.action_project_task_user_tree
+#: model:ir.ui.menu,name:project.menu_project_task_user_tree
+#: view:report.project.task.user:project.view_task_project_user_graph
+#: view:report.project.task.user:project.view_task_project_user_search
+msgid "Tasks Analysis"
+msgstr "Análisis tareas"
+
+#. module: project
+#: field:project.project,type_ids:0
+#: view:project.task.type:project.task_type_search
+msgid "Tasks Stages"
+msgstr "Etapas de tareas"
+
+#. module: project
+#: model:ir.model,name:project.model_report_project_task_user
+msgid "Tasks by user and project"
+msgstr "Tareas por usuario y proyecto"
+
+#. module: project
+#: view:project.project:project.edit_project
+msgid "Team"
+msgstr "Equipo"
+
+#. module: project
+#: view:project.project:project.view_project_project_filter
+#: selection:project.project,state:0
+msgid "Template"
+msgstr "Plantilla"
+
+#. module: project
+#: model:ir.actions.act_window,name:project.open_view_template_project
+msgid "Templates of Projects"
+msgstr "Plantillas de proyectos"
+
+#. module: project
+#: model:project.task.type,name:project.project_tt_testing
+msgid "Testing"
+msgstr "Testeo"
+
+#. module: project
+#: help:project.project,alias_model:0
+msgid ""
+"The kind of document created when an email is received on this project's "
+"email alias"
+msgstr ""
+
+#. module: project
+#: help:project.config.settings,module_project_timesheet:0
+msgid ""
+"This allows you to transfer the entries under tasks defined for Project Management to the timesheet line entries for particular date and user, with the effect of creating, editing and deleting either ways.\n"
+"-This installs the module project_timesheet."
+msgstr ""
+
+#. module: project
+#: help:project.config.settings,module_sale_service:0
+msgid ""
+"This feature automatically creates project tasks from service products in sale orders. More precisely, tasks are created for procurement lines with product of type 'Service', procurement method 'Make to Order', and supply method 'Manufacture'.\n"
+"-This installs the module sale_service."
+msgstr ""
+
+#. module: project
+#: help:project.task,active:0
+msgid ""
+"This field is computed automatically and have the same behavior than the "
+"boolean 'active' field: if the task is linked to a template or unactivated "
+"project, it will be hidden unless specifically asked."
+msgstr "Este campo se calcula automáticamente y tiene el mismo comportamiento que el campo booleano 'activo': Si la tarea está vinculada a una plantilla o a un proyecto no activado, se ocultarán a menos que se pregunte específicamente."
 
 #. module: project
 #: model:ir.actions.act_window,help:project.action_project_task_user_tree
@@ -1449,211 +1601,196 @@
 "This report allows you to analyse the performance of your projects and "
 "users. You can analyse the quantities of tasks, the hours spent compared to "
 "the planned hours, the average number of days to open or close a task, etc."
-msgstr ""
-"Este informe le permite analizar el rendimiento de sus proyectos y usuarios. "
-"Puede analizar la cantidad de tareas, las horas invertidas en comparación "
-"con las horas previstas, el número promedio de días para abrir o cerrar una "
-"tarea, etc"
-
-#. module: project
-#: code:addons/project/project.py:595
+msgstr "Este informe le permite analizar el rendimiento de sus proyectos y usuarios. Puede analizar la cantidad de tareas, las horas invertidas en comparación con las horas previstas, el número promedio de días para abrir o cerrar una tarea, etc"
+
+#. module: project
+#: help:project.task.type,fold:0
+msgid ""
+"This stage is folded in the kanban view whenthere are no records in that "
+"stage to display."
+msgstr ""
+
+#. module: project
+#: help:project.config.settings,time_unit:0
+msgid ""
+"This will set the unit of measure used in projects and tasks.\n"
+"Changing the unit will only impact new entries."
+msgstr ""
+
+#. module: project
+#: help:res.company,project_time_mode_id:0
+msgid ""
+"This will set the unit of measure used in projects and tasks.\n"
+"If you use the timesheet linked to projects (project_timesheet module), don't forget to setup the right unit of measure in your employees."
+msgstr "Permite fijar la unidad de medida utilizada en proyectos y tareas.\nSi utiliza las hojas de horarios relacionadas con proyectos (módulo project_timesheet), no olvide configurar la unidad de medida correcta en sus empleados."
+
+#. module: project
+#: model:res.groups,name:project.group_time_work_estimation_tasks
+msgid "Time Estimation on Tasks"
+msgstr ""
+
+#. module: project
+#: field:project.project,effective_hours:0 field:project.task.work,hours:0
+msgid "Time Spent"
+msgstr "Tiempo dedicado"
+
+#. module: project
+#: help:project.project,resource_calendar_id:0
+msgid "Timetable working hours to adjust the gantt diagram report"
+msgstr ""
+
+#. module: project
+#: help:project.task.delegate,prefix:0
+msgid "Title for your validation task"
+msgstr "Título para su tarea de validación."
+
+#. module: project
+#: view:project.project:project.edit_project
+msgid ""
+"To invoice or setup invoicing and renewal options, go to the related "
+"contract:"
+msgstr ""
+
+#. module: project
+#: field:project.task,total_hours:0
+msgid "Total"
+msgstr "Total"
+
+#. module: project
+#: field:report.project.task.user,total_hours:0
+msgid "Total Hours"
+msgstr "Total horas"
+
+#. module: project
+#: field:project.project,total_hours:0
+msgid "Total Time"
+msgstr "Tiempo total"
+
+#. module: project
+#: help:project.task,remaining_hours:0
+msgid ""
+"Total remaining time, can be re-estimated periodically by the assignee of "
+"the task."
+msgstr "Total tiempo restante, puede ser reestimado periódicamente por quien se le ha asignado la tarea."
+
+#. module: project
+#: field:project.config.settings,module_project_issue:0
+msgid "Track issues and bugs"
+msgstr ""
+
+#. module: project
+#: view:project.task:project.view_task_search_form
+#: view:report.project.task.user:project.view_task_project_user_search
+msgid "Unassigned"
+msgstr "No asignado"
+
+#. module: project
+#: view:project.task.history.cumulative:project.view_task_history_search
+msgid "Unassigned Tasks"
+msgstr ""
+
+#. module: project
+#: field:project.project,message_unread:0 field:project.task,message_unread:0
+msgid "Unread Messages"
+msgstr ""
+
+#. module: project
+#: model:project.category,name:project.project_category_04
+msgid "Usability"
+msgstr ""
+
+#. module: project
+#: view:project.project:project.edit_project
+msgid "Use Tasks"
+msgstr ""
+
+#. module: project
+#: field:project.config.settings,module_pad:0
+msgid "Use integrated collaborative note pads on task"
+msgstr ""
+
+#. module: project
+#: model:res.groups,name:project.group_project_user
+msgid "User"
+msgstr "Usuario"
+
+#. module: project
+#: field:project.task,user_email:0
+msgid "User Email"
+msgstr ""
+
+#. module: project
+#: help:project.task.delegate,project_id:0
+#: help:project.task.delegate,user_id:0
+msgid "User you want to delegate this task to"
+msgstr "Usuario al que quiere delegar esta tarea."
+
+#. module: project
+#: field:project.task.delegate,state:0
+msgid "Validation State"
+msgstr "Estado de validación"
+
+#. module: project
+#: view:project.task.delegate:project.view_project_task_delegate
+msgid "Validation Task"
+msgstr "Validación de tarea"
+
+#. module: project
+#: view:project.task.delegate:project.view_project_task_delegate
+msgid "Validation Task Title"
+msgstr "Título tarea de validación"
+
+#. module: project
+#: code:addons/project/project.py:435 code:addons/project/project.py:921
+#: code:addons/project/project.py:1228
 #, python-format
-msgid "Task '%s' set in progress"
-msgstr "Tarea '%s' en progreso"
-
-#. module: project
-#: view:project.project:0
-msgid "Date Start: %(date_start)s"
-msgstr "Fecha de inicio: %(date_start)s"
-
-#. module: project
-#: help:project.project,analytic_account_id:0
-msgid ""
-"Link this project to an analytic account if you need financial management on "
-"projects. It enables you to connect projects with budgets, planning, cost "
-"and revenue analysis, timesheets on projects, etc."
-msgstr ""
-"Enlace este proyecto a una cuenta analítica si necesita la gestión "
-"financiera de los proyectos. Le permite conectar los proyectos con "
-"presupuestos, planificación, análisis de costes e ingresos, tiempo dedicado "
-"en los proyectos, etc."
-
-#. module: project
-#: view:project.project:0
-#: view:project.task:0
-#: selection:project.task,state:0
-#: selection:project.task.delegate,state:0
-#: view:report.project.task.user:0
-#: selection:report.project.task.user,state:0
-#: selection:task.by.days,state:0
-msgid "Done"
-msgstr "Realizado"
-
-#. module: project
-#: model:process.transition.action,name:project.process_transition_action_draftcanceltask0
-#: model:process.transition.action,name:project.process_transition_action_opencanceltask0
-#: view:project.project:0
-#: view:project.task:0
-msgid "Cancel"
-msgstr "Cancelar"
-
-#. module: project
-#: selection:project.vs.hours,state:0
-msgid "Close"
-msgstr "Cerrar"
-
-#. module: project
-#: model:process.transition.action,name:project.process_transition_action_draftopentask0
-#: selection:project.vs.hours,state:0
-msgid "Open"
-msgstr "Abierto"
-
-#. module: project
-#: code:addons/project/project.py:118
+msgid "Warning!"
+msgstr "¡Aviso!"
+
+#. module: project
+#: field:project.task,work_ids:0
+msgid "Work done"
+msgstr "Trabajo realizado"
+
+#. module: project
+#: field:project.task.work,name:0
+msgid "Work summary"
+msgstr "Resumen del trabajo"
+
+#. module: project
+#: field:project.project,resource_calendar_id:0
+msgid "Working Time"
+msgstr "Horario de trabajo"
+
+#. module: project
+#: field:project.task,progress:0
+msgid "Working Time Progress (%)"
+msgstr ""
+
+#. module: project
+#: field:project.config.settings,time_unit:0
+msgid "Working time unit"
+msgstr ""
+
+#. module: project
+#: model:ir.filters,name:project.filter_task_report_workload
+msgid "Workload"
+msgstr ""
+
+#. module: project
+#: code:addons/project/project.py:172
 #, python-format
 msgid ""
-"You can not delete a project with tasks. I suggest you to deactivate it."
-msgstr ""
-"No puede eliminar un proyecto con tareas. Le sugerimos que lo desactive."
-
-#. module: project
-#: view:project.project:0
-msgid "ID: %(task_id)s"
-msgstr "ID: %(task_id)s"
-
-#. module: project
-#: view:project.task:0
-#: selection:project.task,state:0
-#: selection:report.project.task.user,state:0
-#: selection:task.by.days,state:0
-msgid "In Progress"
-msgstr "En progreso"
-
-#. module: project
-#: code:addons/project/wizard/project_task_close.py:82
+"You cannot delete a project containing tasks. You can either delete all the "
+"project's tasks and then delete the project or simply deactivate the "
+"project."
+msgstr ""
+
+#. module: project
+#: code:addons/project/project.py:435
 #, python-format
-msgid "Please specify the email address of Customer."
-msgstr "Introduzca la dirección de email del cliente."
-
-#. module: project
-#: view:project.task:0
-msgid "Reactivate"
-msgstr "Reactivar"
-
-#. module: project
-#: model:ir.actions.act_window,name:project.action_project_task_close
-#: view:project.task.close:0
-msgid "Send Email"
-msgstr "Enviar email"
-
-#. module: project
-#: view:res.users:0
-msgid "Current Activity"
-msgstr "Actividad actual"
-
-#. module: project
-#: field:project.task,user_id:0
-msgid "Responsible"
-msgstr "Responsable"
-
-#. module: project
-#: view:project.project:0
-msgid "Search Project"
-msgstr "Buscar proyecto"
-
-#. module: project
-#: help:project.installer,project_gtd:0
-msgid ""
-"GTD is a methodology to efficiently organise yourself and your tasks. This "
-"module fully integrates GTD principle with OpenERP's project management."
-msgstr ""
-"GTD es una metodología para organizar de manera eficiente uno mismo y sus "
-"tareas. Este módulo integra completamente el principio de GTD con la gestión "
-"de proyectos de OpenERP."
-
-#. module: project
-#: model:ir.model,name:project.model_project_vs_hours
-msgid " Project vs  hours"
-msgstr " Proyecto - Horas"
-
-#. module: project
-#: view:project.project:0
-#: view:project.task:0
-#: view:report.project.task.user:0
-msgid "Current"
-msgstr "Actual"
-
-#. module: project
-#: selection:project.task,priority:0
-#: selection:report.project.task.user,priority:0
-msgid "Very Low"
-msgstr "Muy baja"
-
-#. module: project
-#: field:project.project,warn_manager:0
-#: field:project.task.close,manager_warn:0
-msgid "Warn Manager"
-msgstr "Avisar responsable"
-
-#. module: project
-#: field:report.project.task.user,delay_endings_days:0
-msgid "Overpassed Deadline"
-msgstr "Fecha límite excedida"
-
-#. module: project
-#: help:project.project,effective_hours:0
-msgid ""
-"Sum of spent hours of all tasks related to this project and its child "
-"projects."
-msgstr ""
-"Suma de las horas empleadas en todas las tareas relacionadas con este "
-"proyecto y sus proyectos hijos."
-
-#. module: project
-#: help:project.task,delay_hours:0
-msgid ""
-"Computed as difference between planned hours by the project manager and the total hours of the task."
-msgstr ""
-"Calculado como la diferencia del tiempo estimado por el responsable del "
-"proyecto y el tiempo real para cerrar la tarea."
-
-#. module: project
-#: model:ir.actions.act_window,name:project.action_project_task_reevaluate
-msgid "Re-evaluate Task"
-msgstr "Re-evaluar tarea"
-
-#. module: project
-#: help:project.installer,project_long_term:0
-msgid ""
-"Enables long-term projects tracking, including multiple-phase projects and "
-"resource allocation handling."
-msgstr ""
-"Permite el seguimiento de proyectos a largo plazo, incluyendo proyectos de "
-"múltiples fases y la gestión de asignación de recursos."
-
-#. module: project
-#: model:project.task.type,name:project.project_tt_development
-msgid "Development"
-msgstr "Desarrollo"
-
-#. module: project
-#: field:project.installer,project_timesheet:0
-msgid "Bill Time on Tasks"
-msgstr "Facturar tiempo en tareas"
-
-#. module: project
-#: view:board.board:0
-msgid "My Remaining Hours by Project"
-msgstr "Mis horas restantes por proyecto"
-
-#. module: project
-#: field:project.task,description:0
-#: field:project.task,name:0
-#: field:project.task.close,description:0
-#: view:project.task.type:0
-#: field:project.task.type,description:0
-msgid "Description"
-msgstr "Descripción"
+msgid "You must assign members on the project '%s'!"
+msgstr ""
 
 #. module: project
 #: field:project.task.delegate,prefix:0
@@ -1661,666 +1798,29 @@
 msgstr "Su título de tarea"
 
 #. module: project
-#: selection:project.task,priority:0
-#: selection:report.project.task.user,priority:0
-msgid "Urgent"
-msgstr "Urgente"
-
-#. module: project
-#: selection:report.project.task.user,month:0
-msgid "May"
-msgstr "Mayo"
-
-#. module: project
-#: view:project.task.delegate:0
-msgid "Validation Task"
-msgstr "Validación de tarea"
-
-#. module: project
-#: field:task.by.days,total_task:0
-msgid "Total tasks"
-msgstr "Total tareas"
-
-#. module: project
-#: view:board.board:0
-#: model:ir.actions.act_window,name:project.action_view_delegate_task_tree
-#: view:project.task:0
-msgid "My Delegated Tasks"
-msgstr "Mis tareas delegadas"
-
-#. module: project
-#: view:project.project:0
-msgid "Task: %(name)s"
-msgstr "Tarea: %(name)s"
-
-#. module: project
-#: model:ir.actions.act_window,name:project.action_project_installer
-#: view:project.installer:0
-msgid "Project Application Configuration"
-msgstr "Configuración aplicaciones de proyectos"
-
-#. module: project
-#: field:project.task.delegate,user_id:0
-msgid "Assign To"
-msgstr "Asignar a"
-
-#. module: project
-#: field:project.project,effective_hours:0
-#: field:project.task.work,hours:0
-msgid "Time Spent"
-msgstr "Tiempo dedicado"
-
-#. module: project
-#: model:ir.actions.act_window,name:project.act_my_account
-msgid "My accounts to invoice"
-msgstr "Mis cuentas a facturar"
-
-#. module: project
-#: selection:report.project.task.user,month:0
-msgid "January"
-msgstr "Enero"
-
-#. module: project
-#: field:project.project,tasks:0
-msgid "Project tasks"
-msgstr "Tareas del proyecto"
-
-#. module: project
-#: help:project.project,warn_manager:0
-msgid ""
-"If you check this field, the project manager will receive a request each "
-"time a task is completed by his team."
-msgstr ""
-"Si marca este campo, el responsable del proyecto recibirá un aviso cada vez "
-"que una tarea sea completada por su equipo."
-
-#. module: project
-#: help:project.project,total_hours:0
-msgid ""
-"Sum of total hours of all tasks related to this project and its child "
-"projects."
-msgstr ""
-"Suma del total de horas de todas las tareas relacionadas con este proyecto y "
-"sus proyectos hijos."
-
-#. module: project
-#: help:project.task.close,manager_email:0
-msgid "Email Address of Project's Manager"
-msgstr "Dirección de correo electrónico del responsable del proyecto"
-
-#. module: project
-#: view:project.project:0
-msgid "Customer"
-msgstr "Cliente"
-
-#. module: project
-#: view:project.project:0
-#: view:project.task:0
-msgid "End Date"
-msgstr "Fecha final"
-
-#. module: project
-#: selection:report.project.task.user,month:0
-msgid "February"
-msgstr "Febrero"
-
-#. module: project
-#: model:ir.actions.act_window,name:project.action_task_by_days_graph
-#: model:ir.model,name:project.model_task_by_days
-#: view:task.by.days:0
-msgid "Task By Days"
-msgstr "Tarea por días"
-
-#. module: project
-#: code:addons/project/wizard/project_task_close.py:111
+#: view:project.task.delegate:project.view_project_task_delegate
+msgid "_Delegate"
+msgstr "_Delegar"
+
+#. module: project
+#: view:project.task:project.view_task_kanban
+msgid "oe_kanban_text_red"
+msgstr ""
+
+#. module: project
+#: view:project.config.settings:project.view_config_settings
+#: view:project.task.delegate:project.view_project_task_delegate
+msgid "or"
+msgstr ""
+
+#. module: project
+#: code:addons/project/project.py:878
 #, python-format
-msgid ""
-"Couldn't send mail! Check the email ids and smtp configuration settings"
-msgstr ""
-"¡No se puede enviar el correo! Compruebe los ids del email y los valores de "
-"configuración del smtp"
-
-#. module: project
-#: field:project.task.close,partner_warn:0
-msgid "Warn Customer"
-msgstr "Avisar cliente"
-
-#. module: project
-#: view:project.task:0
-msgid "Edit"
-msgstr "Editar"
-
-#. module: project
-#: model:process.node,note:project.process_node_opentask0
-msgid "Encode your working hours."
-msgstr "Codificar sus horas de trabajo."
-
-#. module: project
-#: view:report.project.task.user:0
-#: field:report.project.task.user,year:0
-msgid "Year"
-msgstr "Año"
-
-#. module: project
-#: help:report.project.task.user,closing_days:0
-msgid "Number of Days to close the task"
-msgstr "Número de día para cerrar la tarea."
-
-#. module: project
-#: view:board.board:0
-msgid "My Projects: Planned vs Total Hours"
-msgstr "Mis proyectos: Planificados - Horas totales"
-
-#. module: project
-#: model:ir.model,name:project.model_project_installer
-msgid "project.installer"
-msgstr "proyecto.instalador"
-
-#. module: project
-#: selection:report.project.task.user,month:0
-msgid "April"
-msgstr "Abril"
-
-#. module: project
-#: field:project.task,effective_hours:0
-msgid "Hours Spent"
-msgstr "Horas dedicadas"
-
-#. module: project
-#: view:project.project:0
-#: view:project.task:0
-msgid "Miscelleanous"
-msgstr "Varios"
-
-#. module: project
-#: model:process.transition,name:project.process_transition_opendonetask0
-msgid "Open Done Task"
-msgstr "Abrir tarea realizada"
-
-#. module: project
-#: field:res.company,project_time_mode_id:0
-msgid "Project Time Unit"
-msgstr "Unidad de tiempo proyecto"
-
-#. module: project
-#: view:project.task:0
-msgid "Spent Hours"
-msgstr "Horas consumidas"
-
-#. module: project
-#: code:addons/project/project.py:678
-#, python-format
-msgid "The task '%s' is pending."
-msgstr "La tarea '%s' está pendiente."
-
-#. module: project
-#: field:project.task,total_hours:0
-#: field:project.vs.hours,total_hours:0
-#: view:report.project.task.user:0
-#: field:report.project.task.user,total_hours:0
-msgid "Total Hours"
-msgstr "Total horas"
-
-#. module: project
-#: help:project.project,sequence:0
-msgid "Gives the sequence order when displaying a list of Projects."
-msgstr ""
-"Indica el orden de secuencia cuando se muestra una lista de proyectos."
-
-#. module: project
-#: field:project.task,id:0
-msgid "ID"
-msgstr "ID"
-
-#. module: project
-#: view:project.task:0
-msgid "Users"
-msgstr "Usuarios"
-
-#. module: project
-#: model:ir.actions.act_window,name:project.action_view_task_overpassed_draft
-msgid "Overpassed Tasks"
-msgstr "Tareas sobrepasadas"
-
-#. module: project
-#: model:project.task.type,name:project.project_tt_merge
-msgid "Merge"
-msgstr "Fusionar"
-
-#. module: project
-#: model:ir.actions.act_window,name:project.action_project_vs_remaining_hours_graph
-#: view:project.vs.hours:0
-msgid "Remaining Hours Per Project"
-msgstr "Horas restantes por proyecto"
-
-#. module: project
-#: help:project.project,warn_footer:0
-msgid ""
-"Footer added at the beginning of the email for the warning message sent to "
-"the customer when a task is closed."
-msgstr ""
-"Pie añadido al final del correo electrónico del mensaje de aviso enviado al "
-"cliente cuando una tarea se cierra."
-
-#. module: project
-#: model:ir.actions.act_window,help:project.open_view_project_all
-msgid ""
-"A project contains a set of tasks or issues that will be performed by your "
-"resources assigned to it. A project can be hierarchically structured, as a "
-"child of a Parent Project. This allows you to design large project "
-"structures with different phases spread over the project duration cycle. "
-"Each user can set his default project in his own preferences to "
-"automatically filter the tasks or issues he usually works on. If you choose "
-"to invoice the time spent on a project task, you can find project tasks to "
-"be invoiced in the billing section."
-msgstr ""
-"Un proyecto contiene un conjunto de tareas o incidencias que serán "
-"realizadas por los recursos asignados a él. Un proyecto puede estructurarse "
-"jerárquicamente, como hijo de un proyecto padre. Esto le permite diseñar "
-"grandes estructuras de proyecto con distintas fases repartidas en el ciclo "
-"de vida del proyecto. Cada usuario puede establecer su proyecto por defecto "
-"en sus propias preferencias para filtrar automáticamente las tareas o "
-"incidencias en las que normalmente trabaja. Si opta por facturar el tiempo "
-"empleado en una tarea del proyecto, puede encontrar las tareas del proyecto "
-"a facturar en la sección de facturación."
-
-#. module: project
-#: field:project.project,total_hours:0
-msgid "Total Time"
-msgstr "Tiempo total"
-
-#. module: project
-#: field:project.task.delegate,state:0
-msgid "Validation State"
-msgstr "Estado de validación"
-
-#. module: project
-#: code:addons/project/project.py:615
-#, python-format
-msgid "Task '%s' cancelled"
-msgstr "Tarea '%s' cancelada"
-
-#. module: project
-#: field:project.task,work_ids:0
-msgid "Work done"
-msgstr "Trabajo realizado"
-
-#. module: project
-#: help:project.task.delegate,planned_hours_me:0
-msgid ""
-"Estimated time for you to validate the work done by the user to whom you "
-"delegate this task"
-msgstr ""
-"El tiempo estimado para que pueda validar el trabajo realizado por el "
-"usuario a quien se ha delegado esta tarea."
-
-#. module: project
-#: view:project.project:0
-msgid "Manager"
-msgstr "Responsable"
-
-#. module: project
-#: field:project.task,create_date:0
-msgid "Create Date"
-msgstr "Fecha creación"
-
-#. module: project
-#: code:addons/project/project.py:623
-#, python-format
-msgid "The task '%s' is cancelled."
-msgstr "La tarea '%s' está cancelada."
-
-#. module: project
-#: view:project.task.close:0
-msgid "_Send"
-msgstr "_Enviar"
-
-#. module: project
-#: field:project.task.work,name:0
-msgid "Work summary"
-msgstr "Resumen del trabajo"
-
-#. module: project
-#: view:project.installer:0
-msgid "title"
-msgstr "título"
-
-#. module: project
-#: help:project.installer,project_issue:0
-msgid "Automatically synchronizes project tasks and crm cases."
-msgstr "Sincroniza automáticamente tareas de proyecto y casos CRM."
-
-#. module: project
-#: view:project.project:0
-#: field:project.project,type_ids:0
-msgid "Tasks Stages"
-msgstr "Etapas de tareas"
-
-#. module: project
-#: model:process.node,note:project.process_node_taskbydelegate0
-msgid "Delegate your task to the other user"
-msgstr "Delegar su tarea a otro usuario"
-
-#. module: project
-#: view:project.project:0
-#: field:project.project,warn_footer:0
-msgid "Mail Footer"
-msgstr "Pie correo"
-
-#. module: project
-#: field:project.installer,account_budget:0
-msgid "Budgets"
-msgstr "Presupuestos"
-
-#, python-format
-#~ msgid ""
-#~ "A new project has been created !\n"
-#~ "We suggest you to close this one and work on this new project."
-#~ msgstr ""
-#~ "¡Se ha creado un nuevo proyecto!\n"
-#~ "Le sugerimos cerrar éste y trabajar en el nuevo proyecto."
-
-#~ msgid "Tasks Process"
-#~ msgstr "Proceso de tareas"
-
-#~ msgid "New title of the task delegated to the user."
-#~ msgstr "Nuevo título de la tarea delegada al usuario."
-
-#, python-format
-#~ msgid ""
-#~ "Couldn't send mail because the contact for this task (%s) has no email "
-#~ "address!"
-#~ msgstr ""
-#~ "﻿¡No se puede enviar el correo porqué el contacto para esta tarea (%s) no "
-#~ "tiene ninguna dirección de correo electrónico!"
-
-#~ msgid "Change Remaining Hours"
-#~ msgstr "Cambiar horas restantes"
-
-#~ msgid "Close Task"
-#~ msgstr "Cerrar tarea"
-
-#~ msgid "Subproject"
-#~ msgstr "Subproyecto"
-
-#~ msgid "My Running Projects"
-#~ msgstr "Mis proyectos ejecutándose"
-
-#~ msgid "Importance"
-#~ msgstr "Importancia"
-
-#~ msgid "Update"
-#~ msgstr "Actualizar"
-
-#~ msgid "User you want to delegate this task to."
-#~ msgstr "Usuario al que quiere delegar esta tarea."
-
-#~ msgid ""
-#~ "Project's member. Not used in any computation, just for information purpose."
-#~ msgstr ""
-#~ "Miembros del proyecto. No utilizado en ningún cálculo, sólo con el propósito "
-#~ "de informar."
-
-#~ msgid "Unassigned Tasks"
-#~ msgstr "Tareas no asignadas"
-
-#~ msgid "Task Types"
-#~ msgstr "Tipos de tarea"
-
-#~ msgid "Validate"
-#~ msgstr "Validar"
-
-#~ msgid ""
-#~ "Estimated time for you to validate the work done by the user to whom you "
-#~ "delegate this task."
-#~ msgstr ""
-#~ "Tiempo estimado para que pueda validar el trabajo realizado por el usuario "
-#~ "en el cual delega esta tarea."
-
-#~ msgid "Days"
-#~ msgstr "Días"
-
-#~ msgid "Analysis"
-#~ msgstr "Análisis"
-
-#~ msgid "My Draft Tasks"
-#~ msgstr "Mis tareas borrador"
-
-#~ msgid "All Tasks"
-#~ msgstr "Todas las tareas"
-
-#~ msgid "Send Message"
-#~ msgstr "Enviar mensaje"
-
-#~ msgid "All projects"
-#~ msgstr "Todos los proyectos"
-
-#~ msgid "Internal description of the project."
-#~ msgstr "Descripción interna del proyecto."
-
-#~ msgid "Type"
-#~ msgstr "Tipo"
-
-#~ msgid "Weeks"
-#~ msgstr "Semanas"
-
-#~ msgid "My Current Tasks"
-#~ msgstr "Mis tareas actuales"
-
-#~ msgid "New Project"
-#~ msgstr "Nuevo proyecto"
-
-#~ msgid "Project task type"
-#~ msgstr "Tipo de tarea de proyecto"
-
-#~ msgid "Hours"
-#~ msgstr "Horas"
-
-#~ msgid "My Pending Tasks"
-#~ msgstr "Mis tareas pendientes"
-
-#, python-format
-#~ msgid "Operation Done"
-#~ msgstr "Operación realizada"
-
-#~ msgid "Estimated time to close this task by the delegated user."
-#~ msgstr "Tiempo estimado para que el usuario delegado cierre esta tarea."
-
-#~ msgid "Task Details"
-#~ msgstr "Detalles de tarea"
-
-#~ msgid "Trigger Invoice"
-#~ msgstr "Activar factura"
-
-#~ msgid "Contact"
-#~ msgstr "Contacto"
-
-#~ msgid "Invalid XML for View Architecture!"
-#~ msgstr "¡XML inválido para la definición de la vista!"
-
-#~ msgid "Task type"
-#~ msgstr "Tipo de tarea"
-
-#~ msgid "New Task"
-#~ msgstr "Nueva tarea"
-
-#~ msgid "Timetable working hours to adjust the gantt diagram report"
-#~ msgstr ""
-#~ "Horas de trabajo del horario para ajustar el informe del diagrama de Gantt"
-
-#~ msgid "Project's members"
-#~ msgstr "Miembros del proyecto"
-
-#~ msgid "After task is completed, Create its invoice."
-#~ msgstr "Después que la tarea esté completada, crear su factura."
-
-#~ msgid "Sum of total hours of all tasks related to this project."
-#~ msgstr ""
-#~ "Suma del total de horas de todas las tareas relacionadas con este proyecto."
-
-#~ msgid "Review"
-#~ msgstr "Revisión"
-
-#~ msgid "E-Mails"
-#~ msgstr "Emails"
-
-#~ msgid "Trigger invoices from sale order lines"
-#~ msgstr "Activar facturas desde líneas de pedidos de venta"
-
-#~ msgid "Status"
-#~ msgstr "Estado"
-
-#~ msgid ""
-#~ "New state of your own task. Pending will be reopened automatically when the "
-#~ "delegated task is closed."
-#~ msgstr ""
-#~ "Nuevo estado de su propia tarea. En espera será reabierta automáticamente "
-#~ "cuándo la tarea delegada se cierre."
-
-#~ msgid "Bug"
-#~ msgstr "Error"
-
-#~ msgid "Quotation"
-#~ msgstr "Presupuesto"
-
-#~ msgid ""
-#~ "Computed as: Total Time - Estimated Time. It gives the difference of the "
-#~ "time estimated by the project manager and the real time to close the task."
-#~ msgstr ""
-#~ "Calculado como: Tiempo total - Tiempo estimado. Proporciona la diferencia "
-#~ "entre el tiempo estimado por el responsable del proyecto y el tiempo real al "
-#~ "cerrar la tarea."
-
-#~ msgid "Working Time"
-#~ msgstr "Tiempo trabajado"
-
-#~ msgid "Months"
-#~ msgstr "Meses"
-
-#~ msgid "Delegate this task to a user"
-#~ msgstr "Delegar esta tarea a un usuario"
-
-#~ msgid "Date Closed"
-#~ msgstr "Fecha de cierre"
-
-#~ msgid "Sum of spent hours of all tasks related to this project."
-#~ msgstr ""
-#~ "Suma de las horas dedicadas de todas las tareas relacionadas con este "
-#~ "proyecto."
-
-#~ msgid "Gantt Representation"
-#~ msgstr "Representación de Gantt"
-
-#~ msgid "Task summary"
-#~ msgstr "Resumen de tarea"
-
-#~ msgid "Create a Task"
-#~ msgstr "Crear una tarea"
-
-#~ msgid ""
-#~ "The Object name must start with x_ and not contain any special character !"
-#~ msgstr ""
-#~ "¡El nombre del objeto debe empezar con x_ y no contener ningún carácter "
-#~ "especial!"
-
-#~ msgid "Parent Task"
-#~ msgstr "Tarea padre"
-
-#~ msgid "Delay"
-#~ msgstr "Retraso"
-
-#~ msgid "Send mail to customer"
-#~ msgstr "Enviar correo al cliente"
-
-#~ msgid "config.compute.remaining"
-#~ msgstr "config.calculo.restante"
-
-#~ msgid "Quiet close"
-#~ msgstr "Cerrar silenciosamente"
-
-#~ msgid "New title of your own task to validate the work done."
-#~ msgstr "Nuevo título de su propia tarea para validar el trabajo realizado."
-
-#~ msgid "Task invoice"
-#~ msgstr "Tarea factura"
-
-#~ msgid "Projects Structure"
-#~ msgstr "Estructura del proyecto"
-
-#~ msgid "Delegate Task"
-#~ msgstr "Tarea delegada"
-
-#~ msgid "New Feature"
-#~ msgstr "Nueva característica"
-
-#~ msgid "Template of Projects"
-#~ msgstr "Plantilla de proyectos"
-
-#~ msgid "Partner Info"
-#~ msgstr "Información de empresa"
-
-#~ msgid "Compute Remaining Hours"
-#~ msgstr "Calcular horas restantes"
-
-#~ msgid "Error ! You can not create recursive projects."
-#~ msgstr "¡Error! No puede crear proyectos recursivos."
-
-#~ msgid "Date Stop: %(date_stop)s"
-#~ msgstr "Fecha de parada: %(date_stop)s"
-
-#~ msgid "Expected End"
-#~ msgstr "Fin previsto"
-
-#~ msgid "Running projects"
-#~ msgstr "Proyectos en ejecución"
-
-#~ msgid ""
-#~ "If you have [?] in the name, it means there are no analytic account linked "
-#~ "to project."
-#~ msgstr ""
-#~ "Si tiene [?] en el nombre, significa que no hay cuenta analítica vinculada "
-#~ "al proyecto."
-
-#~ msgid "Reinclude the description of the task in the task of the user."
-#~ msgstr "Volver a incluir la descripción de la tarea en la tarea del usuario."
-
-#~ msgid ""
-#~ "If you have [?] in the project name, it means there are no analytic account "
-#~ "linked to this project."
-#~ msgstr ""
-#~ "Si tiene [?] en el nombre del proyecto, significa que no hay cuenta "
-#~ "analítica vinculada a este proyecto."
-
-#~ msgid "Invalid model name in the action definition."
-#~ msgstr "Nombre de modelo no válido en la definición de acción."
-
-#~ msgid "All Attachments"
-#~ msgstr "Todos los adjuntos"
-
-#~ msgid "My Tasks in Progress"
-#~ msgstr "Mis tareas en progreso"
-
-#~ msgid ""
-#~ "Project management module that track multi-level projects, tasks,\n"
-#~ "works done on tasks, eso. It is able to render planning, order tasks, eso.\n"
-#~ "    "
-#~ msgstr ""
-#~ "Módulo de gestión de proyectos que permite un seguimiento de proyectos multi-"
-#~ "nivel, las tareas,\n"
-#~ "trabajos sobre las tareas, ... Es capaz de visualizar la planificación, "
-#~ "ordenar tareas, ...\n"
-#~ "    "
-
-#~ msgid "Planned"
-#~ msgstr "Estimado"
-
-#~ msgid "Sum of planned hours of all tasks related to this project."
-#~ msgstr ""
-#~ "Suma de las horas estimadas de todas las tareas relacionadas con este "
-#~ "proyecto."
-
-#~ msgid "Running"
-#~ msgstr "En progreso"
-
-#~ msgid "Tasks in Progress"
-#~ msgstr "Tareas en progreso"+msgid "tasks"
+msgstr ""
+
+#. module: project
+#: field:account.analytic.account,company_uom_id:0
+#: field:project.project,task_ids:0
+msgid "unknown"
+msgstr "desconocido"