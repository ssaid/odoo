# Translation of Odoo Server.
# This file contains the translation of the following modules:
# * project
# 
# Translators:
msgid ""
msgstr ""
"Project-Id-Version: Odoo 9.0\n"
"Report-Msgid-Bugs-To: \n"
"POT-Creation-Date: 2015-10-09 09:17+0000\n"
<<<<<<< HEAD
"PO-Revision-Date: 2015-10-10 09:51+0000\n"
=======
"PO-Revision-Date: 2015-12-04 16:27+0000\n"
>>>>>>> da2b88bb
"Last-Translator: Martin Trigaux\n"
"Language-Team: Romanian (http://www.transifex.com/odoo/odoo-9/language/ro/)\n"
"MIME-Version: 1.0\n"
"Content-Type: text/plain; charset=UTF-8\n"
"Content-Transfer-Encoding: \n"
"Language: ro\n"
"Plural-Forms: nplurals=3; plural=(n==1?0:(((n%100>19)||((n%100==0)&&(n!=0)))?2:1));\n"

#. module: project
#: model:ir.model.fields,field_description:project.field_res_partner_task_count
msgid "# Tasks"
msgstr "# Sarcini"

#. module: project
#: model:ir.model.fields,field_description:project.field_report_project_task_user_no_of_days
msgid "# of Days"
msgstr "# de Zile"

#. module: project
#: model:ir.model.fields,field_description:project.field_project_task_history_cumulative_nbr_tasks
#: model:ir.model.fields,field_description:project.field_report_project_task_user_nbr
msgid "# of Tasks"
msgstr "# de Sarcini"

#. module: project
#: code:addons/project/project.py:248 code:addons/project/project.py:267
#: code:addons/project/project.py:413
#, python-format
msgid "%s (copy)"
msgstr "%s (copie)"

#. module: project
#. openerp-web
#: code:addons/project/static/src/xml/project.xml:8
#, python-format
msgid "&times;"
msgstr "&times;"

#. module: project
#: model:ir.ui.view,arch_db:project.edit_project
msgid ""
"(Un)archiving a project automatically (un)archives its tasks and issues. Do "
"you want to proceed?"
msgstr ""

#. module: project
#: model:ir.ui.view,arch_db:project.project_planner
msgid "- The Odoo Team"
msgstr ""

#. module: project
#: model:ir.ui.view,arch_db:project.project_planner
msgid "1. Learn about Tasks, Issues and Timesheets."
msgstr ""

#. module: project
#: model:ir.ui.view,arch_db:project.project_planner
msgid ""
"2. Now, take some time to list <strong>the Projects you'll need:</strong>"
msgstr ""

#. module: project
#: model:ir.ui.view,arch_db:project.project_planner
msgid "<i class=\"fa fa-user\"/> Person Responsible"
msgstr ""

#. module: project
#: code:addons/project/project.py:139
#, python-format
msgid ""
"<p class=\"oe_view_nocontent_create\">\n"
"                        Documents are attached to the tasks and issues of your project.</p><p>\n"
"                        Send messages or log internal notes with attachments to link\n"
"                        documents to your project.\n"
"                    </p>"
msgstr ""

#. module: project
#: model:ir.ui.view,arch_db:project.edit_project
msgid "<span attrs=\"{'invisible':[('use_tasks', '=', False)]}\">as </span>"
msgstr ""

#. module: project
#: model:ir.ui.view,arch_db:project.project_planner
msgid "<span class=\"fa fa-arrow-circle-o-down\"/> Install now"
msgstr ""

#. module: project
#: model:ir.ui.view,arch_db:project.project_planner
msgid "<span class=\"fa fa-comment-o\"/> Website Live Chat"
msgstr ""

#. module: project
#: model:ir.ui.view,arch_db:project.project_planner
msgid "<span class=\"fa fa-comment-o\"/> Website Live Chat on"
msgstr ""

#. module: project
#: model:ir.ui.view,arch_db:project.project_planner
msgid "<span class=\"fa fa-envelope-o\"/> Email Our Project Expert"
msgstr ""

#. module: project
#: model:ir.ui.view,arch_db:project.project_planner
msgid ""
"<span class=\"fa fa-thumbs-o-down\"/> The <strong> Wrong Way</strong> to use"
" projects:"
msgstr ""

#. module: project
#: model:ir.ui.view,arch_db:project.project_planner
msgid ""
"<span class=\"fa fa-thumbs-o-up\"/> The <strong>Right Way</strong> to use "
"projects:"
msgstr ""

#. module: project
#: model:ir.ui.view,arch_db:project.view_project_kanban
msgid "<span class=\"o_label\">Documents</span>"
msgstr ""

#. module: project
#: model:ir.ui.view,arch_db:project.project_planner
msgid ""
"<span class=\"panel-title\">\n"
"                                            <span class=\"fa fa-laptop\"/>\n"
"                                            <strong> Screen Customization</strong>\n"
"                                        </span>"
msgstr ""

#. module: project
#: model:ir.ui.view,arch_db:project.project_planner
msgid ""
"<span class=\"panel-title\">\n"
"                                            <span class=\"fa fa-mobile\"/>\n"
"                                            <strong> From your Mobile phone</strong>\n"
"                                        </span>"
msgstr ""

#. module: project
#: model:ir.ui.view,arch_db:project.project_planner
msgid ""
"<span class=\"panel-title\">\n"
"                                            <span class=\"fa fa-pencil-square-o\"/>\n"
"                                            <strong> Create Custom Reports</strong>\n"
"                                        </span>"
msgstr ""

#. module: project
#: model:ir.ui.view,arch_db:project.project_planner
msgid ""
"<span class=\"panel-title\">\n"
"                                            <span class=\"fa fa-puzzle-piece\"/>\n"
"                                            <strong> Via Chrome extension</strong>\n"
"                                        </span>"
msgstr ""

#. module: project
#: model:ir.ui.view,arch_db:project.project_planner
msgid ""
"<span class=\"panel-title\">\n"
"                                            <span class=\"fa fa-sitemap\"/>\n"
"                                            <strong> Workflow Customization</strong>\n"
"                                        </span>"
msgstr ""

#. module: project
#: model:ir.ui.view,arch_db:project.project_planner
msgid ""
"<span class=\"panel-title\">\n"
"                                            <span class=\"fa fa-tasks\"/>\n"
"                                            <strong> Directly in Odoo</strong>\n"
"                                        </span>"
msgstr ""

#. module: project
#: model:ir.ui.view,arch_db:project.project_planner
msgid ""
"<span class=\"panel-title\">\n"
"                                            <span class=\"fa fa-thumb-tack\"/>\n"
"                                            <strong> Exercise 1</strong><br/>\n"
"                                            <span class=\"small\">Check Workload</span>\n"
"                                        </span>"
msgstr ""

#. module: project
#: model:ir.ui.view,arch_db:project.project_planner
msgid ""
"<span class=\"panel-title\">\n"
"                                            <span class=\"fa fa-thumb-tack\"/>\n"
"                                            <strong> Exercise 2</strong><br/>\n"
"                                            <span class=\"small\">Delay to close an Issue</span>\n"
"                                        </span>"
msgstr ""

#. module: project
#: model:ir.ui.view,arch_db:project.project_planner
msgid ""
"<span class=\"panel-title\">\n"
"                                        <span class=\"fa fa-check-square-o\"/>\n"
"                                        <strong> Tasks</strong>\n"
"                                    </span>"
msgstr ""

#. module: project
#: model:ir.ui.view,arch_db:project.project_planner
msgid ""
"<span class=\"panel-title\">\n"
"                                        <span class=\"fa fa-clock-o\"/>\n"
"                                        <strong> Timesheets</strong>\n"
"                                    </span>"
msgstr ""

#. module: project
#: model:ir.ui.view,arch_db:project.project_planner
msgid ""
"<span class=\"panel-title\">\n"
"                                        <span class=\"fa fa-exclamation-circle\"/>\n"
"                                        <strong> Issues</strong>\n"
"                                    </span>"
msgstr ""

#. module: project
#: model:ir.ui.view,arch_db:project.project_planner
msgid ""
"<span><strong>Contact us to customize your application:</strong><br/>\n"
"                                    We have special options for unlimited number of customizations !\n"
"                                    </span>"
msgstr ""

#. module: project
#: model:ir.ui.view,arch_db:project.project_planner
msgid ""
"<span><strong>We are here to help you:</strong> if you don't succeed in achieving your favorite KPIs, contact us and we can help you create your custom reports.\n"
"                                    </span>"
msgstr ""

#. module: project
#: model:ir.ui.view,arch_db:project.project_planner
msgid ""
"<strong> Adjourn (5 min)</strong>\n"
"                                Conclude the meeting with upbeat statements and positive input on project accomplishments. Always reinforce teamwork and encourage all member to watch out for each other to ensure the project is successful."
msgstr ""

#. module: project
#: model:ir.ui.view,arch_db:project.project_planner
msgid ""
"<strong> Critical items (10 min)</strong>\n"
"                                Upon completing the project status review session, summarize the critical items."
msgstr ""

#. module: project
#: model:ir.ui.view,arch_db:project.project_planner
msgid ""
"<strong> New business issues (5 min)</strong>\n"
"                                You may have learned something during the week that affects the project.  Share the news early in the meeting to help team members consider the  issue as you walk through the project status session. Not every  issue warrants spending time here, so keep discussions to a minimum."
msgstr ""

#. module: project
#: model:ir.ui.view,arch_db:project.project_planner
msgid "<strong> Prepare an agenda (and keep to it)</strong>"
msgstr ""

#. module: project
#: model:ir.ui.view,arch_db:project.project_planner
msgid ""
"<strong> Project plan status review (20 min) </strong>\n"
"                                Walk through your project plan and allow each team member to provide a brief status of assignments due this week and tasks planned for the next two  weeks. You want to know whether tasks are on track and if any will miss  their projected deadline. You also want to allow the team member to share  any special considerations that might affect other tasks or members of  the project. Carefully manage this part because some team members will  want to pontificate and spend more time than is really needed. Remember, you’re the project manager."
msgstr ""

#. module: project
#: model:ir.ui.view,arch_db:project.project_planner
msgid ""
"<strong> Q&amp;A and discussion time (10 min)</strong>\n"
"                                Always give your team time to ask questions on issues that were not discussed. This gives you another opportunity to reinforce key points that you've picked up during the week or discovered during the meeting."
msgstr ""

#. module: project
#: model:ir.ui.view,arch_db:project.project_planner
msgid ""
"<strong> Roll call (5 min)</strong>\n"
"                                Let everyone know who is in attendance before starting. This is important  for remote team members who have dialled in and will save you time later."
msgstr ""

#. module: project
#: model:ir.ui.view,arch_db:project.project_planner
msgid ""
"<strong> Summary and follow-up items (5 min)</strong>\n"
"                                Always wrap up with a project status summary and a list of action items  dentified in the meeting to help move the project along."
msgstr ""

#. module: project
#: model:ir.ui.view,arch_db:project.project_planner
msgid ""
"<strong>A great feature in Odoo is the integration of a Collaborative Notepad called Etherpad.</strong><br/>\n"
"                            It replaces the standard Description area in Tasks and Issues and is extremely useful for several cases."
msgstr ""

#. module: project
#: model:ir.ui.view,arch_db:project.project_planner
msgid ""
"<strong>A problem or request from a customer</strong> that needs to be "
"identified, solved and followed up asap."
msgstr ""

#. module: project
#: model:ir.ui.view,arch_db:project.project_planner
msgid "<strong>About Employees:</strong>"
msgstr ""

#. module: project
#: model:ir.ui.view,arch_db:project.project_planner
msgid ""
"<strong>Add a Deadline</strong><br/>\n"
"                                    The deadline will help you determine if a task or issue is progressing as expected  and to anticipate its next update."
msgstr ""

#. module: project
#: model:ir.ui.view,arch_db:project.project_planner
msgid ""
"<strong>An internal activity</strong> that should be done within a defined "
"period of time."
msgstr ""

#. module: project
#: model:ir.ui.view,arch_db:project.project_planner
msgid "<strong>Analyze reports</strong> (every a year)"
msgstr ""

#. module: project
#: model:ir.ui.view,arch_db:project.project_planner
msgid "<strong>Approve your Timesheets</strong> (every week)"
msgstr ""

#. module: project
#: model:ir.ui.view,arch_db:project.project_planner
msgid ""
"<strong>Ask participants to prepare</strong><br/>\n"
"                                To run an effective meeting, prepare participants beforehand. Inform them of how they are expected to contribute."
msgstr ""

#. module: project
#: model:ir.ui.view,arch_db:project.project_planner
msgid ""
"<strong>Be careful about the messages you send</strong><br/>\n"
"                                    Sending a message through Odoo will automatically send an email containing your message to all the followers including internal employees, external users or customers."
msgstr ""

#. module: project
#: model:ir.ui.view,arch_db:project.project_planner
msgid "<strong>Billing</strong>"
msgstr ""

#. module: project
#: model:ir.ui.view,arch_db:project.project_planner
msgid ""
"<strong>Choose the right day</strong><br/>\n"
"                                    Avoid Monday mornings as your regular meeting day; choosing to meet later in the week gives participants time to get ready for the meeting and to work toward specific objectives in the days that follow."
msgstr ""

#. module: project
#: model:ir.ui.view,arch_db:project.project_planner
msgid ""
"<strong>Click on 'Reporting' on the main menu</strong> and generate "
"statistics relevent to each profiles:"
msgstr ""

#. module: project
#: model:ir.ui.view,arch_db:project.project_planner
msgid "<strong>Contact us now:</strong><br/>"
msgstr ""

#. module: project
#: model:ir.ui.view,arch_db:project.project_planner
msgid ""
"<strong>Create tasks and issues by email</strong><br/>\n"
"                                In Odoo, every project has an email alias. If you send an email to this alias, it will automatically create a task or issue in the first stage of the project, with all the email recipients as its default followers."
msgstr ""

#. module: project
#: model:ir.ui.view,arch_db:project.project_planner
msgid ""
"<strong>Define a Naming Convention</strong><br/>\n"
"                                    Add keywords in the 'Task title' field, for example [Customer name] or [Website]. This will help you navigate and search through the dozens of tasks in your project."
msgstr ""

#. module: project
#: model:ir.ui.view,arch_db:project.project_planner
msgid "<strong>Enter your activities</strong> (every day)"
msgstr ""

#. module: project
#: model:ir.ui.view,arch_db:project.project_planner
msgid "<strong>Example: </strong>"
msgstr ""

#. module: project
#: model:ir.ui.view,arch_db:project.project_planner
msgid ""
"<strong>Exercise:</strong> Try to create a graph with the monthly evolution "
"of the 'Average delay to close'  of Issues."
msgstr ""

#. module: project
#: model:ir.ui.view,arch_db:project.project_planner
msgid ""
"<strong>Exercise:</strong> Try to get a view of the workload for this week "
"for all your employees (planned hours)."
msgstr ""

#. module: project
#: model:ir.ui.view,arch_db:project.project_planner
msgid ""
"<strong>Follow every meeting with a recap email</strong>\n"
"                                    As soon as the meeting is over, publish meeting minutes and distribute them along with the updated project schedule, issues/action item matrix, and  any other appropriate documents. Try to use the same template throughout meetings and improve it continuously."
msgstr ""

#. module: project
#: model:ir.ui.view,arch_db:project.project_planner
msgid ""
"<strong>Follow only what you need</strong><br/>\n"
"                                    The simplest way to use notifications is to follow a whole Project: you will then receive all the selected notifications for all the Project's new and existing and new Tasks or Issues."
msgstr ""

#. module: project
#: model:ir.ui.view,arch_db:project.project_planner
msgid "<strong>For issues:</strong>"
msgstr ""

#. module: project
#: model:ir.ui.view,arch_db:project.project_planner
msgid "<strong>For tasks:</strong>"
msgstr ""

#. module: project
#: model:ir.ui.view,arch_db:project.project_planner
msgid "<strong>Getting reports</strong> on what your employees are working on"
msgstr ""

#. module: project
#: model:ir.ui.view,arch_db:project.project_planner
msgid ""
"<strong>Getting statistics</strong> on how much time a task takes to be "
"completed"
msgstr ""

#. module: project
#: model:ir.ui.view,arch_db:project.project_planner
msgid ""
"<strong>Have Clear Responsibilities</strong><br/>\n"
"                                    The person assigned to a task is responsible for its progress and their avatar is displayed in Kanban view for quick reference. Of course, the responsibility for a task can change depending on its stage."
msgstr ""

#. module: project
#: model:ir.ui.view,arch_db:project.project_planner
msgid ""
"<strong>In 'Pull' mode</strong>, tasks ready to progress to the next stage "
"are just marked  as 'Ready for next stage (using the status icon) by the "
"person responsible for the current stage. Then, the person responsible for "
"the next stage  takes the task and moves it to the next stage. This is the "
"best way to work if you have diluted responsibilities for your Kanban "
"stages."
msgstr ""

#. module: project
#: model:ir.ui.view,arch_db:project.project_planner
msgid ""
"<strong>In 'Push' mode</strong>, tasks are pushed into the next stage (once "
"they satisfy all requirements) by the person responsible for the current "
"stage. This is a simple way to work but only functions well if you work "
"alone."
msgstr ""

#. module: project
#: model:ir.ui.view,arch_db:project.project_planner
msgid "<strong>Invoice your customers</strong> (every month)"
msgstr ""

#. module: project
#: model:ir.ui.view,arch_db:project.project_planner
msgid ""
"<strong>Invoicing your customers</strong> on Time &amp; Material projects"
msgstr ""

#. module: project
#: model:ir.ui.view,arch_db:project.project_planner
msgid "<strong>Need help to structure your projects?</strong><br/>"
msgstr ""

#. module: project
#: model:ir.ui.view,arch_db:project.project_planner
msgid ""
"<strong>Need help with Timesheets management? Contact us now:</strong><br/>"
msgstr ""

#. module: project
#: model:ir.ui.view,arch_db:project.project_planner
msgid ""
"<strong>Need help with defining your Projects? Contact us now.</strong><br/>"
msgstr ""

#. module: project
#: model:ir.ui.view,arch_db:project.project_planner
msgid "<strong>Notes</strong>"
msgstr ""

#. module: project
#: model:ir.ui.view,arch_db:project.project_planner
msgid ""
"<strong>Prepare yourself as well</strong><br/>\n"
"                                As project manager, you also need to be fully prepared. There should be no surprises during the meeting. Surprises can undermine your ability to manage the project and cause team members to lose confidence in you."
msgstr ""

#. module: project
#: model:ir.ui.view,arch_db:project.project_planner
msgid "<strong>Recommended actions:</strong>"
msgstr ""

#. module: project
#: model:ir.ui.view,arch_db:project.project_planner
msgid ""
"<strong>Rely on the chatter</strong><br/>\n"
"                                    Below every Task and Issue (or more generally, below every Document in Odoo) is an area called Chatter."
msgstr ""

#. module: project
#: model:ir.ui.view,arch_db:project.project_planner
msgid ""
"<strong>Set Priorities</strong><br/>\n"
"                                    The <i class=\"fa fa-star\"/> is used to indicate priority: in Kanban views, high priority Tasks or Issues will be displayed on top. This is particulary useful if you use a Scrum methodology to indicate the tasks for the week. Similarly to Status, you can change the meaning of the Star indicator from the Project Stages tab."
msgstr ""

#. module: project
#: model:ir.ui.view,arch_db:project.project_planner
msgid "<strong>Stages and Requirements</strong> for next stage:"
msgstr ""

#. module: project
#: model:ir.ui.view,arch_db:project.project_planner
msgid ""
"<strong>Start with an answer.</strong><br/>\n"
"                                The worst question to ask is, \"What did you do this week?\" It invariably  generates unnecessary, time-consuming dialogue from team members. Plus, you should already know what everyone on the team did during the week."
msgstr ""

#. module: project
#: model:ir.ui.view,arch_db:project.project_planner
msgid "<strong>There are two ways of managing your Kanban stages:</strong>"
msgstr ""

#. module: project
#: model:ir.ui.view,arch_db:project.project_planner
msgid ""
"<strong>To increase the efficiency of your Projects</strong>, you should "
"have a look at some of our other apps:"
msgstr ""

#. module: project
#: model:ir.ui.view,arch_db:project.project_planner
msgid ""
"<strong>To use Collaborative Notepads</strong>, simply activate the "
"corresponding option in your"
msgstr ""

#. module: project
#: model:ir.ui.view,arch_db:project.project_planner
msgid ""
"<strong>Use Status Indicator</strong><br/>\n"
"                                    The Status indicator helps you manage Tasks and Issues by giving them one of 3 different colour: Grey, Green or Red. The meaning of these Statuses can be freely configured, for example:"
msgstr ""

#. module: project
#: model:ir.ui.view,arch_db:project.project_planner
msgid ""
"<strong>Use Tags</strong><br/>\n"
"                                    Tags  are complementary to your project stages: they can work as a second  level categorization which is very useful if you have a lot of Tasks or Issues to manage. Also, it becomes very easy to find Tasks or Issues by typing  the Tag into the main Search bar."
msgstr ""

#. module: project
#: model:ir.ui.view,arch_db:project.project_planner
msgid "<strong>What Activities</strong> would you like to manage?"
msgstr ""

#. module: project
#: model:ir.ui.view,arch_db:project.project_planner
msgid "<strong>What do you expect</strong> from using Odoo Project?"
msgstr ""

#. module: project
#: model:ir.ui.view,arch_db:project.project_planner
msgid ""
"<strong>You have different users writing Tasks descriptions</strong><br/>\n"
"                            It can quickly become messy if everyone uses his own layout. Etherpad will allow you to create a basic template with a few titles and bullet points, making it much easier for everyone."
msgstr ""

#. module: project
#: model:ir.ui.view,arch_db:project.project_planner
msgid ""
"<strong>You have to manage versions and track changes</strong><br/>\n"
"                            Etherpad auto-saves the document at regular short intervals and users can permanently save specific versions at any time. Plus, a \"time slider\" feature also allows anyone to explore the history of the pad."
msgstr ""

#. module: project
#: model:ir.ui.view,arch_db:project.project_planner
msgid ""
"<strong>You organize distant meetings</strong><br/>\n"
"                            Etherpad allows users to simultaneously edit a text document, see all of the edits in real-time and with the ability to display each author's text in their own color."
msgstr ""

#. module: project
#: model:ir.model.fields,help:project.field_project_project_alias_defaults
msgid ""
"A Python dictionary that will be evaluated to provide default values when "
"creating new records for this alias."
msgstr "Un dictionar Python care va fi evaluat pentru a furniza valorile implicite atunci cand creati inregistrari noi pentru acest alias."

#. module: project
#: model:ir.ui.view,arch_db:project.project_planner
msgid ""
"A customer sends a complaint to support@yourcompany.com: an Issue is "
"automatically created into a 'Support level 1' project based on the original"
" email from the customer."
msgstr ""

#. module: project
#: model:ir.ui.view,arch_db:project.project_planner
msgid ""
"A project usually involves many stakeholders, be it the project's sponsor, resources, customers or external contractors. But the most important person in a project is usually the Project Manager.<br/>\n"
"                    In Odoo, the Project Managers have the responsibility of managing the Kanban view: they ensure smooth progression of the projects, minimal downtime between stages and optimal work distribution between resources."
msgstr ""

#. module: project
#: model:ir.model.fields,help:project.field_project_task_kanban_state
msgid ""
"A task's kanban state indicates special situations affecting it:\n"
" * Normal is the default situation\n"
" * Blocked indicates something is preventing the progress of this task\n"
" * Ready for next stage indicates the task is ready to be pulled to the next stage"
msgstr "Starea kanban a unei sarcini indica situatiile speciale care o afecteaza:\n * Normal este situatia predefinita\n * Blocat indica faptul ca ceva impiedica progresul acestei sarcini\n * Pregatit pentru etapa urmatoare indica faptul ca sarcina este gata pentru a trece la etapa urmatoare"

#. module: project
#: model:ir.ui.view,arch_db:project.edit_project
msgid "Accept Emails From"
msgstr "Accepta emailuri de la."

#. module: project
#: model:ir.ui.view,arch_db:project.project_planner
msgid "Account Preferences"
msgstr ""

#. module: project
#: model:ir.model.fields,field_description:project.field_project_project_message_needaction
#: model:ir.model.fields,field_description:project.field_project_task_message_needaction
msgid "Action Needed"
msgstr ""

#. module: project
#. openerp-web
#: code:addons/project/static/src/js/web_planner_project.js:38
#, python-format
msgid "Action has a clear description"
msgstr ""

#. module: project
#: model:ir.ui.view,arch_db:project.project_planner
msgid ""
"Activate 'Allow invoicing based on timesheets' from the <i>Human Resources "
"Settings</i>."
msgstr ""

#. module: project
#: selection:project.config.settings,module_project_issue_sheet:0
msgid "Activate timesheets on issues"
msgstr ""

#. module: project
#: model:ir.model.fields,field_description:project.field_project_project_active
#: model:ir.model.fields,field_description:project.field_project_task_active
msgid "Active"
msgstr "Activ(a)"

#. module: project
#: model:ir.ui.view,arch_db:project.task_type_edit
msgid "Add a description..."
msgstr "Adaugati o descriere..."

#. module: project
#. openerp-web
#: code:addons/project/static/src/js/web_planner_project.js:55
#, python-format
msgid "Added in current sprint"
msgstr ""

#. module: project
#: model:project.task.type,name:project.project_stage_data_2
msgid "Advanced"
msgstr "Avansat(e)"

#. module: project
#: model:ir.model.fields,field_description:project.field_project_project_alias_id
msgid "Alias"
msgstr "Alias"

#. module: project
#: model:ir.model.fields,field_description:project.field_project_project_alias_contact
msgid "Alias Contact Security"
msgstr "Alias Contact Security"

#. module: project
#: model:ir.model.fields,field_description:project.field_project_project_alias_model
msgid "Alias Model"
msgstr "Model Alias"

#. module: project
#: model:ir.model.fields,field_description:project.field_project_project_alias_name
msgid "Alias Name"
msgstr "Nume Alias"

#. module: project
#: model:ir.model.fields,field_description:project.field_project_project_alias_domain
msgid "Alias domain"
msgstr "Doemniu alias"

#. module: project
#: model:ir.model.fields,field_description:project.field_project_project_alias_model_id
msgid "Aliased Model"
msgstr "Model de Alias"

#. module: project
#: code:addons/project/project.py:121
#, python-format
msgid "All Employees Project: all employees can access"
msgstr ""

#. module: project
#: selection:project.config.settings,module_rating_project:0
msgid "Allow activating customer rating on projects, at issue completion"
msgstr ""

#. module: project
#: model:ir.model.fields,help:project.field_project_config_settings_group_time_work_estimation_tasks
msgid "Allows you to compute Time Estimation on tasks."
msgstr "Va permite să calculați Estimarea Timpului în sarcini."

#. module: project
#: model:ir.ui.view,arch_db:project.project_planner
msgid ""
"Also, lead by example. When your team members see how prepared you are it "
"will  reinforce the need for each of them to be prepared for status "
"meetings."
msgstr ""

#. module: project
#: model:ir.ui.view,arch_db:project.project_planner
msgid ""
"Alternatively, Timesheets can be added directly from Tasks by activating "
"<strong>'Log work activities on tasks'</strong> in the"
msgstr ""

#. module: project
#: model:ir.ui.view,arch_db:project.project_planner
msgid ""
"An internal message will not send any email notification, but your message "
"will still be displayed to every user that has access to the page."
msgstr ""

#. module: project
#: model:ir.model,name:project.model_account_analytic_account
#: model:ir.model.fields,field_description:project.field_project_project_name
msgid "Analytic Account"
msgstr "Cont analitic"

#. module: project
#: model:ir.model.fields,field_description:project.field_project_project_line_ids
msgid "Analytic Lines"
msgstr "Linii Analitice"

#. module: project
#: model:ir.ui.view,arch_db:project.project_planner
msgid ""
"Another good way to limit the number of notifications you receive is to only"
" follow your Project's 'Task Assigned' events.  Then you'll be notified when"
" a Task or Issue is created, and can  manually decide if you want to be "
"notified for its other events too."
msgstr ""

#. module: project
#: model:ir.ui.view,arch_db:project.view_config_settings
msgid "Apply"
msgstr "Aplicați"

#. module: project
#: model:ir.ui.view,arch_db:project.view_project_project_filter
#: model:ir.ui.view,arch_db:project.view_task_search_form
msgid "Archived"
msgstr ""

#. module: project
#: model:ir.model.fields,field_description:project.field_report_project_task_user_date_start
msgid "Assignation Date"
msgstr "Data alocarii"

#. module: project
#: model:ir.ui.view,arch_db:project.view_task_project_user_search
msgid "Assignation Month"
msgstr ""

#. module: project
#: model:ir.actions.act_window,name:project.act_res_users_2_project_task_opened
msgid "Assigned Tasks"
msgstr "Sarcini Alocate"

#. module: project
#: model:ir.model.fields,field_description:project.field_report_project_task_user_user_id
msgid "Assigned To"
msgstr "Atribuit lui"

#. module: project
#: model:ir.model.fields,field_description:project.field_project_task_user_id
#: model:ir.ui.view,arch_db:project.view_task_history_search
#: model:ir.ui.view,arch_db:project.view_task_project_user_search
#: model:ir.ui.view,arch_db:project.view_task_search_form
msgid "Assigned to"
msgstr "Atribuit lui"

#. module: project
#: model:ir.model.fields,field_description:project.field_project_task_date_assign
msgid "Assigning Date"
msgstr ""

#. module: project
#: model:ir.ui.view,arch_db:project.task_type_edit
msgid ""
"At each stage employees can block or make task/issue ready for next stage.\n"
"                            You can define here labels that will be displayed for the state instead\n"
"                            of the default labels."
msgstr ""

#. module: project
#: model:ir.ui.view,arch_db:project.project_planner
msgid ""
"At the end of the week, each employee should review\n"
"                            their entries for the week and makes sure the\n"
"                            entries are correctly encoded. This can be done\n"
"                            from the"
msgstr ""

#. module: project
#: code:addons/project/project.py:132
#: model:ir.model.fields,field_description:project.field_project_task_attachment_ids
#, python-format
msgid "Attachments"
msgstr "Atasamente"

#. module: project
#: selection:project.config.settings,generate_project_alias:0
msgid "Automatically generate an email alias at the project creation"
msgstr ""

#. module: project
#: model:ir.ui.view,arch_db:project.project_planner
msgid "Available on the Apple Store"
msgstr ""

#. module: project
#: model:ir.ui.view,arch_db:project.project_planner
msgid ""
"Back at the office, the manager splits the customer's requests into several "
"tasks and delegates them to several employees."
msgstr ""

#. module: project
#. openerp-web
#: code:addons/project/static/src/js/web_planner_project.js:31
#: code:addons/project/static/src/js/web_planner_project.js:47
#: code:addons/project/static/src/js/web_planner_project.js:63
#, python-format
msgid "Backlog"
msgstr ""

#. module: project
#: model:ir.model.fields,field_description:project.field_project_project_balance
msgid "Balance"
msgstr "Sold"

#. module: project
#: model:project.task.type,name:project.project_stage_data_1
msgid "Basic"
msgstr ""

#. module: project
#: model:ir.ui.view,arch_db:project.project_planner
msgid "Basic Management"
msgstr ""

#. module: project
#: model:ir.ui.view,arch_db:project.project_planner
msgid ""
"Be aware of the team’s productivity and time: try to keep meetings to one "
"hour or less."
msgstr ""

#. module: project
#: model:ir.ui.view,arch_db:project.view_task_history_search
#: selection:project.task,kanban_state:0
#: selection:project.task.history,kanban_state:0
#: selection:project.task.history.cumulative,kanban_state:0
#: selection:report.project.task.user,state:0
msgid "Blocked"
msgstr "Blocat(a)"

#. module: project
#: model:ir.model.fields,field_description:project.field_project_project_crossovered_budget_line
msgid "Budget Lines"
msgstr ""

#. module: project
#: model:ir.ui.view,arch_db:project.project_planner
msgid ""
"But because change is never easy, we've created this Planner to guide you.<br/>\n"
"                        For example, you'll understand why you shouldn’t use Odoo to plan but instead to\n"
"                        collaborate, or why organizing your projects by role is wrong."
msgstr ""

#. module: project
#: model:project.task.type,legend_done:project.project_stage_1
msgid "Buzz or set as done"
msgstr ""

#. module: project
#: model:ir.filters,name:project.filter_task_report_responsible
msgid "By Responsible"
msgstr "După responsabil"

#. module: project
#: model:ir.ui.view,arch_db:project.view_config_settings
msgid "Cancel"
msgstr "Anulează"

#. module: project
#. openerp-web
#: code:addons/project/static/src/js/web_planner_project.js:69
#: code:addons/project/static/src/js/web_planner_project.js:84
#: code:addons/project/static/src/js/web_planner_project.js:98
#: selection:project.project,state:0
#: model:project.task.type,name:project.project_stage_3
#, python-format
msgid "Cancelled"
msgstr "Anulat(a)"

#. module: project
#: model:ir.ui.view,arch_db:project.project_planner
msgid "Change their Stages in the Project Stages tab"
msgstr ""

#. module: project
#: model:ir.model.fields,help:project.field_account_analytic_account_use_tasks
#: model:ir.model.fields,help:project.field_project_project_use_tasks
msgid "Check this box to manage internal activities through this project"
msgstr ""

#. module: project
#: model:ir.model.fields,help:project.field_project_project_use_timesheets
msgid "Check this field if this project manages timesheets"
msgstr ""

#. module: project
#: code:addons/project/project.py:612
#, python-format
msgid ""
"Child task still open.\n"
"Please cancel or complete child task first."
msgstr "Sarcina secundara e inca deschisa.\nVa rugam sa anulati sau sa finalizati sarcina secundara mai intai."

#. module: project
#. openerp-web
#: code:addons/project/static/src/js/web_planner_project.js:54
#, python-format
msgid "Clear description and purpose"
msgstr ""

#. module: project
#: model:ir.actions.act_window,help:project.project_tags_action
msgid "Click to add a new tag."
msgstr ""

#. module: project
#: model:ir.actions.act_window,help:project.open_task_type_form
msgid "Click to add a stage in the task pipeline."
msgstr ""

#. module: project
#. openerp-web
#: code:addons/project/static/src/xml/project.xml:25
#, python-format
msgid "Close"
msgstr "Închide"

#. module: project
#: selection:project.project,state:0
msgid "Closed"
msgstr "Inchis"

#. module: project
#: selection:project.config.settings,module_pad:0
msgid "Collaborative rich text on task description"
msgstr ""

#. module: project
#: model:ir.model.fields,field_description:project.field_project_project_color
#: model:ir.model.fields,field_description:project.field_project_tags_color
#: model:ir.model.fields,field_description:project.field_project_task_color
msgid "Color Index"
msgstr "Index Culori"

#. module: project
#: model:ir.ui.view,arch_db:project.project_planner
msgid "Communication campaign"
msgstr ""

#. module: project
#: model:ir.model,name:project.model_res_company
msgid "Companies"
msgstr "Companii"

#. module: project
#: model:ir.model.fields,field_description:project.field_project_project_company_id
#: model:ir.model.fields,field_description:project.field_project_task_company_id
#: model:ir.model.fields,field_description:project.field_report_project_task_user_company_id
#: model:ir.ui.view,arch_db:project.view_task_project_user_search
#: model:ir.ui.view,arch_db:project.view_task_search_form
msgid "Company"
msgstr "Companie"

#. module: project
#: model:ir.model.fields,field_description:project.field_account_analytic_account_company_uom_id
#: model:ir.model.fields,field_description:project.field_project_project_company_uom_id
msgid "Company UOM"
msgstr ""

#. module: project
#: model:ir.ui.menu,name:project.menu_project_config
#: model:ir.ui.view,arch_db:project.edit_project
msgid "Configuration"
msgstr "Configurare"

#. module: project
#: model:ir.actions.act_window,name:project.action_config_settings
msgid "Configure Project"
msgstr "Configurați Proiectul"

#. module: project
#: model:ir.ui.view,arch_db:project.project_planner
msgid ""
"Congratulations on choosing Odoo Project to help running your company more "
"efficiently!"
msgstr ""

#. module: project
#: model:ir.ui.view,arch_db:project.project_planner
msgid "Congratulations, you're done !"
msgstr ""

#. module: project
#: model:ir.ui.view,arch_db:project.project_planner
msgid "Consulting mission"
msgstr ""

#. module: project
#: model:ir.model.fields,field_description:project.field_report_project_task_user_partner_id
#: model:ir.ui.view,arch_db:project.view_project
#: model:ir.ui.view,arch_db:project.view_project_project_filter
msgid "Contact"
msgstr "Contact"

#. module: project
#: model:ir.model.fields,field_description:project.field_project_project_analytic_account_id
msgid "Contract/Analytic"
msgstr "Contract/Analitic"

#. module: project
#: model:ir.ui.view,arch_db:project.project_planner
msgid "Control projects quality and satisfaction"
msgstr ""

#. module: project
#. openerp-web
#: code:addons/project/static/src/js/web_planner_project.js:33
#, python-format
msgid "Copywriting / Design"
msgstr ""

#. module: project
#: model:ir.model.fields,field_description:project.field_project_task_create_date
msgid "Create Date"
msgstr "Creeaza Data"

#. module: project
#: model:ir.ui.view,arch_db:project.project_planner
msgid "Create a Gantt chart with your projects tasks and deadlines"
msgstr ""

#. module: project
#: model:ir.actions.act_window,help:project.open_view_project_all
#: model:ir.actions.act_window,help:project.open_view_project_all_config
msgid "Create a new project."
msgstr ""

#. module: project
#: model:ir.ui.view,arch_db:project.project_planner
msgid ""
"Create a task by sending an email to a project alias with one of your "
"colleagues in copy"
msgstr ""

#. module: project
#: model:ir.ui.view,arch_db:project.project_planner
msgid "Create at least 3 tasks"
msgstr ""

#. module: project
#: model:ir.ui.view,arch_db:project.project_planner
msgid "Create bills automatically based on Time &amp; Material."
msgstr ""

#. module: project
#: model:ir.ui.view,arch_db:project.project_planner
msgid "Create the Projects"
msgstr ""

#. module: project
#: model:ir.model.fields,field_description:project.field_project_config_settings_create_uid
#: model:ir.model.fields,field_description:project.field_project_project_create_uid
#: model:ir.model.fields,field_description:project.field_project_tags_create_uid
#: model:ir.model.fields,field_description:project.field_project_task_create_uid
#: model:ir.model.fields,field_description:project.field_project_task_type_create_uid
msgid "Created by"
msgstr "Creat de"

#. module: project
#: model:ir.model.fields,field_description:project.field_project_config_settings_create_date
#: model:ir.model.fields,field_description:project.field_project_project_create_date
#: model:ir.model.fields,field_description:project.field_project_tags_create_date
#: model:ir.model.fields,field_description:project.field_project_task_type_create_date
msgid "Created on"
msgstr "Creat în"

#. module: project
#: model:ir.ui.view,arch_db:project.project_planner
msgid ""
"Creating Tasks and/or Issues is the next step in managing your Projects.<br/>\n"
"                        In Odoo, it is pretty straightforward, but here are some explanations you may find useful."
msgstr ""

#. module: project
#: model:ir.ui.view,arch_db:project.view_task_history_search
#: model:ir.ui.view,arch_db:project.view_task_project_user_search
msgid "Creation Date"
msgstr "Data creării"

#. module: project
#: model:ir.model.fields,field_description:project.field_project_project_credit
msgid "Credit"
msgstr "Credit"

#. module: project
#: model:ir.actions.act_window,name:project.action_view_task_history_cumulative
#: model:ir.actions.act_window,name:project.action_view_task_history_cumulative_filter
#: model:ir.ui.menu,name:project.menu_action_view_task_history_cumulative
#: model:ir.ui.view,arch_db:project.view_project_kanban
msgid "Cumulative Flow"
msgstr "Flux Cumulativ"

#. module: project
#: model:ir.model.fields,field_description:project.field_project_project_currency_id
msgid "Currency"
msgstr "Valuta"

#. module: project
#: model:ir.ui.view,arch_db:project.project_planner
msgid "Current Timesheet"
msgstr ""

#. module: project
#: code:addons/project/project.py:829
#: model:ir.model.fields,field_description:project.field_project_project_partner_id
#: model:ir.model.fields,field_description:project.field_project_task_partner_id
#: model:ir.ui.view,arch_db:project.edit_project
#, python-format
msgid "Customer"
msgstr "Client"

#. module: project
#: code:addons/project/project.py:829
#, python-format
msgid "Customer Email"
msgstr "E-mail Client"

#. module: project
#: code:addons/project/project.py:120
#, python-format
msgid "Customer Project: visible in portal if the customer is a follower"
msgstr ""

#. module: project
#: model:ir.ui.view,arch_db:project.project_planner
msgid "Customer Service"
msgstr ""

#. module: project
#. openerp-web
#: code:addons/project/static/src/js/web_planner_project.js:73
#, python-format
msgid "Customer feedback has been requested"
msgstr ""

#. module: project
#. openerp-web
#: code:addons/project/static/src/js/web_planner_project.js:91
#, python-format
msgid "Customer has cancelled repair"
msgstr ""

#. module: project
#. openerp-web
#: code:addons/project/static/src/js/web_planner_project.js:71
#, python-format
msgid "Customer has reported new issue"
msgstr ""

#. module: project
#. openerp-web
#: code:addons/project/static/src/js/web_planner_project.js:70
#, python-format
msgid "Customer service has found new issue"
msgstr ""

#. module: project
#: model:ir.ui.view,arch_db:project.project_planner
msgid "Customer support tickets"
msgstr ""

#. module: project
#: model:ir.ui.view,arch_db:project.project_planner
msgid "Customization"
msgstr ""

#. module: project
#: model:ir.ui.menu,name:project.menu_projects
msgid "Dashboard"
msgstr ""

#. module: project
#: model:ir.model.fields,field_description:project.field_project_task_history_cumulative_date
#: model:ir.model.fields,field_description:project.field_project_task_history_date
msgid "Date"
msgstr "Data"

#. module: project
#: model:ir.model.fields,help:project.field_project_project_message_last_post
#: model:ir.model.fields,help:project.field_project_task_message_last_post
msgid "Date of the last message posted on the record."
msgstr "Data ultimului mesaj postat pe înregistrare."

#. module: project
#: model:ir.model.fields,field_description:project.field_report_project_task_user_opening_days
msgid "Days to Assign"
msgstr "Zilele de atribuire"

#. module: project
#: model:ir.model.fields,field_description:project.field_report_project_task_user_closing_days
msgid "Days to Close"
msgstr "Zile pana la inchidere"

#. module: project
#: model:ir.model.fields,field_description:project.field_project_task_date_deadline
#: model:ir.model.fields,field_description:project.field_report_project_task_user_date_deadline
msgid "Deadline"
msgstr "Termen limita"

#. module: project
#: model:ir.model.fields,field_description:project.field_project_project_debit
msgid "Debit"
msgstr "Debit"

#. module: project
#: model:ir.model.fields,field_description:project.field_project_project_alias_defaults
msgid "Default Values"
msgstr "Valori Implicite"

#. module: project
#: model:ir.actions.act_window,help:project.open_task_type_form
msgid ""
"Define the steps that will be used in the project from the\n"
"                creation of the task, up to the closing of the task or issue.\n"
"                You will use these stages in order to track the progress in\n"
"                solving a task or an issue."
msgstr ""

#. module: project
#: model:ir.model.fields,field_description:project.field_project_task_child_ids
msgid "Delegated Tasks"
msgstr "Sarcini Delegate"

#. module: project
#: model:ir.ui.view,arch_db:project.view_task_kanban
msgid "Delete"
msgstr "Șterge"

#. module: project
#: model:ir.ui.view,arch_db:project.project_planner
msgid ""
"Depending on what you need and how you want to operate, there are several "
"ways to work with Odoo. First, decide if you want to think in terms of tasks"
" or issues. Then, activate the Timesheets app if you need it."
msgstr ""

#. module: project
#: model:ir.ui.view,arch_db:project.project_planner
msgid "Deploy"
msgstr ""

#. module: project
#. openerp-web
#: code:addons/project/static/src/js/web_planner_project.js:19
#, python-format
msgid "Deployment"
msgstr ""

#. module: project
#: model:ir.model.fields,field_description:project.field_project_task_description
#: model:ir.model.fields,field_description:project.field_project_task_type_description
#: model:ir.ui.view,arch_db:project.view_task_form2
msgid "Description"
msgstr "Descriere"

#. module: project
#. openerp-web
#: code:addons/project/static/src/js/web_planner_project.js:17
#, python-format
msgid "Development"
msgstr "Dezvoltare"

#. module: project
#: model:ir.ui.view,arch_db:project.project_planner
msgid "Development Process"
msgstr ""

#. module: project
#: model:ir.model.fields,field_description:project.field_project_config_settings_display_name
#: model:ir.model.fields,field_description:project.field_project_project_display_name
#: model:ir.model.fields,field_description:project.field_project_tags_display_name
#: model:ir.model.fields,field_description:project.field_project_task_display_name
#: model:ir.model.fields,field_description:project.field_project_task_history_cumulative_display_name
#: model:ir.model.fields,field_description:project.field_project_task_history_display_name
#: model:ir.model.fields,field_description:project.field_project_task_type_display_name
#: model:ir.model.fields,field_description:project.field_report_project_task_user_display_name
msgid "Display Name"
msgstr "Afiseaza nume"

#. module: project
#: model:ir.model.fields,field_description:project.field_project_task_displayed_image_id
msgid "Displayed Image"
msgstr ""

#. module: project
#. openerp-web
#: code:addons/project/static/src/js/web_planner_project.js:34
#, python-format
msgid "Distribute"
msgstr ""

#. module: project
#. openerp-web
#: code:addons/project/static/src/js/web_planner_project.js:42
#, python-format
msgid "Distribution is completed"
msgstr ""

#. module: project
#: selection:project.config.settings,generate_project_alias:0
msgid "Do not create an email alias automatically"
msgstr ""

#. module: project
#: selection:project.config.settings,group_time_work_estimation_tasks:0
msgid "Do not estimate working time on tasks"
msgstr ""

#. module: project
#: selection:project.config.settings,module_project_timesheet:0
msgid "Do not record timesheets on tasks"
msgstr ""

#. module: project
#: selection:project.config.settings,module_project_issue_sheet:0
msgid "Do not track working hours on issues"
msgstr ""

#. module: project
#. openerp-web
#: code:addons/project/static/src/js/web_planner_project.js:50
#, python-format
msgid "Documentation"
msgstr "Documentație"

#. module: project
#: model:ir.ui.view,arch_db:project.edit_project
msgid "Documents"
msgstr "Documente"

#. module: project
#: model:ir.ui.view,arch_db:project.project_planner
msgid ""
"Don't create a Project for different locations (this could isolate teams "
"that work at different locations)."
msgstr ""

#. module: project
#: model:ir.ui.view,arch_db:project.project_planner
msgid ""
"Don't create a Project for each of your customers - this will be too "
"complicated to manage properly."
msgstr ""

#. module: project
#: model:ir.ui.view,arch_db:project.project_planner
msgid "Don't hesitate to"
msgstr ""

#. module: project
#: model:ir.ui.view,arch_db:project.project_planner
msgid "Don't hesitate to select only the events you are interested in!"
msgstr ""

#. module: project
#. openerp-web
#: code:addons/project/static/src/js/web_planner_project.js:35
#: code:addons/project/static/src/js/web_planner_project.js:68
#: code:addons/project/static/src/js/web_planner_project.js:83
#: code:addons/project/static/src/js/web_planner_project.js:97
#: model:project.task.type,name:project.project_stage_2
#, python-format
msgid "Done"
msgstr "Efectuat"

#. module: project
#: model:ir.ui.view,arch_db:project.project_planner
msgid ""
"During a meeting, a customer asks a manager for a few modifications to a "
"project."
msgstr ""

#. module: project
#: model:ir.ui.view,arch_db:project.project_planner
msgid ""
"Each employee will have his own task, while the manager will be able to "
"follow the global progress in the Kanban view of the project."
msgstr ""

#. module: project
#: model:ir.ui.view,arch_db:project.view_task_kanban
msgid "Edit Task"
msgstr ""

#. module: project
#: model:ir.ui.view,arch_db:project.edit_project
msgid "Email Alias"
msgstr "Email Alias"

#. module: project
#: model:ir.ui.view,arch_db:project.edit_project
msgid "Emails"
msgstr "E-mail-uri"

#. module: project
#: model:ir.ui.view,arch_db:project.project_planner
msgid "End"
msgstr ""

#. module: project
#: model:ir.model.fields,field_description:project.field_project_task_history_cumulative_end_date
#: model:ir.model.fields,field_description:project.field_project_task_history_end_date
msgid "End Date"
msgstr "Data de sfarsit"

#. module: project
#: model:ir.model.fields,field_description:project.field_project_task_date_end
#: model:ir.model.fields,field_description:project.field_report_project_task_user_date_end
msgid "Ending Date"
msgstr "Data de sfarsit"

#. module: project
#: constraint:project.task:0
msgid "Error ! Task starting date must be lower than its ending date."
msgstr ""

#. module: project
#: constraint:project.task:0
msgid "Error ! You cannot create recursive tasks."
msgstr "Eroare ! Nu puteti crea sarcini recursive."

#. module: project
#: constraint:project.project:0
msgid "Error! project start-date must be lower than project end-date."
msgstr ""

#. module: project
#: model:ir.model.fields,help:project.field_project_task_planned_hours
msgid ""
"Estimated time to do the task, usually set by the project manager when the "
"task is in draft state."
msgstr "Timpul estimat pentru efectuarea sarcinii, de obicei setat de catre managerul de proiect atunci cand sarcina se afla in starea de ciorna."

#. module: project
#: model:ir.ui.view,arch_db:project.project_planner
msgid ""
"Even if there is no specific field in Odoo, it's important to define a person responsible for each stage of your Project.<br/>\n"
"                        This person will have the responsibility for validating each stage and ensuring that the requirements to move to the next stage are met."
msgstr ""

#. module: project
#: model:ir.ui.view,arch_db:project.project_planner
msgid ""
"Every business is different.<br/>\n"
"                    Odoo allows you to customize every application and it's usually a good idea to customize screens to fit your project needs."
msgstr ""

#. module: project
#: model:ir.ui.view,arch_db:project.project_planner
msgid "Examples"
msgstr "Exemple"

#. module: project
#. openerp-web
#: code:addons/project/static/src/js/web_planner_project.js:74
#, python-format
msgid "Expert advice has been requested"
msgstr ""

#. module: project
#: model:ir.model.fields,field_description:project.field_project_project_date
msgid "Expiration Date"
msgstr "Data expirării"

#. module: project
#: model:ir.model.fields,help:project.field_project_task_type_legend_priority
msgid ""
"Explanation text to help users using the star and priority mechanism on "
"stages or issues that are in this stage."
msgstr ""

#. module: project
#: model:ir.ui.view,arch_db:project.view_task_project_user_search
msgid "Extended Filters"
msgstr "Filtre extinse"

#. module: project
#: model:ir.ui.view,arch_db:project.view_task_form2
msgid "Extra Info"
msgstr "Informatii suplimentare"

#. module: project
#: model:ir.ui.view,arch_db:project.view_config_settings
msgid "Extra features"
msgstr ""

#. module: project
#: model:ir.ui.view,arch_db:project.project_planner
msgid "Extra useful for when you're with a customer or in a meeting."
msgstr ""

#. module: project
#. openerp-web
#: code:addons/project/static/src/js/web_planner_project.js:88
#, python-format
msgid "Feedback from customer requested"
msgstr ""

#. module: project
#. openerp-web
#: code:addons/project/static/src/js/web_planner_project.js:26
#, python-format
msgid "Finally task is deployed"
msgstr ""

#. module: project
#: model:ir.model.fields,field_description:project.field_project_task_type_fold
msgid "Folded in Tasks Pipeline"
msgstr ""

#. module: project
#: model:ir.ui.view,arch_db:project.edit_project
msgid ""
"Follow this project to automatically track the events associated to tasks "
"and issues of this project."
msgstr "Urmati acest proiect pentru a urmari automat evenimentele asociate sarcinilor si probelmelor acestui proiect."

#. module: project
#: model:ir.ui.view,arch_db:project.view_project_project_filter
msgid "Followed by Me"
msgstr ""

#. module: project
#: model:ir.model.fields,field_description:project.field_project_project_message_follower_ids
#: model:ir.model.fields,field_description:project.field_project_task_message_follower_ids
msgid "Followers"
msgstr "Urmări"

#. module: project
#: model:ir.model.fields,field_description:project.field_project_project_message_channel_ids
#: model:ir.model.fields,field_description:project.field_project_task_message_channel_ids
msgid "Followers (Channels)"
msgstr ""

#. module: project
#: model:ir.model.fields,field_description:project.field_project_project_message_partner_ids
#: model:ir.model.fields,field_description:project.field_project_task_message_partner_ids
msgid "Followers (Partners)"
msgstr ""

#. module: project
#: model:ir.ui.view,arch_db:project.project_planner
msgid "For employees, the"
msgstr ""

#. module: project
#: model:ir.ui.view,arch_db:project.project_planner
msgid ""
"For example, risk and issue owners should come prepared to share the status "
"of their item and, ideally, a path to resolution."
msgstr ""

#. module: project
#: model:ir.ui.view,arch_db:project.project_planner
msgid ""
"For the Odoo Team,<br/>\n"
"                            Fabien Pinckaers, Founder"
msgstr ""

#. module: project
#: model:ir.ui.view,arch_db:project.project_planner
msgid ""
"For the same reason, don't create a Project based on weeks or time (example:"
" Scrum)."
msgstr ""

#. module: project
#: model:ir.ui.view,arch_db:project.view_config_settings
msgid "Forecasts"
msgstr ""

#. module: project
#: model:ir.model.fields,field_description:project.field_project_config_settings_module_project_forecast
msgid "Forecasts, planning and Gantt charts"
msgstr ""

#. module: project
#: model:ir.ui.menu,name:project.menu_tasks_config
msgid "GTD"
msgstr "GTD"

#. module: project
#: model:ir.ui.view,arch_db:project.project_planner
msgid "Generate a timesheet report to attach to your customer invoices"
msgstr ""

#. module: project
#: selection:project.config.settings,module_sale_service:0
msgid "Generate tasks from sale orders"
msgstr "Generati sarcini din comenzile de vanzare"

#. module: project
#: model:ir.ui.view,arch_db:project.project_planner
msgid "Get full synchronization with Odoo"
msgstr ""

#. module: project
#: model:ir.ui.view,arch_db:project.project_planner
msgid "Get it on Google Play"
msgstr ""

#. module: project
#: model:ir.ui.view,arch_db:project.project_planner
msgid "Get more apps"
msgstr ""

#. module: project
#: model:ir.model.fields,help:project.field_project_project_label_tasks
msgid "Gives label to tasks on project's kanban view."
msgstr ""

#. module: project
#: model:ir.model.fields,help:project.field_project_project_sequence
msgid "Gives the sequence order when displaying a list of Projects."
msgstr "Prezinta ordinea secventei atunci cand afiseaza o lista cu Proiecte."

#. module: project
#: model:ir.model.fields,help:project.field_project_task_sequence
msgid "Gives the sequence order when displaying a list of tasks."
msgstr "Prezinta ordinea secventei atunci cand afiseaza o lista de sarcini."

#. module: project
#: model:ir.ui.view,arch_db:project.project_planner
msgid "Good luck!"
msgstr ""

#. module: project
#: model:ir.ui.view,arch_db:project.project_planner
msgid ""
"Green: the Task is ready for next stage (the job for this stage is complete)"
msgstr ""

#. module: project
#: model:ir.ui.view,arch_db:project.project_planner
msgid "Grey: the Task is in progress (someone is working on it)"
msgstr ""

#. module: project
#: model:ir.ui.view,arch_db:project.view_project_project_filter
#: model:ir.ui.view,arch_db:project.view_task_history_search
#: model:ir.ui.view,arch_db:project.view_task_project_user_search
#: model:ir.ui.view,arch_db:project.view_task_search_form
msgid "Group By"
msgstr "Grupează după"

#. module: project
#: model:ir.ui.view,arch_db:project.view_config_settings
msgid "Helpdesk & Support"
msgstr "Serviciul de Asistenta si Suport"

#. module: project
#: model:ir.ui.view,arch_db:project.project_planner
msgid "Here are some of the <strong>available customizations</strong>"
msgstr ""

#. module: project
#: model:ir.actions.act_window,help:project.act_project_project_2_project_task_all
msgid "Here, you can create new tasks"
msgstr ""

#. module: project
#: selection:project.task,priority:0
#: selection:report.project.task.user,priority:0
msgid "High"
msgstr "Ridicat(ă)"

#. module: project
#: model:ir.model,name:project.model_project_task_history
#: model:ir.model,name:project.model_project_task_history_cumulative
msgid "History of Tasks"
msgstr "Istoricul Sarcinilor"

#. module: project
#: model:ir.model.fields,help:project.field_project_project_privacy_visibility
msgid ""
"Holds visibility of the tasks or issues that belong to the current project:\n"
"- Portal : employees see everything;\n"
"   if portal is activated, portal users see the tasks or issues followed by\n"
"   them or by someone of their company\n"
"- Employees Only: employees see all tasks or issues\n"
"- Followers Only: employees see only the followed tasks or issues; if portal\n"
"   is activated, portal users see the followed tasks or issues."
msgstr ""

#. module: project
#: code:addons/project/project.py:760
#, python-format
msgid "I take it"
msgstr ""

#. module: project
#: model:ir.model.fields,field_description:project.field_project_config_settings_id
#: model:ir.model.fields,field_description:project.field_project_project_id
#: model:ir.model.fields,field_description:project.field_project_tags_id
#: model:ir.model.fields,field_description:project.field_project_task_history_cumulative_id
#: model:ir.model.fields,field_description:project.field_project_task_history_id
#: model:ir.model.fields,field_description:project.field_project_task_id
#: model:ir.model.fields,field_description:project.field_project_task_type_id
#: model:ir.model.fields,field_description:project.field_report_project_task_user_id
msgid "ID"
msgstr "ID"

#. module: project
#: model:ir.model.fields,help:project.field_project_project_alias_parent_thread_id
msgid ""
"ID of the parent record holding the alias (example: project holding the task"
" creation alias)"
msgstr ""

#. module: project
#. openerp-web
#: code:addons/project/static/src/js/web_planner_project.js:103
#, python-format
msgid "Idea has been transformed into concrete actions"
msgstr ""

#. module: project
#. openerp-web
#: code:addons/project/static/src/js/web_planner_project.js:102
#, python-format
msgid "Idea is fully explained"
msgstr ""

#. module: project
#: model:ir.ui.view,arch_db:project.project_planner
msgid "Ideally, a person should only be responsible for one project."
msgstr ""

#. module: project
#. openerp-web
#: code:addons/project/static/src/js/web_planner_project.js:95
#, python-format
msgid "Ideas"
msgstr "Idei"

#. module: project
#: model:ir.ui.view,arch_db:project.project_planner
msgid "Identify problems and blocking points more easily"
msgstr ""

#. module: project
#: model:ir.model.fields,help:project.field_project_project_message_unread
#: model:ir.model.fields,help:project.field_project_task_message_unread
msgid "If checked new messages require your attention."
msgstr "Dacă este selectat, mesajele noi necesită atenția dumneavoastră."

#. module: project
#: model:ir.model.fields,help:project.field_project_project_message_needaction
#: model:ir.model.fields,help:project.field_project_task_message_needaction
msgid "If checked, new messages require your attention."
msgstr ""

#. module: project
#: model:ir.model.fields,help:project.field_project_project_active
msgid ""
"If the active field is set to False, it will allow you to hide the project "
"without removing it."
msgstr "Daca campul activ este setat pe Fals, va va permite sa ascundeti proiectul fara sa il stergeti."

#. module: project
#: model:ir.ui.view,arch_db:project.project_planner
msgid ""
"If you don't want to receive email notifications, you can uncheck the option"
" in your"
msgstr ""

#. module: project
#: model:ir.ui.view,arch_db:project.project_planner
msgid ""
"If you want to limit access for certain users or customers, simply use the "
"Privacy / Visibility settings in the Project Settings."
msgstr ""

#. module: project
#: model:ir.ui.view,arch_db:project.project_planner
msgid ""
"If you work on a Time &amp; Material project, you'll probably want to "
"extract a Timesheet of the tasks and issues to invoice directly to the "
"customer. To do that:"
msgstr ""

#. module: project
#: model:ir.ui.view,arch_db:project.project_planner
msgid "Implement"
msgstr ""

#. module: project
#: model:ir.ui.view,arch_db:project.view_project_project_filter
#: model:ir.ui.view,arch_db:project.view_task_kanban
#: model:ir.ui.view,arch_db:project.view_task_search_form
msgid "Important Messages"
msgstr ""

#. module: project
#: model:ir.ui.view,arch_db:project.project_planner
msgid "Improve"
msgstr ""

#. module: project
#: model:ir.ui.view,arch_db:project.project_planner
msgid "Improve collaboration with customers"
msgstr ""

#. module: project
#: selection:project.project,state:0 selection:project.task,kanban_state:0
#: model:project.task.type,name:project.project_stage_1
#: selection:report.project.task.user,state:0
msgid "In Progress"
msgstr "În desfășurare"

#. module: project
#. openerp-web
#: code:addons/project/static/src/js/web_planner_project.js:32
#: code:addons/project/static/src/js/web_planner_project.js:65
#: code:addons/project/static/src/js/web_planner_project.js:80
#, python-format
msgid "In progress"
msgstr "In desfasurare"

#. module: project
#. openerp-web
#: code:addons/project/static/src/js/web_planner_project.js:79
#, python-format
msgid "Incoming"
msgstr "Primire"

#. module: project
#: model:ir.ui.view,arch_db:project.edit_project
msgid "Incoming Emails create"
msgstr ""

#. module: project
#: model:ir.model.fields,field_description:project.field_project_task_planned_hours
msgid "Initially Planned Hours"
msgstr "Ore Planificate Initial"

#. module: project
#: model:ir.model.fields,help:project.field_project_project_alias_id
msgid ""
"Internal email associated with this project. Incoming emails are "
"automatically synchronized with Tasks (or optionally Issues if the Issue "
"Tracker module is installed)."
msgstr ""

#. module: project
#: model:ir.ui.view,arch_db:project.project_planner
msgid ""
"Internal notes are messages that will appear in the Chatter but will not be "
"notified in Odoo's Inbox."
msgstr ""

#. module: project
#: model:ir.model.fields,field_description:project.field_project_project_message_is_follower
#: model:ir.model.fields,field_description:project.field_project_task_message_is_follower
msgid "Is Follower"
msgstr ""

#. module: project
#: model:ir.ui.view,arch_db:project.project_planner
msgid "Issue Tracking app."
msgstr ""

#. module: project
#: model:ir.ui.view,arch_db:project.project_tags_search_view
msgid "Issue Version"
msgstr "Versiune Problema"

#. module: project
#. openerp-web
#: code:addons/project/static/src/js/web_planner_project.js:72
#, python-format
msgid "Issue is being worked on"
msgstr ""

#. module: project
#. openerp-web
#: code:addons/project/static/src/js/web_planner_project.js:75
#, python-format
msgid "Issue is resolved"
msgstr ""

#. module: project
#: model:ir.ui.view,arch_db:project.project_planner
msgid "Issues"
msgstr "Probleme"

#. module: project
#: model:ir.ui.view,arch_db:project.project_planner
msgid "Issues analysis"
msgstr ""

#. module: project
#: model:ir.ui.view,arch_db:project.project_planner
msgid ""
"It is better to start with a \"project answer\", such as: \"We are two weeks"
" late\", \"We are at planned budget\" or \"We are 50% complete with the "
"process model\". Also if you can, start the meeting on a positive note, such"
" as milestones that have been met or are ahead of schedule. This will make "
"participants feel motivated to engage in the conversation."
msgstr ""

#. module: project
#: model:ir.ui.view,arch_db:project.project_planner
msgid ""
"It is time to think about how you will transform your activities into real projects in Odoo.<br/>\n"
"                        For that, the most important part is defining the stages of your projects. Stages are the different steps a task or an issue can go through, from its creation to its ending. They will appear in what we call the 'Kanban' view of your projects."
msgstr ""

#. module: project
#: model:ir.ui.view,arch_db:project.project_planner
msgid ""
"It's essential to be clear about why you want to use Odoo Project and what your goals are.\n"
"                        Indeed, there are many ways to manage a project, to find the best one for you, you need to know exactly what you want to achieve. And later on, we will hopefully transform your objectives into real improvements for your company."
msgstr ""

#. module: project
#: model:ir.ui.view,arch_db:project.project_planner
msgid ""
"It's for logging every change, event or message related to the Document."
msgstr ""

#. module: project
#: model:ir.ui.view,arch_db:project.project_planner
msgid ""
"It's usually a good idea to take time to analyze your tasks and issues once "
"a year. Here are some KPIs you should take a look at. Ask yourself 'How can "
"they be improved?'"
msgstr ""

#. module: project
#: model:ir.model.fields,field_description:project.field_project_task_legend_blocked
#: model:ir.model.fields,field_description:project.field_project_task_type_legend_blocked
msgid "Kanban Blocked Explanation"
msgstr ""

#. module: project
#: model:ir.model.fields,field_description:project.field_project_task_legend_normal
#: model:ir.model.fields,field_description:project.field_project_task_type_legend_normal
msgid "Kanban Ongoing Explanation"
msgstr ""

#. module: project
#: model:ir.ui.view,arch_db:project.project_planner
msgid "Kanban Stage"
msgstr ""

#. module: project
#: model:ir.ui.view,arch_db:project.project_planner
msgid "Kanban Stages"
msgstr ""

#. module: project
#: model:ir.model.fields,field_description:project.field_project_task_history_cumulative_kanban_state
#: model:ir.model.fields,field_description:project.field_project_task_history_kanban_state
#: model:ir.model.fields,field_description:project.field_project_task_kanban_state
msgid "Kanban State"
msgstr "Starea Kanban"

#. module: project
#: model:ir.model.fields,field_description:project.field_project_task_legend_done
#: model:ir.model.fields,field_description:project.field_project_task_type_legend_done
msgid "Kanban Valid Explanation"
msgstr ""

#. module: project
#: model:ir.ui.view,arch_db:project.project_planner
msgid "Keep track of messages and conversations"
msgstr ""

#. module: project
#: model:ir.ui.view,arch_db:project.project_planner
msgid "Know what my employees are working on"
msgstr ""

#. module: project
#: model:ir.ui.view,arch_db:project.view_task_search_form
msgid "Last Message"
msgstr "Ultimul mesaj"

#. module: project
#: model:ir.model.fields,field_description:project.field_project_project_message_last_post
#: model:ir.model.fields,field_description:project.field_project_task_message_last_post
msgid "Last Message Date"
msgstr "Data ultimului mesaj"

#. module: project
#: model:ir.model.fields,field_description:project.field_project_task_write_date
msgid "Last Modification Date"
msgstr "Data ultimei modificări"

#. module: project
#: model:ir.model.fields,field_description:project.field_project_config_settings___last_update
#: model:ir.model.fields,field_description:project.field_project_project___last_update
#: model:ir.model.fields,field_description:project.field_project_tags___last_update
#: model:ir.model.fields,field_description:project.field_project_task___last_update
#: model:ir.model.fields,field_description:project.field_project_task_history___last_update
#: model:ir.model.fields,field_description:project.field_project_task_history_cumulative___last_update
#: model:ir.model.fields,field_description:project.field_project_task_type___last_update
#: model:ir.model.fields,field_description:project.field_report_project_task_user___last_update
msgid "Last Modified on"
msgstr "Ultima modificare la"

#. module: project
#: model:ir.model.fields,field_description:project.field_project_task_date_last_stage_update
#: model:ir.model.fields,field_description:project.field_report_project_task_user_date_last_stage_update
msgid "Last Stage Update"
msgstr "Ultima etapă actualizată"

#. module: project
#: model:ir.model.fields,field_description:project.field_project_config_settings_write_uid
#: model:ir.model.fields,field_description:project.field_project_project_write_uid
#: model:ir.model.fields,field_description:project.field_project_tags_write_uid
#: model:ir.model.fields,field_description:project.field_project_task_type_write_uid
#: model:ir.model.fields,field_description:project.field_project_task_write_uid
msgid "Last Updated by"
msgstr "Ultima actualizare făcută de"

#. module: project
#: model:ir.model.fields,field_description:project.field_project_config_settings_write_date
#: model:ir.model.fields,field_description:project.field_project_project_write_date
#: model:ir.model.fields,field_description:project.field_project_tags_write_date
#: model:ir.model.fields,field_description:project.field_project_task_type_write_date
msgid "Last Updated on"
msgstr "Ultima actualizare în"

#. module: project
#: model:web.planner,tooltip_planner:project.planner_project
msgid ""
"Learn how to better organize your company using Projects, Tasks, Issues and "
"Timesheets."
msgstr ""

#. module: project
#: model:ir.model.fields,help:project.field_project_config_settings_module_pad
msgid ""
"Lets the company customize which Pad installation should be used to link to new pads (for example: http://ietherpad.com/).\n"
"-This installs the module pad."
msgstr ""

#. module: project
#: model:ir.model.fields,help:project.field_project_project_analytic_account_id
msgid ""
"Link this project to an analytic account if you need financial management on"
" projects. It enables you to connect projects with budgets, planning, cost "
"and revenue analysis, timesheets on projects, etc."
msgstr "Asociati acest proiect unui cont analitic daca aveti nevoie de gestionarea financiara a proiectelor. Va permite sa conectati proiecte cu bugete, planificare, analiza costurilor si a veniturilor, fise de pontaj ale proiectelor, etc."

#. module: project
#: model:ir.ui.view,arch_db:project.project_planner
msgid "List, plan and track things to do"
msgstr ""

#. module: project
#: selection:report.project.task.user,priority:0
msgid "Low"
msgstr "Scazut(a)"

#. module: project
#: selection:project.config.settings,group_time_work_estimation_tasks:0
msgid "Manage time estimation on tasks"
msgstr "Gestionati estimarea timpului in sarcini"

#. module: project
#: model:ir.ui.view,arch_db:project.view_project_project_filter
#: model:res.groups,name:project.group_project_manager
msgid "Manager"
msgstr "Manager"

#. module: project
#: model:ir.ui.view,arch_db:project.project_planner
msgid ""
"Managing a group of people, a team or a department (example: R&amp;D team, "
"HR Department, etc.)"
msgstr ""

#. module: project
#: model:ir.ui.view,arch_db:project.project_planner
msgid ""
"Managing long projects that span over many months and/or need Timesheets."
msgstr ""

#. module: project
#: model:ir.ui.view,arch_db:project.project_planner
msgid ""
"Managing notifications is essential: too few and you risk missing critical "
"information, too many and you will be  overloaded with unnecessary "
"information. The trick is to find the right balance between the projects, "
"stages and tasks you want to be informed about. Fortunately, Odoo Project "
"has many levels of notifications and messages you can choose from."
msgstr ""

#. module: project
#: model:ir.ui.view,arch_db:project.project_planner
msgid "Marketing Department"
msgstr ""

#. module: project
#: model:ir.model.fields,field_description:project.field_project_project_message_ids
#: model:ir.model.fields,field_description:project.field_project_task_message_ids
msgid "Messages"
msgstr "Mesaje"

#. module: project
#: model:ir.model.fields,help:project.field_project_project_message_ids
#: model:ir.model.fields,help:project.field_project_task_message_ids
msgid "Messages and communication history"
msgstr "Istoric mesaje și conversații"

#. module: project
#: model:ir.ui.view,arch_db:project.view_task_history_search
msgid "Month"
msgstr "Luna"

#. module: project
#: model:ir.ui.view,arch_db:project.view_project_kanban
msgid "More <i class=\"fa fa-caret-down\"/>"
msgstr ""

#. module: project
#: model:ir.ui.view,arch_db:project.project_planner
msgid "More efficient communication between employees"
msgstr ""

#. module: project
#: model:ir.ui.view,arch_db:project.view_task_history_search
msgid "My Projects"
msgstr "Proiectele mele"

#. module: project
#: model:ir.ui.view,arch_db:project.view_task_history_search
#: model:ir.ui.view,arch_db:project.view_task_search_form
msgid "My Tasks"
msgstr "Sarcinile mele"

#. module: project
#: model:ir.model.fields,field_description:project.field_project_tags_name
msgid "Name"
msgstr "Nume"

#. module: project
#: model:project.task.type,legend_blocked:project.project_stage_1
msgid "Need functional or technical help"
msgstr ""

#. module: project
#. openerp-web
#: code:addons/project/static/src/js/web_planner_project.js:64
#: model:ir.ui.view,arch_db:project.view_task_history_search
#: model:ir.ui.view,arch_db:project.view_task_project_user_search
#: model:ir.ui.view,arch_db:project.view_task_search_form
#: selection:project.project,state:0
#: model:project.task.type,name:project.project_stage_data_0
#, python-format
msgid "New"
msgstr "Nou(a)"

#. module: project
#: code:addons/project/project.py:762
#, python-format
msgid "New Task"
msgstr ""

#. module: project
#. openerp-web
#: code:addons/project/static/src/js/web_planner_project.js:86
#, python-format
msgid "New repair added"
msgstr ""

#. module: project
#: selection:project.config.settings,module_sale_service:0
msgid "No automatic task creation"
msgstr ""

#. module: project
#: selection:project.config.settings,module_rating_project:0
msgid "No customer rating"
msgstr ""

#. module: project
#: selection:project.task,priority:0
#: selection:project.task.history,kanban_state:0
#: selection:project.task.history.cumulative,kanban_state:0
#: selection:report.project.task.user,priority:0
msgid "Normal"
msgstr "Normal"

#. module: project
#: model:project.task.type,legend_blocked:project.project_stage_0
msgid "Not validated"
msgstr ""

#. module: project
#: model:ir.model.fields,field_description:project.field_project_task_notes
msgid "Notes"
msgstr "Note"

#. module: project
#: model:ir.ui.view,arch_db:project.project_planner
msgid "Notifications"
msgstr ""

#. module: project
#: model:ir.model.fields,field_description:project.field_project_project_message_needaction_counter
#: model:ir.model.fields,field_description:project.field_project_task_message_needaction_counter
msgid "Number of Actions"
msgstr ""

#. module: project
#: model:ir.model.fields,help:project.field_report_project_task_user_opening_days
msgid "Number of Days to Open the task"
msgstr "Numarul de zile pentru Deschiderea sarcinii"

#. module: project
#: model:ir.model.fields,help:project.field_report_project_task_user_closing_days
msgid "Number of Days to close the task"
msgstr "Numarul  de zile pana la inchiderea sarcinii"

#. module: project
#: model:ir.model.fields,field_description:project.field_project_project_doc_count
msgid "Number of documents attached"
msgstr "Numarul de documente atasate"

#. module: project
#: model:ir.model.fields,help:project.field_project_project_message_needaction_counter
#: model:ir.model.fields,help:project.field_project_task_message_needaction_counter
msgid "Number of messages which requires an action"
msgstr ""

#. module: project
#: model:ir.model.fields,help:project.field_project_project_message_unread_counter
#: model:ir.model.fields,help:project.field_project_task_message_unread_counter
msgid "Number of unread messages"
msgstr ""

#. module: project
#: model:ir.ui.view,arch_db:project.project_planner
msgid ""
"Odoo Project is a super fast and easy way to make your activities and tasks visible to\n"
"                        everyone in your company. Follow how things progress, see when things are stuck, know\n"
"                        who's in charge, all in one place."
msgstr ""

#. module: project
#: model:ir.model.fields,help:project.field_project_config_settings_generate_project_alias
msgid ""
"Odoo will generate an email alias at the project creation from project name."
msgstr ""

#. module: project
#: model:ir.actions.act_window,help:project.action_view_task
msgid ""
"Odoo's project management allows you to manage the pipeline of your tasks "
"efficiently. You can track progress, discuss on tasks, attach documents, "
"etc."
msgstr ""

#. module: project
#: model:ir.ui.view,arch_db:project.project_planner
msgid ""
"Once a Timesheet is confirmed by an employee, it needs to be Approved by a "
"manager in the"
msgstr ""

#. module: project
#: model:ir.ui.view,arch_db:project.view_project_project_filter
msgid "Open"
msgstr "Deschide"

#. module: project
#: model:ir.actions.client,name:project.action_client_project_menu
msgid "Open Project Menu"
msgstr "Deschide Meniu Proiect"

#. module: project
#: model:ir.model.fields,help:project.field_project_project_alias_force_thread_id
msgid ""
"Optional ID of a thread (record) to which all incoming messages will be "
"attached, even if they did not reply to it. If set, this will disable the "
"creation of new records completely."
msgstr "Id-ul optional al unei înregistrări la care vor fi atașate toate mesajele primite, chiar dacă nu i-au răspuns. Dacă este setat, acesta va dezactiva complet crearea de înregistrări noi."

#. module: project
#: model:ir.ui.view,arch_db:project.project_planner
msgid ""
"Or, if you are using Issues, by activating 'Activate timesheets on issues', "
"also in the"
msgstr ""

#. module: project
#: model:ir.ui.view,arch_db:project.project_planner
msgid "Organize meetings"
msgstr ""

#. module: project
#: model:ir.actions.act_window,help:project.open_view_project_all
#: model:ir.actions.act_window,help:project.open_view_project_all_config
msgid ""
"Organize your activities (plan tasks, track issues, invoice timesheets) for "
"internal, personal or customer projects."
msgstr ""

#. module: project
#: model:ir.ui.view,arch_db:project.project_planner
msgid ""
"Organize your company, from personal tasks to collaborative meeting minutes."
msgstr ""

#. module: project
#: model:ir.model.fields,field_description:project.field_report_project_task_user_delay_endings_days
msgid "Overpassed Deadline"
msgstr "Termen limita depasit"

#. module: project
#: model:ir.actions.act_window,name:project.action_view_task_overpassed_draft
msgid "Overpassed Tasks"
msgstr "Sarcini omise"

#. module: project
#: model:ir.model.fields,help:project.field_project_task_type_legend_blocked
msgid ""
"Override the default value displayed for the blocked state for kanban "
"selection, when the task or issue is in that stage."
msgstr ""

#. module: project
#: model:ir.model.fields,help:project.field_project_task_type_legend_done
msgid ""
"Override the default value displayed for the done state for kanban "
"selection, when the task or issue is in that stage."
msgstr ""

#. module: project
#: model:ir.model.fields,help:project.field_project_task_type_legend_normal
msgid ""
"Override the default value displayed for the normal state for kanban "
"selection, when the task or issue is in that stage."
msgstr ""

#. module: project
#: model:ir.model.fields,field_description:project.field_project_project_alias_user_id
msgid "Owner"
msgstr "Proprietar"

#. module: project
#: model:ir.model.fields,field_description:project.field_project_config_settings_module_pad
msgid "Pads"
msgstr "Pad-uri"

#. module: project
#: model:ir.model.fields,field_description:project.field_project_project_alias_parent_model_id
msgid "Parent Model"
msgstr "Model parinte"

#. module: project
#: model:ir.model.fields,field_description:project.field_project_project_alias_parent_thread_id
msgid "Parent Record Thread ID"
msgstr ""

#. module: project
#: model:ir.model.fields,field_description:project.field_project_task_parent_ids
msgid "Parent Tasks"
msgstr "Sarcini principale"

#. module: project
#: model:ir.model.fields,help:project.field_project_project_alias_parent_model_id
msgid ""
"Parent model holding the alias. The model holding the alias reference is not"
" necessarily the model given by alias_model_id (example: project "
"(parent_model) and task (model))"
msgstr ""

#. module: project
#: model:ir.model,name:project.model_res_partner
msgid "Partner"
msgstr "Partener"

#. module: project
#: model:ir.ui.view,arch_db:project.view_project_project_filter
#: selection:project.project,state:0
msgid "Pending"
msgstr "În așteptare"

#. module: project
#: model:ir.ui.view,arch_db:project.project_planner
msgid "Plan your activities for the day"
msgstr ""

#. module: project
#: model:ir.model.fields,field_description:project.field_project_task_history_cumulative_planned_hours
#: model:ir.model.fields,field_description:project.field_project_task_history_planned_hours
msgid "Planned Time"
msgstr "Timp planificat"

#. module: project
#: model:ir.model,name:project.model_web_planner
msgid "Planner"
msgstr ""

#. module: project
#: code:addons/project/project.py:895
#, python-format
msgid ""
"Please remove existing tasks in the project linked to the accounts you want "
"to delete."
msgstr ""

#. module: project
#: model:ir.model.fields,help:project.field_project_project_alias_contact
msgid ""
"Policy to post a message on the document using the mailgateway.\n"
"- everyone: everyone can post\n"
"- partners: only authenticated partners\n"
"- followers: only followers of the related document\n"
msgstr ""

#. module: project
#: model:ir.ui.view,arch_db:project.project_planner
msgid "Prepare"
msgstr ""

#. module: project
#: model:ir.model.fields,field_description:project.field_project_task_priority
#: model:ir.model.fields,field_description:project.field_report_project_task_user_priority
msgid "Priority"
msgstr "Prioritate"

#. module: project
#: model:ir.model.fields,field_description:project.field_project_task_type_legend_priority
msgid "Priority Management Explanation"
msgstr ""

#. module: project
#: model:ir.model.fields,field_description:project.field_project_project_privacy_visibility
msgid "Privacy / Visibility"
msgstr "Confidentialitate/Vizibilitate"

#. module: project
#: code:addons/project/project.py:122
#, python-format
msgid "Private Project: followers only"
msgstr ""

#. module: project
#: model:ir.ui.view,arch_db:project.project_planner
msgid "Product or software version"
msgstr ""

#. module: project
#: model:ir.model,name:project.model_project_project
#: model:ir.model.fields,field_description:project.field_project_task_history_cumulative_project_id
#: model:ir.model.fields,field_description:project.field_project_task_project_id
#: model:ir.model.fields,field_description:project.field_report_project_task_user_project_id
#: model:ir.ui.view,arch_db:project.edit_project
#: model:ir.ui.view,arch_db:project.view_task_form2
#: model:ir.ui.view,arch_db:project.view_task_history_search
#: model:ir.ui.view,arch_db:project.view_task_project_user_search
#: model:ir.ui.view,arch_db:project.view_task_search_form
#: model:res.request.link,name:project.req_link_project
msgid "Project"
msgstr "Proiect"

#. module: project
#: model:ir.model.fields,field_description:project.field_project_config_settings_generate_project_alias
msgid "Project Alias"
msgstr ""

#. module: project
#: model:ir.ui.view,arch_db:project.view_config_settings
msgid "Project Management"
msgstr "Managementul Proiectelor"

#. module: project
#: model:ir.model.fields,field_description:project.field_project_project_user_id
#: model:ir.model.fields,field_description:project.field_project_task_manager_id
#: model:ir.ui.view,arch_db:project.edit_project
#: model:ir.ui.view,arch_db:project.view_project
#: model:ir.ui.view,arch_db:project.view_project_project_filter
msgid "Project Manager"
msgstr "Managerul de proiect"

#. module: project
#: model:ir.ui.view,arch_db:project.edit_project
#: model:ir.ui.view,arch_db:project.view_project
#: model:ir.ui.view,arch_db:project.view_project_project_filter
msgid "Project Name"
msgstr "Numele proiectului"

#. module: project
#: model:ir.ui.view,arch_db:project.project_planner
msgid "Project Settings"
msgstr "Setari Proiect"

#. module: project
#: model:ir.ui.view,arch_db:project.project_planner
msgid "Project Settings."
msgstr ""

#. module: project
#: model:ir.ui.view,arch_db:project.view_project_task_graph
#: model:ir.ui.view,arch_db:project.view_project_task_pivot
#: model:ir.ui.view,arch_db:project.view_task_history_graph
#: model:ir.ui.view,arch_db:project.view_task_history_pivot
msgid "Project Tasks"
msgstr "Sarcini Proiect"

#. module: project
#: model:res.request.link,name:project.req_link_task
msgid "Project task"
msgstr "Sarcină proiect"

#. module: project
#: model:ir.actions.act_window,name:project.dblc_proj
msgid "Project's tasks"
msgstr "Sarcini proiect"

#. module: project
#: code:addons/project/project.py:282
#: model:ir.actions.act_window,name:project.open_view_project_all
#: model:ir.actions.act_window,name:project.open_view_project_all_config
#: model:ir.model.fields,field_description:project.field_project_task_type_project_ids
#: model:ir.ui.menu,name:project.menu_projects_config
#: model:ir.ui.menu,name:project.portal_services_projects
#: model:ir.ui.view,arch_db:project.task_company
#: model:ir.ui.view,arch_db:project.view_project
#, python-format
msgid "Projects"
msgstr "Proiecte"

#. module: project
#: model:ir.model.fields,help:project.field_project_config_settings_module_project_issue_sheet
msgid ""
"Provides timesheet support for the issues/bugs management in project.\n"
"-This installs the module project_issue_sheet."
msgstr ""

#. module: project
#: model:ir.model.fields,field_description:project.field_project_config_settings_module_rating_project
msgid "Rating"
msgstr ""

#. module: project
#: model:ir.ui.view,arch_db:project.view_task_history_search
msgid "Ready"
msgstr "Pregătit(ă)"

#. module: project
#. openerp-web
#: code:addons/project/static/src/js/web_planner_project.js:40
#, python-format
msgid "Ready for layout / copywriting"
msgstr ""

#. module: project
#: selection:project.task,kanban_state:0
#: selection:project.task.history,kanban_state:0
#: selection:project.task.history.cumulative,kanban_state:0
#: selection:report.project.task.user,state:0
msgid "Ready for next stage"
msgstr "Pregatit(a) pentru etapa urmatoare"

#. module: project
#. openerp-web
#: code:addons/project/static/src/js/web_planner_project.js:58
#, python-format
msgid "Ready for release"
msgstr ""

#. module: project
#. openerp-web
#: code:addons/project/static/src/js/web_planner_project.js:56
#, python-format
msgid "Ready for testing"
msgstr ""

#. module: project
#. openerp-web
#: code:addons/project/static/src/js/web_planner_project.js:41
#, python-format
msgid "Ready to be displayed, published or sent"
msgstr ""

#. module: project
#: model:project.task.type,legend_done:project.project_stage_3
msgid "Ready to reopen"
msgstr ""

#. module: project
#. openerp-web
#: code:addons/project/static/src/js/web_planner_project.js:76
#: code:addons/project/static/src/js/web_planner_project.js:105
#, python-format
msgid "Reason for cancellation has been documented"
msgstr ""

#. module: project
#: model:ir.model.fields,field_description:project.field_project_project_alias_force_thread_id
msgid "Record Thread ID"
msgstr "ID Înregistrare Fir"

#. module: project
#: selection:project.config.settings,module_project_timesheet:0
msgid "Record timesheet lines per tasks"
msgstr "Inregistrati liniile fiselor de pontaj pe sarcini"

#. module: project
#: model:ir.ui.view,arch_db:project.project_planner
msgid "Red: the Task is blocked (there's a problem)"
msgstr ""

#. module: project
#: model:ir.model.fields,field_description:project.field_project_project_code
msgid "Reference"
msgstr "Referință"

#. module: project
#. openerp-web
#: code:addons/project/static/src/js/web_planner_project.js:51
#, python-format
msgid "Release"
msgstr ""

#. module: project
#: model:ir.model.fields,field_description:project.field_project_task_remaining_hours
msgid "Remaining Hours"
msgstr "Ore ramase"

#. module: project
#: model:ir.model.fields,field_description:project.field_project_task_history_cumulative_remaining_hours
#: model:ir.model.fields,field_description:project.field_project_task_history_remaining_hours
msgid "Remaining Time"
msgstr "Ore ramase"

#. module: project
#: model:ir.ui.view,arch_db:project.project_planner
msgid "Repair Workshop"
msgstr ""

#. module: project
#. openerp-web
#: code:addons/project/static/src/js/web_planner_project.js:87
#, python-format
msgid "Repair has started"
msgstr ""

#. module: project
#. openerp-web
#: code:addons/project/static/src/js/web_planner_project.js:90
#, python-format
msgid "Repair is completed"
msgstr ""

#. module: project
#: model:ir.ui.view,arch_db:project.project_planner
msgid "Reporting"
msgstr ""

#. module: project
#. openerp-web
#: code:addons/project/static/src/js/web_planner_project.js:89
#, python-format
msgid "Request for parts has been sent"
msgstr ""

#. module: project
#: model:ir.ui.view,arch_db:project.project_planner
msgid "Responsibilities"
msgstr ""

#. module: project
#: model:ir.ui.view,arch_db:project.project_planner
msgid "Responsibility"
msgstr ""

#. module: project
#: model:ir.model.fields,field_description:project.field_project_task_history_cumulative_user_id
#: model:ir.model.fields,field_description:project.field_project_task_history_user_id
msgid "Responsible"
msgstr "Responsabil"

#. module: project
#: model:ir.ui.view,arch_db:project.project_planner
msgid "Runs outside Odoo, always available"
msgstr ""

#. module: project
#: model:ir.model.fields,field_description:project.field_project_config_settings_module_sale_service
msgid "Sale Service"
msgstr "Vânzare serviciu"

#. module: project
#: model:ir.ui.view,arch_db:project.project_planner
msgid "Scrum Methodology"
msgstr ""

#. module: project
#: model:ir.ui.menu,name:project.menu_project_management
msgid "Search"
msgstr "Căutați"

#. module: project
#: model:ir.ui.view,arch_db:project.view_project_project_filter
msgid "Search Project"
msgstr "Cautati Proiectul"

#. module: project
#: model:ir.ui.view,arch_db:project.project_planner
msgid "Send an alert when a task is stuck in red for more than a few days"
msgstr ""

#. module: project
#: model:ir.ui.view,arch_db:project.project_planner
msgid ""
"Send an automatic confirmation to all issue emails sent to your customer "
"support"
msgstr ""

#. module: project
#: model:ir.model.fields,field_description:project.field_project_project_sequence
#: model:ir.model.fields,field_description:project.field_project_task_sequence
#: model:ir.model.fields,field_description:project.field_project_task_type_sequence
msgid "Sequence"
msgstr "Secvență"

#. module: project
#: model:ir.ui.view,arch_db:project.project_planner
msgid "Service Level Agreement (SLA)"
msgstr ""

#. module: project
#: model:ir.ui.view,arch_db:project.view_task_kanban
msgid "Set Cover Image"
msgstr ""

#. module: project
#. openerp-web
#: code:addons/project/static/src/xml/project.xml:9
#, python-format
msgid "Set a Cover Image"
msgstr ""

#. module: project
#: model:ir.ui.view,arch_db:project.edit_project
#: model:ir.ui.view,arch_db:project.view_project_kanban
msgid "Settings"
msgstr "Setări"

#. module: project
#: model:ir.ui.view,arch_db:project.project_planner
msgid "Severity"
msgstr ""

#. module: project
#: model:ir.ui.view,arch_db:project.project_planner
msgid "Share files and manage versions"
msgstr ""

#. module: project
#: model:ir.ui.view,arch_db:project.project_planner
msgid ""
"So if you're looking for the history of a Task, or the latest message on an "
"Issue, simply go to the corresponding Document and you'll find it!"
msgstr ""

#. module: project
#: model:ir.ui.view,arch_db:project.project_planner
msgid "Software development"
msgstr ""

#. module: project
#. openerp-web
#: code:addons/project/static/src/js/web_planner_project.js:15
#, python-format
msgid "Specification"
msgstr "Specificatie (caiet de sarcini)"

#. module: project
#. openerp-web
#: code:addons/project/static/src/js/web_planner_project.js:23
#, python-format
msgid "Specification is validated"
msgstr ""

#. module: project
#. openerp-web
#: code:addons/project/static/src/js/web_planner_project.js:22
#, python-format
msgid "Specification of task is written"
msgstr ""

#. module: project
#. openerp-web
#: code:addons/project/static/src/js/web_planner_project.js:48
#, python-format
msgid "Sprint"
msgstr ""

#. module: project
#: model:ir.model.fields,field_description:project.field_project_task_history_cumulative_type_id
#: model:ir.model.fields,field_description:project.field_project_task_history_type_id
#: model:ir.model.fields,field_description:project.field_project_task_stage_id
#: model:ir.model.fields,field_description:project.field_report_project_task_user_stage_id
#: model:ir.ui.view,arch_db:project.view_task_history_search
#: model:ir.ui.view,arch_db:project.view_task_project_user_search
#: model:ir.ui.view,arch_db:project.view_task_search_form
msgid "Stage"
msgstr "Etapa"

#. module: project
#: model:mail.message.subtype,name:project.mt_task_stage
msgid "Stage Changed"
msgstr "Etapa Schimbata"

#. module: project
#: model:ir.ui.view,arch_db:project.task_type_edit
msgid "Stage Description and Tooltips"
msgstr ""

#. module: project
#: model:ir.model.fields,field_description:project.field_project_task_type_name
msgid "Stage Name"
msgstr "Numele etapei"

#. module: project
#: model:mail.message.subtype,description:project.mt_task_stage
msgid "Stage changed"
msgstr "Etapa schimbata"

#. module: project
#: model:ir.actions.act_window,name:project.open_task_type_form
msgid "Stages"
msgstr "Etape"

#. module: project
#: model:ir.ui.view,arch_db:project.project_planner
msgid "Start / Stop a timer in one click"
msgstr ""

#. module: project
#: model:ir.model.fields,field_description:project.field_project_project_date_start
msgid "Start Date"
msgstr "Data de inceput"

#. module: project
#: model:ir.model.fields,field_description:project.field_project_task_date_start
msgid "Starting Date"
msgstr "Data de inceput"

#. module: project
#: model:ir.model.fields,field_description:project.field_project_project_state
#: model:ir.model.fields,field_description:project.field_report_project_task_user_state
#: model:ir.ui.view,arch_db:project.view_task_history_search
msgid "Status"
msgstr "Stare"

#. module: project
#: sql_constraint:project.tags:0
msgid "Tag name already exists !"
msgstr ""

#. module: project
#: model:ir.actions.act_window,name:project.project_tags_action
#: model:ir.model.fields,field_description:project.field_project_project_tag_ids
#: model:ir.model.fields,field_description:project.field_project_task_tag_ids
#: model:ir.ui.menu,name:project.menu_project_tags_act
#: model:ir.ui.view,arch_db:project.project_tags_form_view
msgid "Tags"
msgstr "Etichete"

#. module: project
#: model:ir.model,name:project.model_project_tags
msgid "Tags of project's tasks, issues..."
msgstr ""

#. module: project
#: model:ir.model,name:project.model_project_task
#: model:ir.model.fields,field_description:project.field_project_task_history_cumulative_task_id
#: model:ir.model.fields,field_description:project.field_project_task_history_task_id
#: model:ir.ui.view,arch_db:project.view_task_form2
#: model:ir.ui.view,arch_db:project.view_task_history_search
#: model:ir.ui.view,arch_db:project.view_task_project_user_search
#: model:ir.ui.view,arch_db:project.view_task_search_form
msgid "Task"
msgstr "Sarcina"

#. module: project
#: model:ir.model.fields,field_description:project.field_project_project_tasks
msgid "Task Activities"
msgstr "Activitati Sarcina"

#. module: project
#: model:mail.message.subtype,name:project.mt_project_task_blocked
#: model:mail.message.subtype,name:project.mt_task_blocked
msgid "Task Blocked"
msgstr "Sarcina Blocata"

#. module: project
#: model:mail.message.subtype,name:project.mt_project_task_new
#: model:mail.message.subtype,name:project.mt_task_new
msgid "Task Opened"
msgstr ""

#. module: project
#: model:ir.filters,name:project.filter_task_report_task_pipe
msgid "Task Pipe"
msgstr ""

#. module: project
#: model:mail.message.subtype,name:project.mt_project_task_ready
#: model:mail.message.subtype,name:project.mt_task_ready
msgid "Task Ready"
msgstr ""

#. module: project
#: model:ir.model,name:project.model_project_task_type
#: model:ir.ui.view,arch_db:project.task_type_edit
#: model:ir.ui.view,arch_db:project.task_type_tree
msgid "Task Stage"
msgstr "Etapa sarcinii"

#. module: project
#: model:mail.message.subtype,name:project.mt_project_task_stage
msgid "Task Stage Changed"
msgstr "Etapa Sarcinii Modificata"

#. module: project
#: model:ir.model.fields,field_description:project.field_project_task_name
#: model:ir.model.fields,field_description:project.field_report_project_task_user_name
msgid "Task Title"
msgstr ""

#. module: project
#: model:ir.ui.view,arch_db:project.view_task_form2
msgid "Task Title..."
msgstr ""

#. module: project
#: model:mail.message.subtype,description:project.mt_task_blocked
msgid "Task blocked"
msgstr "Sarcina blocata"

#. module: project
#: selection:project.config.settings,module_pad:0
msgid "Task description is a plain text"
msgstr ""

#. module: project
#. openerp-web
#: code:addons/project/static/src/js/web_planner_project.js:24
#, python-format
msgid "Task is Developed"
msgstr ""

#. module: project
#. openerp-web
#: code:addons/project/static/src/js/web_planner_project.js:104
#, python-format
msgid "Task is completed"
msgstr ""

#. module: project
#. openerp-web
#: code:addons/project/static/src/js/web_planner_project.js:25
#, python-format
msgid "Task is tested"
msgstr ""

#. module: project
#: model:mail.message.subtype,description:project.mt_task_new
msgid "Task opened"
msgstr ""

#. module: project
#: model:mail.message.subtype,description:project.mt_task_ready
msgid "Task ready for Next Stage"
msgstr ""

#. module: project
#: model:ir.ui.view,arch_db:project.view_task_history_search
msgid "Task's Analysis"
msgstr "Analiza sarcinii"

#. module: project
#: model:res.groups,name:project.group_tasks_work_on_tasks
msgid "Task's Work on Tasks"
msgstr "Sarcina de lucru pe Sarcini"

#. module: project
#: model:ir.actions.act_window,name:project.act_project_project_2_project_task_all
#: model:ir.actions.act_window,name:project.action_view_task
#: model:ir.model.fields,field_description:project.field_account_analytic_account_use_tasks
#: model:ir.model.fields,field_description:project.field_project_project_task_count
#: model:ir.model.fields,field_description:project.field_project_project_use_tasks
#: model:ir.model.fields,field_description:project.field_res_partner_task_ids
#: model:ir.ui.menu,name:project.menu_action_view_task
#: model:ir.ui.menu,name:project.menu_project_task_user_tree
#: model:ir.ui.view,arch_db:project.edit_project
#: model:ir.ui.view,arch_db:project.project_planner
#: model:ir.ui.view,arch_db:project.view_project_kanban
#: model:ir.ui.view,arch_db:project.view_task_calendar
#: model:ir.ui.view,arch_db:project.view_task_partner_info_form
#: model:ir.ui.view,arch_db:project.view_task_search_form
#: model:ir.ui.view,arch_db:project.view_task_tree2
msgid "Tasks"
msgstr "Sarcini"

#. module: project
#: model:ir.ui.view,arch_db:project.project_planner
msgid "Tasks &amp; Issues"
msgstr ""

#. module: project
#: model:ir.actions.act_window,name:project.action_project_task_user_tree
#: model:ir.actions.act_window,name:project.action_project_task_user_tree_filtered
#: model:ir.ui.view,arch_db:project.view_task_project_user_graph
#: model:ir.ui.view,arch_db:project.view_task_project_user_pivot
#: model:ir.ui.view,arch_db:project.view_task_project_user_search
msgid "Tasks Analysis"
msgstr "Analiza Sarcinilor"

#. module: project
#: model:ir.model.fields,field_description:project.field_project_project_type_ids
#: model:ir.ui.view,arch_db:project.task_type_search
msgid "Tasks Stages"
msgstr "Etapele Sarcinilor"

#. module: project
#: model:ir.ui.view,arch_db:project.project_planner
msgid "Tasks analysis"
msgstr ""

#. module: project
#: model:ir.ui.view,arch_db:project.project_planner
msgid "Tasks are the main mechanism in Odoo and are activated by default."
msgstr ""

#. module: project
#: model:ir.model,name:project.model_report_project_task_user
msgid "Tasks by user and project"
msgstr "Sarcini dupa utilizator si proiect"

#. module: project
#: model:ir.actions.act_window,name:project.open_view_template_project
msgid "Templates of Projects"
msgstr "Sabloane ale Proiectelor"

#. module: project
#. openerp-web
#: code:addons/project/static/src/js/web_planner_project.js:49
#, python-format
msgid "Test"
msgstr "Test"

#. module: project
#. openerp-web
#: code:addons/project/static/src/js/web_planner_project.js:57
#, python-format
msgid "Test is OK, need to document"
msgstr ""

#. module: project
#. openerp-web
#: code:addons/project/static/src/js/web_planner_project.js:18
#, python-format
msgid "Testing"
msgstr "Testare"

#. module: project
#: model:ir.ui.view,arch_db:project.project_planner
msgid ""
"The Odoo Project app can be used to manage many activities, from the "
"development of a new product to the daily operations of a customer support. "
"With some creativity, it can even be used to manage your marketing "
"communications or personal projects. But just because it can be done doesn't"
" mean it's always a good idea: let's start by helping you understand what "
"can be a good project."
msgstr ""

#. module: project
#: model:ir.model.fields,help:project.field_project_project_alias_model
msgid ""
"The kind of document created when an email is received on this project's "
"email alias"
msgstr "Tipul de document creat atunci cand un email este primit pe acest alias de email al proiectului"

#. module: project
#: model:ir.model.fields,help:project.field_project_project_alias_model_id
msgid ""
"The model (Odoo Document Kind) to which this alias corresponds. Any incoming"
" email that does not reply to an existing record will cause the creation of "
"a new record of this model (e.g. a Project Task)"
msgstr ""

#. module: project
#: model:ir.model.fields,help:project.field_project_project_alias_name
msgid ""
"The name of the email alias, e.g. 'jobs' if you want to catch emails for "
"<jobs@example.odoo.com>"
msgstr ""

#. module: project
#: model:ir.model.fields,help:project.field_project_project_alias_user_id
msgid ""
"The owner of records created upon receiving emails on this alias. If this "
"field is not set the system will attempt to find the right owner based on "
"the sender (From) address, or will use the Administrator account if no "
"system user is found for that address."
msgstr "Deținătorul înregistrărilor create la primirea de email-uri în acest alias. Dacă acest câmp nu este setat, sistemul va încerca să găsească proprietarul potrivit pe baza adresei expeditorului (De la), sau va folosi Contul Administrator dacă nu este găsit un utilizator al sistemului pentru acea adresă."

#. module: project
#: model:ir.ui.view,arch_db:project.project_planner
msgid "The same features as the Chrome extension, but on your mobile phone!"
msgstr ""

#. module: project
#. openerp-web
#: code:addons/project/static/src/xml/project.xml:20
#, python-format
msgid ""
"There is no available image to be set as cover. Send a message on the task "
"with an attached image."
msgstr ""

#. module: project
#: model:ir.model.fields,help:project.field_project_config_settings_module_rating_project
msgid "This allows customers to give rating on provided services"
msgstr ""

#. module: project
#: model:ir.model.fields,help:project.field_project_config_settings_module_project_timesheet
msgid ""
"This allows you to transfer the entries under tasks defined for Project Management to the timesheet line entries for particular date and user, with the effect of creating, editing and deleting either ways.\n"
"-This installs the module project_timesheet."
msgstr ""

#. module: project
#: model:ir.model.fields,help:project.field_project_config_settings_module_sale_service
msgid ""
"This feature automatically creates project tasks from service products in sale orders. In order to make it work,  the product has to be a service and 'Create Task Automatically' has to be flagged on the procurement tab in the product form.\n"
"-This installs the module sale_service."
msgstr ""

#. module: project
#: model:ir.ui.view,arch_db:project.project_planner
msgid ""
"This is particularly useful to manage help and support: all incoming email  "
"from customers will be transformed into an issue that you'll be able to "
"track easily!"
msgstr ""

#. module: project
#: model:ir.actions.act_window,help:project.action_project_task_user_tree
#: model:ir.actions.act_window,help:project.action_project_task_user_tree_filtered
msgid ""
"This report allows you to analyse the performance of your projects and "
"users. You can analyse the quantities of tasks, the hours spent compared to "
"the planned hours, the average number of days to open or close a task, etc."
msgstr "Acest raport va permite sa analizati performanta proiectelor si a utilizatorilor dumneavoastra. Puteti analiza cantitatea sarcinilor, orele petrecute comparate cu orele planificate, numarul mediu de zile pentru deschiderea sau inchiderea unei sarcini, etc."

#. module: project
#: model:ir.model.fields,help:project.field_project_task_type_fold
msgid ""
"This stage is folded in the kanban view when there are no records in that "
"stage to display."
msgstr ""

#. module: project
#: model:ir.ui.view,arch_db:project.project_planner
msgid ""
"This whole process might take you a few hours, but don't worry, you can take a break and\n"
"                        return to it at any time: your progress is automatically saved."
msgstr ""

#. module: project
#: model:ir.ui.view,arch_db:project.project_planner
msgid ""
"This will add an Invoice Tasks menu in the Project module, that can be used "
"to select the Timesheet to invoice."
msgstr ""

#. module: project
#: model:ir.model.fields,help:project.field_res_company_project_time_mode_id
msgid ""
"This will set the unit of measure used in projects and tasks.\n"
"If you use the timesheet linked to projects (project_timesheet module), don't forget to setup the right unit of measure in your employees."
msgstr "Acesta va seta unitatea de masura folosita in proiecte si sarcini.\nDaca folositi fisa de pontaj asociata proiectelor (modulul fisa de pontaj_proiect), nu uitati sa setati unitatea de masura corecta la angajatii dumneavoastra."

#. module: project
#: model:res.groups,name:project.group_time_work_estimation_tasks
msgid "Time Estimation on Tasks"
msgstr "Estimarea Timpului la Sarcini"

#. module: project
#: model:ir.ui.view,arch_db:project.edit_project
msgid "Time Scheduling"
msgstr ""

#. module: project
#: model:ir.model.fields,field_description:project.field_project_config_settings_group_time_work_estimation_tasks
msgid "Time on Tasks"
msgstr ""

#. module: project
#: model:ir.model.fields,field_description:project.field_res_company_project_time_mode_id
msgid "Timesheet UoM"
msgstr ""

#. module: project
#: model:ir.model.fields,field_description:project.field_project_config_settings_module_project_timesheet_synchro
msgid "Timesheet app for Chrome/Android/iOS"
msgstr ""

#. module: project
#: model:ir.model.fields,field_description:project.field_project_project_use_timesheets
#: model:ir.ui.view,arch_db:project.view_config_settings
msgid "Timesheets"
msgstr "Fise de pontaj"

#. module: project
#: model:ir.model.fields,field_description:project.field_project_config_settings_module_project_issue_sheet
msgid "Timesheets Invoicing"
msgstr ""

#. module: project
#: model:ir.ui.view,arch_db:project.project_planner
msgid ""
"Timesheets are often essential for running a company.<br/>\n"
"                    They are also prone to human error, repetitive, annoying, and sometimes stressful to employees.<br/>\n"
"                    Fortunately, Odoo has several solutions to make them as efficient and painless as possible!<br/>"
msgstr ""

#. module: project
#: model:ir.ui.view,arch_db:project.project_planner
msgid "Timesheets can be used for several purposes:"
msgstr ""

#. module: project
#: model:ir.model.fields,field_description:project.field_project_config_settings_module_project_timesheet
msgid "Timesheets on Project"
msgstr ""

#. module: project
#: model:ir.ui.view,arch_db:project.project_planner
msgid "Timesheets to Approve"
msgstr ""

#. module: project
#: model:ir.model.fields,help:project.field_project_project_resource_calendar_id
msgid "Timetable working hours to adjust the gantt diagram report"
msgstr "Programul orelor lucrate pentru a regla raportul diagramei Gantt"

#. module: project
#. openerp-web
#: code:addons/project/static/src/js/web_planner_project.js:96
#: model:project.task.type,name:project.project_stage_0
#, python-format
msgid "To Do"
msgstr "De efectuat"

#. module: project
#: model:ir.ui.view,arch_db:project.project_planner
msgid ""
"To configure these Kanban Statuses, go to the 'Project Stages' tab of a "
"Project."
msgstr ""

#. module: project
#: model:ir.ui.view,arch_db:project.project_planner
msgid "To use Issues, install the"
msgstr ""

#. module: project
#: model:ir.ui.view,arch_db:project.project_planner
msgid "To use Timesheets, go to your"
msgstr ""

#. module: project
#: model:ir.model.fields,help:project.field_project_task_remaining_hours
msgid ""
"Total remaining time, can be re-estimated periodically by the assignee of "
"the task."
msgstr "Timpul total ramas poate fi estimat din nou periodic de catre persoana imputernicita."

#. module: project
#: model:ir.model.fields,field_description:project.field_project_project_account_type
msgid "Type of Account"
msgstr "Tip de Cont"

#. module: project
#: model:ir.ui.view,arch_db:project.view_task_project_user_search
#: model:ir.ui.view,arch_db:project.view_task_search_form
msgid "Unassigned"
msgstr "Neatribuit"

#. module: project
#: model:ir.ui.view,arch_db:project.view_task_history_search
msgid "Unassigned Tasks"
msgstr "Sarcini nealocate"

#. module: project
#: model:ir.model.fields,field_description:project.field_project_project_message_unread
#: model:ir.model.fields,field_description:project.field_project_task_message_unread
msgid "Unread Messages"
msgstr "Mesaje necitite"

#. module: project
#: model:ir.model.fields,field_description:project.field_project_project_message_unread_counter
#: model:ir.model.fields,field_description:project.field_project_task_message_unread_counter
msgid "Unread Messages Counter"
msgstr ""

#. module: project
#: model:ir.ui.view,arch_db:project.edit_project
msgid "Use Tasks"
msgstr "Utilizează Sarcini"

#. module: project
#: model:ir.model.fields,field_description:project.field_project_project_label_tasks
msgid "Use Tasks as"
msgstr ""

#. module: project
#: model:ir.ui.view,arch_db:project.project_planner
msgid "Use Timesheets"
msgstr ""

#. module: project
#: model:ir.ui.view,arch_db:project.project_planner
msgid ""
"Use separate meetings to solve big issues or issues that aren’t important "
"for the entire team."
msgstr ""

#. module: project
#: model:project.task.type,legend_priority:project.project_stage_0
msgid "Use the priority for tasks related to gold customers"
msgstr ""

#. module: project
#: model:res.groups,name:project.group_project_user
msgid "User"
msgstr "Utilizator"

#. module: project
#: model:ir.model.fields,field_description:project.field_project_task_user_email
msgid "User Email"
msgstr "E-mail utilizator"

#. module: project
#: model:ir.ui.view,arch_db:project.project_planner
msgid ""
"Usually, a project's team members are managed through weekly (or monthly) status meetings.<br/>\n"
"                        Sometimes, these meetings can last hours and expose participants to an overly detailed review of the project.<br/>\n"
"                        Your team members will probably try to avoid those kind of meetings, or have to rush afterwards to meet their deadlines...<br/><br/>\n"
"                        So how can you, as project manager, structure a weekly status meeting where team members are engaged, informed and willing to contribute to the project's next steps? Here are some tips."
msgstr ""

#. module: project
#. openerp-web
#: code:addons/project/static/src/js/web_planner_project.js:16
#, python-format
msgid "Validation"
msgstr "Validare"

#. module: project
#: model:ir.ui.view,arch_db:project.project_planner
msgid "View statistics (time spent, efficiency, etc.)"
msgstr ""

#. module: project
#: model:ir.ui.view,arch_db:project.project_planner
msgid "View statistics for the week"
msgstr ""

#. module: project
#. openerp-web
#: code:addons/project/static/src/js/web_planner_project.js:66
#: code:addons/project/static/src/js/web_planner_project.js:81
#, python-format
msgid "Wait. Customer"
msgstr ""

#. module: project
#. openerp-web
#: code:addons/project/static/src/js/web_planner_project.js:67
#: code:addons/project/static/src/js/web_planner_project.js:82
#, python-format
msgid "Wait. Expert"
msgstr ""

#. module: project
#: model:ir.ui.view,arch_db:project.project_planner
msgid "We can add fields related to your business on any screen, for example:"
msgstr ""

#. module: project
#: model:ir.ui.view,arch_db:project.project_planner
msgid "We can automate steps in your workflow, for example:"
msgstr ""

#. module: project
#: model:ir.ui.view,arch_db:project.project_planner
msgid ""
"We can implement custom reports based on your Word or GoogleDocs templates, "
"for example:"
msgstr ""

#. module: project
#: model:ir.ui.view,arch_db:project.project_planner
msgid ""
"We hope this process helped you implement our project management "
"application."
msgstr ""

#. module: project
#: model:ir.ui.view,arch_db:project.project_planner
msgid ""
"We've developed a super simple and efficient Chrome extension to enter your "
"timesheets:<br/><br/>"
msgstr ""

#. module: project
#: model:ir.model.fields,field_description:project.field_project_project_website_message_ids
#: model:ir.model.fields,field_description:project.field_project_task_website_message_ids
msgid "Website Messages"
msgstr "Mesaje Website"

#. module: project
#: model:ir.model.fields,help:project.field_project_project_website_message_ids
#: model:ir.model.fields,help:project.field_project_task_website_message_ids
msgid "Website communication history"
msgstr "Istoric comunicare website"

#. module: project
#: model:ir.ui.view,arch_db:project.project_planner
msgid "Welcome"
msgstr ""

#. module: project
#: model:ir.ui.view,arch_db:project.project_planner
msgid ""
"What is the average number of working hours necessary to close an issue?"
msgstr ""

#. module: project
#: model:ir.ui.view,arch_db:project.project_planner
msgid "What is the average time before an issue is assigned / closed?"
msgstr ""

#. module: project
#: model:ir.ui.view,arch_db:project.project_planner
msgid ""
"What is the difference between initial time estimation and final time spent?"
msgstr ""

#. module: project
#: model:ir.ui.view,arch_db:project.project_planner
msgid "What is the number of missed deadlines?"
msgstr ""

#. module: project
#: model:ir.ui.view,arch_db:project.project_planner
msgid "What is their average number of tasks or issues worked on / closed?"
msgstr ""

#. module: project
#: model:ir.ui.view,arch_db:project.project_planner
msgid "What is their average number of working hours over the year?"
msgstr ""

#. module: project
#. openerp-web
#: code:addons/project/static/src/js/web_planner_project.js:39
#, python-format
msgid "Work has started"
msgstr ""

#. module: project
#: model:ir.model.fields,field_description:project.field_project_project_resource_calendar_id
msgid "Working Time"
msgstr "Program de lucru"

#. module: project
#: model:ir.filters,name:project.filter_task_report_workload
msgid "Workload"
msgstr "Volumul de muncă"

#. module: project
#: model:ir.ui.view,arch_db:project.task_type_edit
msgid ""
"You can also add a description to help your coworkers understand the meaning"
" and purpose of the stage."
msgstr ""

#. module: project
#: model:ir.ui.view,arch_db:project.task_type_edit
msgid ""
"You can also give a tooltip about the use of the stars available in the "
"kanban and form views."
msgstr ""

#. module: project
#: model:ir.ui.view,arch_db:project.project_planner
msgid ""
"You can even include any report in your dashboard for permanent access!"
msgstr ""

#. module: project
#: model:ir.ui.view,arch_db:project.project_planner
msgid ""
"You can learn more about Timesheets in the 'Use Timesheets' section of this "
"planner."
msgstr ""

#. module: project
#: model:ir.actions.act_window,help:project.act_project_project_2_project_task_all
msgid ""
"You can now manage your tasks in order to get things done efficiently. Track"
" progress, discuss, attach documents, etc."
msgstr ""

#. module: project
#: model:ir.ui.view,arch_db:project.project_planner
msgid ""
"You can reply directly to a message from you email software; the message and"
" its attachments will be added to the Chatter."
msgstr ""

#. module: project
#: model:ir.ui.view,arch_db:project.project_planner
msgid "You can save your reports to for easy reuse later"
msgstr ""

#. module: project
#: code:addons/project/project.py:87
#, python-format
msgid ""
"You cannot delete a project containing tasks. You can either delete all the "
"project's tasks and then delete the project or simply deactivate the "
"project."
msgstr "Nu puteti sterge un proiect care contine sarcini. Puteti fie sa stergeti toate sarcinile proiectului si apoi sa stergeti proiectul, fie pur si simplu sa dezactivati proiectul."

#. module: project
#: model:ir.ui.view,arch_db:project.project_planner
msgid "Your Activities"
msgstr ""

#. module: project
#: model:ir.ui.view,arch_db:project.project_planner
msgid "Your Objectives"
msgstr ""

#. module: project
#: model:ir.ui.view,arch_db:project.project_planner
msgid "Your Projects"
msgstr ""

#. module: project
#: model:ir.ui.view,arch_db:project.project_planner
msgid "Your Projects:"
msgstr ""

#. module: project
#: model:ir.ui.view,arch_db:project.project_planner
msgid "and activate:"
msgstr ""

#. module: project
#: model:ir.ui.view,arch_db:project.project_planner
msgid "etc.."
msgstr ""

#. module: project
#: model:ir.ui.view,arch_db:project.project_planner
msgid "for Issues: 'Activate timesheets on issues'"
msgstr ""

#. module: project
#: model:ir.ui.view,arch_db:project.project_planner
msgid "for Tasks: 'Log work activities on tasks'"
msgstr ""

#. module: project
#: model:ir.ui.view,arch_db:project.view_task_kanban
msgid "oe_kanban_text_red"
msgstr "oe_kanban_text_red"

#. module: project
#: model:ir.model,name:project.model_project_config_settings
msgid "project.config.settings"
msgstr "proiect.config.setari"

#. module: project
#: model:ir.ui.view,arch_db:project.project_planner
msgid "send us an email"
msgstr ""

#. module: project
#: code:addons/project/project.py:569
#, python-format
msgid "tasks"
msgstr "sarcini"

#. module: project
#: model:ir.ui.view,arch_db:project.project_planner
msgid "to describe<br/> your experience or to suggest improvements !"
msgstr ""

#. module: project
#: model:ir.model.fields,field_description:project.field_project_project_task_ids
msgid "unknown"
msgstr "necunoscut(a)"

#. module: project
#: model:ir.ui.view,arch_db:project.project_planner
msgid "using the above recommendations"
msgstr ""

#. module: project
#: model:ir.ui.view,arch_db:project.project_planner
msgid ""
"view of the HR module is the main tool to check, modify and confirm "
"Timesheets."
msgstr ""

#. module: project
#: model:ir.ui.view,arch_db:project.project_planner
msgid "view of the Human Resources module."
msgstr ""

#. module: project
#: model:ir.ui.view,arch_db:project.project_planner
msgid "view."
msgstr ""

#. module: project
#: model:ir.ui.view,arch_db:project.project_planner
msgid "with Timesheet"
msgstr ""

#. module: project
#: model:ir.ui.view,arch_db:project.project_planner
msgid "you listed on the previous step"
msgstr ""<|MERGE_RESOLUTION|>--- conflicted
+++ resolved
@@ -8,11 +8,7 @@
 "Project-Id-Version: Odoo 9.0\n"
 "Report-Msgid-Bugs-To: \n"
 "POT-Creation-Date: 2015-10-09 09:17+0000\n"
-<<<<<<< HEAD
-"PO-Revision-Date: 2015-10-10 09:51+0000\n"
-=======
 "PO-Revision-Date: 2015-12-04 16:27+0000\n"
->>>>>>> da2b88bb
 "Last-Translator: Martin Trigaux\n"
 "Language-Team: Romanian (http://www.transifex.com/odoo/odoo-9/language/ro/)\n"
 "MIME-Version: 1.0\n"
@@ -141,7 +137,7 @@
 "                                            <span class=\"fa fa-laptop\"/>\n"
 "                                            <strong> Screen Customization</strong>\n"
 "                                        </span>"
-msgstr ""
+msgstr "<span class=\"panel-title\">\n<span class=\"fa fa-laptop\"/>\n<strong> Personalizare ecran</strong>\n</span>"
 
 #. module: project
 #: model:ir.ui.view,arch_db:project.project_planner
