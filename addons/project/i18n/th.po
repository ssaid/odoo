--- conflicted
+++ resolved
@@ -1,30 +1,22 @@
-# Thai translation for openobject-addons
-# Copyright (c) 2014 Rosetta Contributors and Canonical Ltd 2014
-# This file is distributed under the same license as the openobject-addons package.
-# FIRST AUTHOR <EMAIL@ADDRESS>, 2014.
-#
-msgid ""
-msgstr ""
-<<<<<<< HEAD
-"Project-Id-Version: openobject-addons\n"
-"Report-Msgid-Bugs-To: FULL NAME <EMAIL@ADDRESS>\n"
-"POT-Creation-Date: 2014-09-23 16:27+0000\n"
-"PO-Revision-Date: 2014-08-14 16:10+0000\n"
-"Last-Translator: FULL NAME <EMAIL@ADDRESS>\n"
-"Language-Team: Thai <th@li.org>\n"
-=======
+# Translation of Odoo Server.
+# This file contains the translation of the following modules:
+# * project
+# 
+# Translators:
+# FIRST AUTHOR <EMAIL@ADDRESS>, 2014
+msgid ""
+msgstr ""
 "Project-Id-Version: Odoo 8.0\n"
 "Report-Msgid-Bugs-To: \n"
 "POT-Creation-Date: 2015-10-19 06:31+0000\n"
 "PO-Revision-Date: 2016-03-15 13:16+0000\n"
 "Last-Translator: Khwunchai Jaengsawang <khwunchai.j@ku.th>\n"
 "Language-Team: Thai (http://www.transifex.com/odoo/odoo-8/language/th/)\n"
->>>>>>> df212977
 "MIME-Version: 1.0\n"
 "Content-Type: text/plain; charset=UTF-8\n"
-"Content-Transfer-Encoding: 8bit\n"
-"X-Launchpad-Export-Date: 2014-09-24 09:29+0000\n"
-"X-Generator: Launchpad (build 17196)\n"
+"Content-Transfer-Encoding: \n"
+"Language: th\n"
+"Plural-Forms: nplurals=1; plural=0;\n"
 
 #. module: project
 #: field:res.partner,task_count:0
@@ -43,8 +35,7 @@
 msgstr ""
 
 #. module: project
-#: code:addons/project/project.py:360
-#: code:addons/project/project.py:380
+#: code:addons/project/project.py:360 code:addons/project/project.py:380
 #: code:addons/project/project.py:703
 #, python-format
 msgid "%s (copy)"
@@ -83,8 +74,7 @@
 "                Click to add a stage in the task pipeline.\n"
 "              </p><p>\n"
 "                Define the steps that will be used in the project from the\n"
-"                creation of the task, up to the closing of the task or "
-"issue.\n"
+"                creation of the task, up to the closing of the task or issue.\n"
 "                You will use these stages in order to track the progress in\n"
 "                solving a task or an issue.\n"
 "              </p>\n"
@@ -96,12 +86,9 @@
 #: model:ir.actions.act_window,help:project.action_view_task
 msgid ""
 "<p>\n"
-"                    Odoo's project management allows you to manage the "
-"pipeline\n"
-"                    of tasks in order to get things done efficiently. You "
-"can\n"
-"                    track progress, discuss on tasks, attach documents, "
-"etc.\n"
+"                    Odoo's project management allows you to manage the pipeline\n"
+"                    of tasks in order to get things done efficiently. You can\n"
+"                    track progress, discuss on tasks, attach documents, etc.\n"
 "                </p>\n"
 "            "
 msgstr ""
@@ -112,8 +99,7 @@
 "A task's kanban state indicates special situations affecting it:\n"
 " * Normal is the default situation\n"
 " * Blocked indicates something is preventing the progress of this task\n"
-" * Ready for next stage indicates the task is ready to be pulled to the next "
-"stage"
+" * Ready for next stage indicates the task is ready to be pulled to the next stage"
 msgstr ""
 
 #. module: project
@@ -311,8 +297,7 @@
 msgstr "ปิดแล้ว"
 
 #. module: project
-#: field:project.project,color:0
-#: field:project.task,color:0
+#: field:project.project,color:0 field:project.task,color:0
 msgid "Color Index"
 msgstr "ดัชนีสี"
 
@@ -328,12 +313,11 @@
 
 #. module: project
 #: view:project.task:project.view_task_search_form
-#: field:project.task,company_id:0
-#: field:project.task.work,company_id:0
+#: field:project.task,company_id:0 field:project.task.work,company_id:0
 #: view:report.project.task.user:project.view_task_project_user_search
 #: field:report.project.task.user,company_id:0
 msgid "Company"
-msgstr ""
+msgstr "บริษัท"
 
 #. module: project
 #: help:project.task,delay_hours:0
@@ -383,30 +367,27 @@
 #. module: project
 #: field:project.category,create_uid:0
 #: field:project.config.settings,create_uid:0
-#: field:project.project,create_uid:0
-#: field:project.task,create_uid:0
+#: field:project.project,create_uid:0 field:project.task,create_uid:0
 #: field:project.task.delegate,create_uid:0
-#: field:project.task.type,create_uid:0
-#: field:project.task.work,create_uid:0
+#: field:project.task.type,create_uid:0 field:project.task.work,create_uid:0
 msgid "Created by"
-msgstr ""
+msgstr "สร้างโดย"
 
 #. module: project
 #: field:project.category,create_date:0
 #: field:project.config.settings,create_date:0
 #: field:project.project,create_date:0
 #: field:project.task.delegate,create_date:0
-#: field:project.task.type,create_date:0
-#: field:project.task.work,create_date:0
+#: field:project.task.type,create_date:0 field:project.task.work,create_date:0
 msgid "Created on"
-msgstr ""
+msgstr "สร้างเมื่อ"
 
 #. module: project
 #: view:project.task:project.view_task_search_form
 #: view:project.task.history.cumulative:project.view_task_history_search
 #: view:report.project.task.user:project.view_task_project_user_search
 msgid "Creation Date"
-msgstr ""
+msgstr "วันที่สร้าง"
 
 #. module: project
 #: model:ir.actions.act_window,name:project.action_view_task_history_cumulative
@@ -415,14 +396,13 @@
 msgstr ""
 
 #. module: project
-#: field:project.task,partner_id:0
+#: view:project.project:project.edit_project field:project.task,partner_id:0
 msgid "Customer"
-msgstr ""
+msgstr "ลูกค้า"
 
 #. module: project
 #: field:project.task.history,date:0
-#: field:project.task.history.cumulative,date:0
-#: field:project.task.work,date:0
+#: field:project.task.history.cumulative,date:0 field:project.task.work,date:0
 msgid "Date"
 msgstr "วันที่"
 
@@ -430,7 +410,7 @@
 #: help:project.project,message_last_post:0
 #: help:project.task,message_last_post:0
 msgid "Date of the last message posted on the record."
-msgstr ""
+msgstr "วันที่ของข้อความสุดท้ายที่ลงบันทึก"
 
 #. module: project
 #: field:report.project.task.user,opening_days:0
@@ -440,7 +420,7 @@
 #. module: project
 #: field:report.project.task.user,closing_days:0
 msgid "Days to Close"
-msgstr ""
+msgstr "วันที่จะปิด"
 
 #. module: project
 #: field:project.task,date_deadline:0
@@ -506,11 +486,10 @@
 msgstr "ลบ"
 
 #. module: project
-#: view:project.task:project.view_task_form2
-#: field:project.task,description:0
+#: view:project.task:project.view_task_form2 field:project.task,description:0
 #: field:project.task.type,description:0
 msgid "Description"
-msgstr ""
+msgstr "รายละเอียด"
 
 #. module: project
 #: model:project.task.type,name:project.project_tt_design
@@ -562,14 +541,13 @@
 msgstr "วันสิ้นสุด"
 
 #. module: project
-#: field:project.task,date_end:0
-#: field:report.project.task.user,date_end:0
+#: field:project.task,date_end:0 field:report.project.task.user,date_end:0
 msgid "Ending Date"
 msgstr ""
 
 #. module: project
 #: constraint:project.task:0
-msgid "Error ! Task end-date must be greater then task start-date"
+msgid "Error ! Task end-date must be greater than task start-date"
 msgstr ""
 
 #. module: project
@@ -579,7 +557,7 @@
 
 #. module: project
 #: constraint:project.project:0
-msgid "Error! project start-date must be lower then project end-date."
+msgid "Error! project start-date must be lower than project end-date."
 msgstr ""
 
 #. module: project
@@ -647,7 +625,7 @@
 #. module: project
 #: view:project.task:project.view_task_form2
 msgid "Gantt View"
-msgstr ""
+msgstr "มุมมองแบบแกนต์"
 
 #. module: project
 #: field:project.config.settings,module_sale_service:0
@@ -670,7 +648,7 @@
 #: view:project.task.history.cumulative:project.view_task_history_search
 #: view:report.project.task.user:project.view_task_project_user_search
 msgid "Group By"
-msgstr ""
+msgstr "จัดกลุ่มโดย"
 
 #. module: project
 #: view:project.config.settings:project.view_config_settings
@@ -681,7 +659,7 @@
 #: selection:project.task,priority:0
 #: selection:report.project.task.user,priority:0
 msgid "High"
-msgstr ""
+msgstr "สูง"
 
 #. module: project
 #: model:ir.model,name:project.model_project_task_history
@@ -690,12 +668,11 @@
 msgstr ""
 
 #. module: project
-#: help:project.project,message_summary:0
-#: help:project.task,message_summary:0
+#: help:project.project,message_summary:0 help:project.task,message_summary:0
 msgid ""
 "Holds the Chatter summary (number of messages, ...). This summary is "
 "directly in html format in order to be inserted in kanban views."
-msgstr ""
+msgstr "ยึดติดสรุปตัวแชท (จำนวนของข้อความ., …) สรุปนี้จะถูกจัดในรูปแบบ html โดยตรงเพื่อที่จะถูกใส่ในมุมมองคัมบัง"
 
 #. module: project
 #: help:project.project,privacy_visibility:0
@@ -708,8 +685,7 @@
 "   if portal is activated, portal users see the tasks or issues followed by\n"
 "   them or by someone of their company\n"
 "- Employees Only: employees see all tasks or issues\n"
-"- Followers Only: employees see only the followed tasks or issues; if "
-"portal\n"
+"- Followers Only: employees see only the followed tasks or issues; if portal\n"
 "   is activated, portal users see the followed tasks or issues."
 msgstr ""
 
@@ -724,30 +700,24 @@
 msgstr ""
 
 #. module: project
-#: field:project.category,id:0
-#: field:project.config.settings,id:0
-#: field:project.project,id:0
-#: field:project.task,id:0
-#: field:project.task.delegate,id:0
-#: field:project.task.history,id:0
-#: field:project.task.history.cumulative,id:0
-#: field:project.task.type,id:0
-#: field:project.task.work,id:0
-#: field:report.project.task.user,id:0
+#: field:project.category,id:0 field:project.config.settings,id:0
+#: field:project.project,id:0 field:project.task,id:0
+#: field:project.task.delegate,id:0 field:project.task.history,id:0
+#: field:project.task.history.cumulative,id:0 field:project.task.type,id:0
+#: field:project.task.work,id:0 field:report.project.task.user,id:0
 msgid "ID"
 msgstr "หมายเลข"
 
 #. module: project
-#: help:project.project,message_unread:0
-#: help:project.task,message_unread:0
+#: help:project.project,message_unread:0 help:project.task,message_unread:0
 msgid "If checked new messages require your attention."
-msgstr ""
+msgstr "ถ้าการตรวจสอบข้อความใหม่ให้ระบุความสนใจของคุณ"
 
 #. module: project
 #: help:account.analytic.account,use_tasks:0
 msgid ""
-"If checked, this contract will be available in the project menu and you will "
-"be able to manage tasks or track issues"
+"If checked, this contract will be available in the project menu and you will"
+" be able to manage tasks or track issues"
 msgstr ""
 
 #. module: project
@@ -772,8 +742,7 @@
 msgstr ""
 
 #. module: project
-#: selection:project.project,state:0
-#: selection:project.task,kanban_state:0
+#: selection:project.project,state:0 selection:project.task,kanban_state:0
 #: selection:report.project.task.user,state:0
 msgid "In Progress"
 msgstr "กำลังดำเนินการ"
@@ -797,10 +766,16 @@
 msgstr ""
 
 #. module: project
+#: code:addons/project/project.py:201
+#, python-format
+msgid "Internal project: all employees can access"
+msgstr ""
+
+#. module: project
 #: code:addons/project/project.py:171
 #, python-format
 msgid "Invalid Action!"
-msgstr ""
+msgstr "การกระทำไม่ถูกต้อง!"
 
 #. module: project
 #: field:project.config.settings,module_project_issue_sheet:0
@@ -816,11 +791,10 @@
 #. module: project
 #: view:project.category:project.project_category_search_view
 msgid "Issue Version"
-msgstr ""
-
-#. module: project
-#: field:project.task,kanban_state:0
-#: field:project.task.history,kanban_state:0
+msgstr "เวอร์ชัน"
+
+#. module: project
+#: field:project.task,kanban_state:0 field:project.task.history,kanban_state:0
 #: field:project.task.history.cumulative,kanban_state:0
 msgid "Kanban State"
 msgstr ""
@@ -834,12 +808,12 @@
 #: field:project.project,message_last_post:0
 #: field:project.task,message_last_post:0
 msgid "Last Message Date"
-msgstr ""
+msgstr "วันที่ของข้อความสุดท้าย"
 
 #. module: project
 #: field:project.task,write_date:0
 msgid "Last Modification Date"
-msgstr ""
+msgstr "Last Modification Date"
 
 #. module: project
 #: field:project.task,date_last_stage_update:0
@@ -849,38 +823,32 @@
 
 #. module: project
 #: field:project.category,write_uid:0
-#: field:project.config.settings,write_uid:0
-#: field:project.project,write_uid:0
-#: field:project.task,write_uid:0
-#: field:project.task.delegate,write_uid:0
-#: field:project.task.type,write_uid:0
-#: field:project.task.work,write_uid:0
+#: field:project.config.settings,write_uid:0 field:project.project,write_uid:0
+#: field:project.task,write_uid:0 field:project.task.delegate,write_uid:0
+#: field:project.task.type,write_uid:0 field:project.task.work,write_uid:0
 msgid "Last Updated by"
-msgstr ""
+msgstr "อัพเดทครั้งสุดท้ายโดย"
 
 #. module: project
 #: field:project.category,write_date:0
 #: field:project.config.settings,write_date:0
-#: field:project.project,write_date:0
-#: field:project.task.delegate,write_date:0
-#: field:project.task.type,write_date:0
-#: field:project.task.work,write_date:0
+#: field:project.project,write_date:0 field:project.task.delegate,write_date:0
+#: field:project.task.type,write_date:0 field:project.task.work,write_date:0
 msgid "Last Updated on"
-msgstr ""
+msgstr "อัพเดทครั้งสุดท้ายเมื่อ"
 
 #. module: project
 #: help:project.config.settings,module_pad:0
 msgid ""
-"Lets the company customize which Pad installation should be used to link to "
-"new pads (for example: http://ietherpad.com/).\n"
+"Lets the company customize which Pad installation should be used to link to new pads (for example: http://ietherpad.com/).\n"
 "-This installs the module pad."
 msgstr ""
 
 #. module: project
 #: help:project.project,analytic_account_id:0
 msgid ""
-"Link this project to an analytic account if you need financial management on "
-"projects. It enables you to connect projects with budgets, planning, cost "
+"Link this project to an analytic account if you need financial management on"
+" projects. It enables you to connect projects with budgets, planning, cost "
 "and revenue analysis, timesheets on projects, etc."
 msgstr ""
 
@@ -917,14 +885,12 @@
 msgstr "ผสาน"
 
 #. module: project
-#: field:project.project,message_ids:0
-#: field:project.task,message_ids:0
+#: field:project.project,message_ids:0 field:project.task,message_ids:0
 msgid "Messages"
 msgstr "ข้อความ"
 
 #. module: project
-#: help:project.project,message_ids:0
-#: help:project.task,message_ids:0
+#: help:project.project,message_ids:0 help:project.task,message_ids:0
 msgid "Messages and communication history"
 msgstr "ข้อความและประวัติการสื่อสาร"
 
@@ -1059,11 +1025,10 @@
 #: view:project.project:project.view_project
 #: view:project.project:project.view_project_project_filter
 msgid "Parent"
-msgstr ""
-
-#. module: project
-#: view:project.task:project.view_task_form2
-#: field:project.task,parent_ids:0
+msgstr "Parent"
+
+#. module: project
+#: view:project.task:project.view_task_form2 field:project.task,parent_ids:0
 msgid "Parent Tasks"
 msgstr ""
 
@@ -1075,8 +1040,7 @@
 #. module: project
 #: view:project.project:project.edit_project
 #: view:project.project:project.view_project_project_filter
-#: selection:project.project,state:0
-#: selection:project.task.delegate,state:0
+#: selection:project.project,state:0 selection:project.task.delegate,state:0
 msgid "Pending"
 msgstr "รอดำเนินการ"
 
@@ -1110,14 +1074,19 @@
 msgstr ""
 
 #. module: project
-#: field:project.task,priority:0
-#: field:report.project.task.user,priority:0
+#: field:project.task,priority:0 field:report.project.task.user,priority:0
 msgid "Priority"
 msgstr "ความสำคัญ"
 
 #. module: project
 #: field:project.project,privacy_visibility:0
 msgid "Privacy / Visibility"
+msgstr ""
+
+#. module: project
+#: code:addons/project/project.py:202
+#, python-format
+msgid "Private project: followers Only"
 msgstr ""
 
 #. module: project
@@ -1132,8 +1101,7 @@
 #: view:project.project:project.edit_project
 #: view:project.task:project.view_task_form2
 #: view:project.task:project.view_task_search_form
-#: field:project.task,project_id:0
-#: field:project.task.delegate,project_id:0
+#: field:project.task,project_id:0 field:project.task.delegate,project_id:0
 #: view:project.task.history.cumulative:project.view_task_history_search
 #: field:project.task.history.cumulative,project_id:0
 #: view:report.project.task.user:project.view_task_project_user_search
@@ -1222,8 +1190,7 @@
 #: model:ir.ui.menu,name:project.menu_projects
 #: view:project.project:project.view_project
 #: view:project.project:project.view_project_project_gantt
-#: field:project.task.type,project_ids:0
-#: view:res.company:project.task_company
+#: field:project.task.type,project_ids:0 view:res.company:project.task_company
 #, python-format
 msgid "Projects"
 msgstr "โครงการ"
@@ -1240,6 +1207,12 @@
 msgid ""
 "Provides timesheet support for the issues/bugs management in project.\n"
 "-This installs the module project_issue_sheet."
+msgstr ""
+
+#. module: project
+#: code:addons/project/project.py:200
+#, python-format
+msgid "Public project"
 msgstr ""
 
 #. module: project
@@ -1312,11 +1285,10 @@
 msgstr ""
 
 #. module: project
-#: field:project.project,sequence:0
-#: field:project.task,sequence:0
+#: field:project.project,sequence:0 field:project.task,sequence:0
 #: field:project.task.type,sequence:0
 msgid "Sequence"
-msgstr ""
+msgstr "กำหนดเลขที่เอกสาร"
 
 #. module: project
 #: view:project.project:project.edit_project
@@ -1336,19 +1308,18 @@
 
 #. module: project
 #: view:project.task:project.view_task_search_form
-#: field:project.task,stage_id:0
-#: field:project.task.history,type_id:0
+#: field:project.task,stage_id:0 field:project.task.history,type_id:0
 #: view:project.task.history.cumulative:project.view_task_history_search
 #: field:project.task.history.cumulative,type_id:0
 #: view:report.project.task.user:project.view_task_project_user_search
 #: field:report.project.task.user,stage_id:0
 msgid "Stage"
-msgstr ""
+msgstr "สถานะ"
 
 #. module: project
 #: model:mail.message.subtype,name:project.mt_task_stage
 msgid "Stage Changed"
-msgstr ""
+msgstr "สถานะเปลี่ยนแปลง"
 
 #. module: project
 #: field:project.task.type,name:0
@@ -1358,12 +1329,12 @@
 #. module: project
 #: model:mail.message.subtype,description:project.mt_task_stage
 msgid "Stage changed"
-msgstr ""
+msgstr "เปลี่ยนแปลงสถานะ"
 
 #. module: project
 #: model:ir.actions.act_window,name:project.open_task_type_form
 msgid "Stages"
-msgstr ""
+msgstr "ขั้นตอน"
 
 #. module: project
 #: view:project.task.type:project.task_type_search
@@ -1371,9 +1342,14 @@
 msgstr ""
 
 #. module: project
+#: view:project.project:project.edit_project
+msgid "Start Date"
+msgstr "วันที่เริ่ม"
+
+#. module: project
 #: field:project.task,date_start:0
 msgid "Starting Date"
-msgstr ""
+msgstr "วันที่เริ่ม"
 
 #. module: project
 #: field:project.project,state:0
@@ -1498,8 +1474,7 @@
 msgstr ""
 
 #. module: project
-#: field:project.task,name:0
-#: field:report.project.task.user,name:0
+#: field:project.task,name:0 field:report.project.task.user,name:0
 msgid "Task Summary"
 msgstr "สรุปแผนงาน"
 
@@ -1602,19 +1577,14 @@
 #. module: project
 #: help:project.config.settings,module_project_timesheet:0
 msgid ""
-"This allows you to transfer the entries under tasks defined for Project "
-"Management to the timesheet line entries for particular date and user, with "
-"the effect of creating, editing and deleting either ways.\n"
+"This allows you to transfer the entries under tasks defined for Project Management to the timesheet line entries for particular date and user, with the effect of creating, editing and deleting either ways.\n"
 "-This installs the module project_timesheet."
 msgstr ""
 
 #. module: project
 #: help:project.config.settings,module_sale_service:0
 msgid ""
-"This feature automatically creates project tasks from service products in "
-"sale orders. More precisely, tasks are created for procurement lines with "
-"product of type 'Service', procurement method 'Make to Order', and supply "
-"method 'Manufacture'.\n"
+"This feature automatically creates project tasks from service products in sale orders. More precisely, tasks are created for procurement lines with product of type 'Service', procurement method 'Make to Order', and supply method 'Manufacture'.\n"
 "-This installs the module sale_service."
 msgstr ""
 
@@ -1643,15 +1613,16 @@
 
 #. module: project
 #: help:project.config.settings,time_unit:0
-msgid "This will set the unit of measure used in projects and tasks."
+msgid ""
+"This will set the unit of measure used in projects and tasks.\n"
+"Changing the unit will only impact new entries."
 msgstr ""
 
 #. module: project
 #: help:res.company,project_time_mode_id:0
 msgid ""
 "This will set the unit of measure used in projects and tasks.\n"
-"If you use the timesheet linked to projects (project_timesheet module), "
-"don't forget to setup the right unit of measure in your employees."
+"If you use the timesheet linked to projects (project_timesheet module), don't forget to setup the right unit of measure in your employees."
 msgstr ""
 
 #. module: project
@@ -1660,8 +1631,7 @@
 msgstr ""
 
 #. module: project
-#: field:project.project,effective_hours:0
-#: field:project.task.work,hours:0
+#: field:project.project,effective_hours:0 field:project.task.work,hours:0
 msgid "Time Spent"
 msgstr ""
 
@@ -1690,7 +1660,7 @@
 #. module: project
 #: field:report.project.task.user,total_hours:0
 msgid "Total Hours"
-msgstr ""
+msgstr "ชั่วโมงทั้งหมด"
 
 #. module: project
 #: field:project.project,total_hours:0
@@ -1721,8 +1691,7 @@
 msgstr ""
 
 #. module: project
-#: field:project.project,message_unread:0
-#: field:project.task,message_unread:0
+#: field:project.project,message_unread:0 field:project.task,message_unread:0
 msgid "Unread Messages"
 msgstr "ข้อความที่ไม่ได้อ่าน"
 
@@ -1732,6 +1701,11 @@
 msgstr "ปรับให้ใช้งานง่าย"
 
 #. module: project
+#: view:project.project:project.edit_project
+msgid "Use Tasks"
+msgstr ""
+
+#. module: project
 #: field:project.config.settings,module_pad:0
 msgid "Use integrated collaborative note pads on task"
 msgstr ""
@@ -1744,7 +1718,7 @@
 #. module: project
 #: field:project.task,user_email:0
 msgid "User Email"
-msgstr ""
+msgstr "อีเมลของผู้ใช้"
 
 #. module: project
 #: help:project.task.delegate,project_id:0
@@ -1768,8 +1742,7 @@
 msgstr ""
 
 #. module: project
-#: code:addons/project/project.py:435
-#: code:addons/project/project.py:921
+#: code:addons/project/project.py:435 code:addons/project/project.py:921
 #: code:addons/project/project.py:1228
 #, python-format
 msgid "Warning!"
@@ -1810,7 +1783,8 @@
 #, python-format
 msgid ""
 "You cannot delete a project containing tasks. You can either delete all the "
-"project's tasks and then delete the project or simply deactivate the project."
+"project's tasks and then delete the project or simply deactivate the "
+"project."
 msgstr ""
 
 #. module: project
@@ -1835,6 +1809,12 @@
 msgstr ""
 
 #. module: project
+#: view:project.config.settings:project.view_config_settings
+#: view:project.task.delegate:project.view_project_task_delegate
+msgid "or"
+msgstr "หรือ"
+
+#. module: project
 #: code:addons/project/project.py:878
 #, python-format
 msgid "tasks"
@@ -1844,7 +1824,4 @@
 #: field:account.analytic.account,company_uom_id:0
 #: field:project.project,task_ids:0
 msgid "unknown"
-msgstr "ไม่ทราบ"
-
-#~ msgid "Users"
-#~ msgstr "ผู้ใช้งาน"+msgstr "ไม่ทราบ"