--- conflicted
+++ resolved
@@ -89,11 +89,7 @@
 	                        		domain="[('user_id','=',False)]"/>
 	                    </field>
 	                    <field name="project_id" widget="selection">
-<<<<<<< HEAD
 	                        <filter icon="terp-project"
-=======
-	                    	<filter icon="terp-project"
->>>>>>> 731db7a4
 	                        		string="My Task"
 	                        		help="My Tasks"
 	                        		domain="[('project_id','=',context.get('project_id', False)]"/>
