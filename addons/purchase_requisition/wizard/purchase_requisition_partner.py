# -*- coding: utf-8 -*-
##############################################################################
#
#    OpenERP, Open Source Management Solution
#    Copyright (C) 2004-2010 Tiny SPRL (<http://tiny.be>).
#
#    This program is free software: you can redistribute it and/or modify
#    it under the terms of the GNU Affero General Public License as
#    published by the Free Software Foundation, either version 3 of the
#    License, or (at your option) any later version.
#
#    This program is distributed in the hope that it will be useful,
#    but WITHOUT ANY WARRANTY; without even the implied warranty of
#    MERCHANTABILITY or FITNESS FOR A PARTICULAR PURPOSE.  See the
#    GNU Affero General Public License for more details.
#
#    You should have received a copy of the GNU Affero General Public License
#    along with this program.  If not, see <http://www.gnu.org/licenses/>.
#
##############################################################################

from openerp.osv import fields, osv
from openerp.tools.translate import _

class purchase_requisition_partner(osv.osv_memory):
    _name = "purchase.requisition.partner"
    _description = "Purchase Requisition Partner"
    _columns = {
        'partner_id': fields.many2one('res.partner', 'Supplier', required=True,domain=[('supplier', '=', True)]),
    }

    def view_init(self, cr, uid, fields_list, context=None):
        if context is None:
            context = {}
        res = super(purchase_requisition_partner, self).view_init(cr, uid, fields_list, context=context)
        record_id = context and context.get('active_id', False) or False
        tender = self.pool.get('purchase.requisition').browse(cr, uid, record_id, context=context)
        if not tender.line_ids:
<<<<<<< HEAD
            raise osv.except_osv(_('Error!'), _('No product in call for bids.'))
=======
            raise osv.except_osv(_('Error!'), _('Define product(s) you want to include in the call for bids.'))
>>>>>>> 8522ae72
        return res

    def create_order(self, cr, uid, ids, context=None):
        active_ids = context and context.get('active_ids', [])
        data =  self.browse(cr, uid, ids, context=context)[0]
        self.pool.get('purchase.requisition').make_purchase_order(cr, uid, active_ids, data.partner_id.id, context=context)
        return {'type': 'ir.actions.act_window_close'}


# vim:expandtab:smartindent:tabstop=4:softtabstop=4:shiftwidth=4:<|MERGE_RESOLUTION|>--- conflicted
+++ resolved
@@ -36,11 +36,7 @@
         record_id = context and context.get('active_id', False) or False
         tender = self.pool.get('purchase.requisition').browse(cr, uid, record_id, context=context)
         if not tender.line_ids:
-<<<<<<< HEAD
-            raise osv.except_osv(_('Error!'), _('No product in call for bids.'))
-=======
             raise osv.except_osv(_('Error!'), _('Define product(s) you want to include in the call for bids.'))
->>>>>>> 8522ae72
         return res
 
     def create_order(self, cr, uid, ids, context=None):
