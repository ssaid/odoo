# -*- coding: utf-8 -*-
##############################################################################
#
#    OpenERP, Open Source Management Solution
#    Copyright (C) 2004-2010 Tiny SPRL (<http://tiny.be>).
#
#    This program is free software: you can redistribute it and/or modify
#    it under the terms of the GNU Affero General Public License as
#    published by the Free Software Foundation, either version 3 of the
#    License, or (at your option) any later version.
#
#    This program is distributed in the hope that it will be useful,
#    but WITHOUT ANY WARRANTY; without even the implied warranty of
#    MERCHANTABILITY or FITNESS FOR A PARTICULAR PURPOSE.  See the
#    GNU Affero General Public License for more details.
#
#    You should have received a copy of the GNU Affero General Public License
#    along with this program.  If not, see <http://www.gnu.org/licenses/>.
#
##############################################################################

import calendar
from datetime import date
from dateutil import relativedelta

from openerp import tools
from openerp.osv import osv, fields


class sale_order(osv.osv):
    _inherit = 'sale.order'
    _columns = {
        'section_id': fields.many2one('crm.case.section', 'Sales Team'),
        'categ_ids': fields.many2many('crm.case.categ', 'sale_order_category_rel', 'order_id', 'category_id', 'Categories', \
            domain="['|',('section_id','=',section_id),('section_id','=',False), ('object_id.model', '=', 'crm.lead')]", context="{'object_name': 'crm.lead'}")
    }

    def _prepare_invoice(self, cr, uid, order, lines, context=None):
        invoice_vals = super(sale_order, self)._prepare_invoice(cr, uid, order, lines, context=context)
        if order.section_id and order.section_id.id:
            invoice_vals['section_id'] = order.section_id.id
        return invoice_vals


class crm_case_section(osv.osv):
    _inherit = 'crm.case.section'

    def _get_sale_orders_data(self, cr, uid, ids, field_name, arg, context=None):
        obj = self.pool.get('sale.order')
        res = dict.fromkeys(ids, False)
        month_begin = date.today().replace(day=1)
        date_begin = (month_begin - relativedelta.relativedelta(months=self._period_number - 1)).strftime(tools.DEFAULT_SERVER_DATE_FORMAT)
        date_end = month_begin.replace(day=calendar.monthrange(month_begin.year, month_begin.month)[1]).strftime(tools.DEFAULT_SERVER_DATE_FORMAT)
        for id in ids:
            res[id] = dict()
<<<<<<< HEAD
            created_domain = [('section_id', '=', id), ('state', 'in', ['draft', 'sent']), ('date_order', '>=', groupby_begin)]
            res[id]['monthly_quoted'] = self.__get_bar_values(cr, uid, obj, created_domain, ['amount_total', 'date_order', 'pricelist_id'], 'amount_total', ['date_order', 'pricelist_id'], context=context)
            validated_domain = [('section_id', '=', id), ('state', 'not in', ['draft', 'sent']), ('date_confirm', '>=', groupby_begin)]
            res[id]['monthly_confirmed'] = self.__get_bar_values(cr, uid, obj, validated_domain, ['amount_total', 'date_confirm', 'pricelist_id'], 'amount_total', ['date_confirm', 'pricelist_id'], context=context)
=======
            created_domain = [('section_id', '=', id), ('state', 'in', ['draft', 'sent']), ('date_order', '>=', date_begin), ('date_order', '<=', date_end)]
            res[id]['monthly_quoted'] = self.__get_bar_values(cr, uid, obj, created_domain, ['amount_total', 'date_order'], 'amount_total', 'date_order', context=context)
            validated_domain = [('section_id', '=', id), ('state', 'not in', ['draft', 'sent']), ('date_confirm', '>=', date_begin), ('date_order', '<=', date_end)]
            res[id]['monthly_confirmed'] = self.__get_bar_values(cr, uid, obj, validated_domain, ['amount_total', 'date_confirm'], 'amount_total', 'date_confirm', context=context)
>>>>>>> 5050231a
        return res

    def _get_invoices_data(self, cr, uid, ids, field_name, arg, context=None):
        obj = self.pool.get('account.invoice.report')
        res = dict.fromkeys(ids, False)
        month_begin = date.today().replace(day=1)
        date_begin = (month_begin - relativedelta.relativedelta(months=self._period_number - 1)).strftime(tools.DEFAULT_SERVER_DATE_FORMAT)
        date_end = month_begin.replace(day=calendar.monthrange(month_begin.year, month_begin.month)[1]).strftime(tools.DEFAULT_SERVER_DATE_FORMAT)
        for id in ids:
<<<<<<< HEAD
            created_domain = [('section_id', '=', id), ('state', 'not in', ['draft', 'cancel']), ('date', '>=', groupby_begin)]
            res[id] = self.__get_bar_values(cr, uid, obj, created_domain, ['price_total', 'date', 'currency_id'], 'price_total', ['date', 'currency_id'], context=context)
=======
            created_domain = [('section_id', '=', id), ('state', 'not in', ['draft', 'cancel']), ('date', '>=', date_begin), ('date', '<=', date_end)]
            res[id] = self.__get_bar_values(cr, uid, obj, created_domain, ['price_total', 'date'], 'price_total', 'date', context=context)
>>>>>>> 5050231a
        return res

    def _compute_amounts_in_user_currency(self, cr, uid, ids, field_names, args, context=None):
        """Compute the amounts in the currency of the user """
        res = {}
        currency_obj = self.pool.get('res.currency')
        user_currency_id = self.pool.get('res.users').browse(cr, uid, uid, context=context).company_id.currency_id.id
        for item in self.browse(cr, uid, ids, context=context):
            base_currency_id = item.user_id.company_id.currency_id.id if item.user_id else item.create_uid.company_id.currency_id.id
            res[item.id] = {
                'user_currency_invoiced_forecast': currency_obj.compute(cr, uid, base_currency_id, user_currency_id, item.invoiced_forecast, context=context),
                'user_currency_invoiced_target': currency_obj.compute(cr, uid, base_currency_id, user_currency_id, item.invoiced_target, context=context),
            }
        return res

    def _set_forecast_target(self, cr, uid, team_id, name, value, arg, context=None):
        user_currency_id = self.pool.get('res.users').browse(cr, uid, uid, context=context).company_id.currency_id.id
        team = self.browse(cr, uid, team_id, context=context)
        base_currency_id = team.user_id.company_id.currency_id.id if team.user_id else team.create_uid.company_id.currency_id.id
        amount  = self.pool.get('res.currency').compute(cr, uid, user_currency_id, base_currency_id, value, context=context)
        self.write(cr, uid, [team_id], {name.strip("user_currency"): amount}, context=context)
        return True

    _columns = {
        'invoiced_forecast': fields.integer("Invoice Forecast"),
        'user_currency_invoiced_forecast': fields.function(_compute_amounts_in_user_currency, fnct_inv=_set_forecast_target, string='Invoice Forecast',type='integer', multi="_compute_amounts",
            help="Forecast of the invoice revenue for the current month. This is the amount the sales \n"
                    "team should invoice this month. It is used to compute the progression ratio \n"
                    " of the current and forecast revenue on the kanban view."),
        'invoiced_target': fields.integer("Invoice Target"),
        'user_currency_invoiced_target': fields.function(_compute_amounts_in_user_currency, fnct_inv=_set_forecast_target, string='Invoice Target',type='integer', multi="_compute_amounts",
            help="Target of invoice revenue for the current month. This is the amount the sales \n"
                    "team estimates to be able to invoice this month."),
        'monthly_quoted': fields.function(_get_sale_orders_data,
            type='string', readonly=True, multi='_get_sale_orders_data',
            string='Rate of created quotation per duration'),
        'monthly_confirmed': fields.function(_get_sale_orders_data,
            type='string', readonly=True, multi='_get_sale_orders_data',
            string='Rate of validate sales orders per duration'),
        'monthly_invoiced': fields.function(_get_invoices_data,
            type='string', readonly=True,
            string='Rate of sent invoices per duration'),
        'create_uid': fields.many2one('res.users', 'Create User'),
    }

    def action_forecast(self, cr, uid, id, value, context=None):
        return self.write(cr, uid, [id], {'user_currency_invoiced_forecast': round(float(value))}, context=context)

class res_users(osv.Model):
    _inherit = 'res.users'
    _columns = {
        'default_section_id': fields.many2one('crm.case.section', 'Default Sales Team'),
    }

    def __init__(self, pool, cr):
        init_res = super(res_users, self).__init__(pool, cr)
        # duplicate list to avoid modifying the original reference
        self.SELF_WRITEABLE_FIELDS = list(self.SELF_WRITEABLE_FIELDS)
        self.SELF_WRITEABLE_FIELDS.extend(['default_section_id'])
        return init_res


class sale_crm_lead(osv.Model):
    _inherit = 'crm.lead'

    def on_change_user(self, cr, uid, ids, user_id, context=None):
        """ Override of on change user_id on lead/opportunity; when having sale
            the new logic is :
            - use user.default_section_id
            - or fallback on previous behavior """
        if user_id:
            user = self.pool.get('res.users').browse(cr, uid, user_id, context=context)
            if user.default_section_id and user.default_section_id.id:
                return {'value': {'section_id': user.default_section_id.id}}
        return super(sale_crm_lead, self).on_change_user(cr, uid, ids, user_id, context=context)


class account_invoice(osv.osv):
    _inherit = 'account.invoice'
    _columns = {
        'section_id': fields.many2one('crm.case.section', 'Sales Team'),
    }
    _defaults = {
        'section_id': lambda self, cr, uid, c=None: self.pool.get('res.users').browse(cr, uid, uid, c).default_section_id.id or False,
    }

# vim:expandtab:smartindent:tabstop=4:softtabstop=4:shiftwidth=4:<|MERGE_RESOLUTION|>--- conflicted
+++ resolved
@@ -53,17 +53,10 @@
         date_end = month_begin.replace(day=calendar.monthrange(month_begin.year, month_begin.month)[1]).strftime(tools.DEFAULT_SERVER_DATE_FORMAT)
         for id in ids:
             res[id] = dict()
-<<<<<<< HEAD
-            created_domain = [('section_id', '=', id), ('state', 'in', ['draft', 'sent']), ('date_order', '>=', groupby_begin)]
+            created_domain = [('section_id', '=', id), ('state', 'in', ['draft', 'sent']), ('date_order', '>=', date_begin), ('date_order', '<=', date_end)]
             res[id]['monthly_quoted'] = self.__get_bar_values(cr, uid, obj, created_domain, ['amount_total', 'date_order', 'pricelist_id'], 'amount_total', ['date_order', 'pricelist_id'], context=context)
-            validated_domain = [('section_id', '=', id), ('state', 'not in', ['draft', 'sent']), ('date_confirm', '>=', groupby_begin)]
+            validated_domain = [('section_id', '=', id), ('state', 'not in', ['draft', 'sent']), ('date_confirm', '>=', date_begin), ('date_order', '<=', date_end)]
             res[id]['monthly_confirmed'] = self.__get_bar_values(cr, uid, obj, validated_domain, ['amount_total', 'date_confirm', 'pricelist_id'], 'amount_total', ['date_confirm', 'pricelist_id'], context=context)
-=======
-            created_domain = [('section_id', '=', id), ('state', 'in', ['draft', 'sent']), ('date_order', '>=', date_begin), ('date_order', '<=', date_end)]
-            res[id]['monthly_quoted'] = self.__get_bar_values(cr, uid, obj, created_domain, ['amount_total', 'date_order'], 'amount_total', 'date_order', context=context)
-            validated_domain = [('section_id', '=', id), ('state', 'not in', ['draft', 'sent']), ('date_confirm', '>=', date_begin), ('date_order', '<=', date_end)]
-            res[id]['monthly_confirmed'] = self.__get_bar_values(cr, uid, obj, validated_domain, ['amount_total', 'date_confirm'], 'amount_total', 'date_confirm', context=context)
->>>>>>> 5050231a
         return res
 
     def _get_invoices_data(self, cr, uid, ids, field_name, arg, context=None):
@@ -73,13 +66,8 @@
         date_begin = (month_begin - relativedelta.relativedelta(months=self._period_number - 1)).strftime(tools.DEFAULT_SERVER_DATE_FORMAT)
         date_end = month_begin.replace(day=calendar.monthrange(month_begin.year, month_begin.month)[1]).strftime(tools.DEFAULT_SERVER_DATE_FORMAT)
         for id in ids:
-<<<<<<< HEAD
-            created_domain = [('section_id', '=', id), ('state', 'not in', ['draft', 'cancel']), ('date', '>=', groupby_begin)]
+            created_domain = [('section_id', '=', id), ('state', 'not in', ['draft', 'cancel']), ('date', '>=', date_begin), ('date', '<=', date_end)]
             res[id] = self.__get_bar_values(cr, uid, obj, created_domain, ['price_total', 'date', 'currency_id'], 'price_total', ['date', 'currency_id'], context=context)
-=======
-            created_domain = [('section_id', '=', id), ('state', 'not in', ['draft', 'cancel']), ('date', '>=', date_begin), ('date', '<=', date_end)]
-            res[id] = self.__get_bar_values(cr, uid, obj, created_domain, ['price_total', 'date'], 'price_total', 'date', context=context)
->>>>>>> 5050231a
         return res
 
     def _compute_amounts_in_user_currency(self, cr, uid, ids, field_names, args, context=None):
