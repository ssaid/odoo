--- conflicted
+++ resolved
@@ -1,30 +1,22 @@
-# Spanish (Ecuador) translation for openobject-addons
-# Copyright (c) 2014 Rosetta Contributors and Canonical Ltd 2014
-# This file is distributed under the same license as the openobject-addons package.
-# FIRST AUTHOR <EMAIL@ADDRESS>, 2014.
-#
-msgid ""
-msgstr ""
-<<<<<<< HEAD
-"Project-Id-Version: openobject-addons\n"
-"Report-Msgid-Bugs-To: FULL NAME <EMAIL@ADDRESS>\n"
-"POT-Creation-Date: 2014-08-14 13:08+0000\n"
-"PO-Revision-Date: 2014-08-14 16:10+0000\n"
-"Last-Translator: FULL NAME <EMAIL@ADDRESS>\n"
-"Language-Team: Spanish (Ecuador) <es_EC@li.org>\n"
-=======
+# Translation of Odoo Server.
+# This file contains the translation of the following modules:
+# * base_setup
+# 
+# Translators:
+# FIRST AUTHOR <EMAIL@ADDRESS>, 2014
+msgid ""
+msgstr ""
 "Project-Id-Version: Odoo 8.0\n"
 "Report-Msgid-Bugs-To: \n"
 "POT-Creation-Date: 2015-01-21 14:07+0000\n"
 "PO-Revision-Date: 2015-12-14 04:43+0000\n"
 "Last-Translator: Martin Trigaux\n"
 "Language-Team: Spanish (Ecuador) (http://www.transifex.com/odoo/odoo-8/language/es_EC/)\n"
->>>>>>> 6efc3712
 "MIME-Version: 1.0\n"
 "Content-Type: text/plain; charset=UTF-8\n"
-"Content-Transfer-Encoding: 8bit\n"
-"X-Launchpad-Export-Date: 2014-08-15 06:58+0000\n"
-"X-Generator: Launchpad (build 17156)\n"
+"Content-Transfer-Encoding: \n"
+"Language: es_EC\n"
+"Plural-Forms: nplurals=2; plural=(n != 1);\n"
 
 #. module: base_setup
 #: view:base.config.settings:base_setup.view_general_configuration
@@ -34,17 +26,17 @@
 #. module: base_setup
 #: field:base.config.settings,module_portal:0
 msgid "Activate the customer portal"
-msgstr ""
+msgstr "Activar el portal de Clientes"
 
 #. module: base_setup
 #: field:base.config.settings,module_share:0
 msgid "Allow documents sharing"
-msgstr ""
+msgstr "Permitir documentos compartidos"
 
 #. module: base_setup
 #: field:base.config.settings,module_google_calendar:0
 msgid "Allow the users to synchronize their calendar  with Google Calendar"
-msgstr ""
+msgstr "Permitir a los usuarios sincronizar su calendario con Google Calendar"
 
 #. module: base_setup
 #: field:base.config.settings,module_base_import:0
@@ -55,17 +47,17 @@
 #: view:base.config.settings:base_setup.view_general_configuration
 #: view:sale.config.settings:base_setup.view_sale_config_settings
 msgid "Apply"
-msgstr ""
+msgstr "Aplicar"
 
 #. module: base_setup
 #: field:base.config.settings,module_google_drive:0
 msgid "Attach Google documents to any record"
-msgstr ""
+msgstr "Adjuntar documentos de Google a cualquier registro"
 
 #. module: base_setup
 #: view:base.config.settings:base_setup.view_general_configuration
 msgid "Authentication"
-msgstr ""
+msgstr "Autentificación"
 
 #. module: base_setup
 #: field:sale.config.settings,module_crm:0
@@ -87,36 +79,36 @@
 #: model:ir.actions.act_window,name:base_setup.action_sale_config
 #: view:sale.config.settings:base_setup.view_sale_config_settings
 msgid "Configure Sales"
-msgstr ""
+msgstr "Configurar Ventas"
 
 #. module: base_setup
 #: view:base.config.settings:base_setup.view_general_configuration
 msgid "Configure outgoing email servers"
-msgstr ""
+msgstr "Configurar servidores de salida de correo electrónico"
 
 #. module: base_setup
 #: view:base.config.settings:base_setup.view_general_configuration
 msgid "Configure your company data"
-msgstr ""
+msgstr "Configurar datos de su compañía"
 
 #. module: base_setup
 #: view:sale.config.settings:base_setup.view_sale_config_settings
 msgid "Contacts"
-msgstr ""
+msgstr "Contactos"
 
 #. module: base_setup
 #: field:base.config.settings,create_uid:0
 #: field:base.setup.terminology,create_uid:0
 #: field:sale.config.settings,create_uid:0
 msgid "Created by"
-msgstr ""
+msgstr "Creado por:"
 
 #. module: base_setup
 #: field:base.config.settings,create_date:0
 #: field:base.setup.terminology,create_date:0
 #: field:sale.config.settings,create_date:0
 msgid "Created on"
-msgstr ""
+msgstr "Creado"
 
 #. module: base_setup
 #: selection:base.setup.terminology,partner:0
@@ -136,7 +128,7 @@
 #. module: base_setup
 #: view:base.config.settings:base_setup.view_general_configuration
 msgid "Email"
-msgstr ""
+msgstr "Email"
 
 #. module: base_setup
 #: view:sale.config.settings:base_setup.view_sale_config_settings
@@ -148,7 +140,7 @@
 #: model:ir.actions.act_window,name:base_setup.action_general_configuration
 #: model:ir.ui.menu,name:base_setup.menu_general_configuration
 msgid "General Settings"
-msgstr ""
+msgstr "Configuración general"
 
 #. module: base_setup
 #: help:sale.config.settings,module_mass_mailing:0
@@ -163,17 +155,17 @@
 #. module: base_setup
 #: help:base.config.settings,module_portal:0
 msgid "Give your customers access to their documents."
-msgstr ""
+msgstr "Permite a sus clientes el acceso a sus documentos."
 
 #. module: base_setup
 #: view:base.config.settings:base_setup.view_general_configuration
 msgid "Google Calendar"
-msgstr ""
+msgstr "Calendario de Google"
 
 #. module: base_setup
 #: view:base.config.settings:base_setup.view_general_configuration
 msgid "Google Drive"
-msgstr ""
+msgstr "Google Drive"
 
 #. module: base_setup
 #: selection:base.setup.terminology,partner:0
@@ -186,30 +178,29 @@
 msgstr "Como llamar a un cliente"
 
 #. module: base_setup
-#: field:base.config.settings,id:0
-#: field:base.setup.terminology,id:0
+#: field:base.config.settings,id:0 field:base.setup.terminology,id:0
 #: field:sale.config.settings,id:0
 msgid "ID"
-msgstr ""
+msgstr "ID"
 
 #. module: base_setup
 #: view:base.config.settings:base_setup.view_general_configuration
 msgid "Import / Export"
-msgstr ""
+msgstr "Importar / Exportar"
 
 #. module: base_setup
 #: field:base.config.settings,write_uid:0
 #: field:base.setup.terminology,write_uid:0
 #: field:sale.config.settings,write_uid:0
 msgid "Last Updated by"
-msgstr ""
+msgstr "Ultima Actualización por"
 
 #. module: base_setup
 #: field:base.config.settings,write_date:0
 #: field:base.setup.terminology,write_date:0
 #: field:sale.config.settings,write_date:0
 msgid "Last Updated on"
-msgstr ""
+msgstr "Actualizado en"
 
 #. module: base_setup
 #: field:sale.config.settings,module_mass_mailing:0
@@ -219,7 +210,7 @@
 #. module: base_setup
 #: field:base.config.settings,module_multi_company:0
 msgid "Manage multiple companies"
-msgstr ""
+msgstr "Administrar múltiples compañías"
 
 #. module: base_setup
 #: selection:base.setup.terminology,partner:0
@@ -230,12 +221,9 @@
 #: view:sale.config.settings:base_setup.view_sale_config_settings
 msgid ""
 "Odoo allows to automatically create leads (or others documents)\n"
-"                            from incoming emails. You can automatically "
-"synchronize emails with Odoo\n"
-"                            using regular POP/IMAP accounts, using a direct "
-"email integration script for your\n"
-"                            email server, or by manually pushing emails to "
-"Odoo using specific\n"
+"                            from incoming emails. You can automatically synchronize emails with Odoo\n"
+"                            using regular POP/IMAP accounts, using a direct email integration script for your\n"
+"                            email server, or by manually pushing emails to Odoo using specific\n"
 "                            plugins for your preferred email application."
 msgstr ""
 
@@ -244,12 +232,12 @@
 msgid ""
 "Once installed, you can configure your API credentials for \"Google "
 "calendar\""
-msgstr ""
+msgstr "Una vez instalado, puede configurar sus credenciales de API para \"calendario de Google\""
 
 #. module: base_setup
 #: view:base.config.settings:base_setup.view_general_configuration
 msgid "Options"
-msgstr ""
+msgstr "Opciones"
 
 #. module: base_setup
 #: selection:base.setup.terminology,partner:0
@@ -264,7 +252,7 @@
 #. module: base_setup
 #: view:base.config.settings:base_setup.view_general_configuration
 msgid "Portal access"
-msgstr ""
+msgstr "Acceso a Portal"
 
 #. module: base_setup
 #: view:sale.config.settings:base_setup.view_sale_config_settings
@@ -295,8 +283,8 @@
 
 #. module: base_setup
 #: help:base.config.settings,module_share:0
-msgid "Share or embbed any screen of openerp."
-msgstr ""
+msgid "Share or embbed any screen of Odoo."
+msgstr "Compartir o adjunta cualquier pantalla de Odoo."
 
 #. module: base_setup
 #: view:sale.config.settings:base_setup.view_sale_config_settings
@@ -316,12 +304,12 @@
 #. module: base_setup
 #: help:base.config.settings,module_google_calendar:0
 msgid "This installs the module google_calendar."
-msgstr ""
+msgstr "Esot instala el módulo google_calendar"
 
 #. module: base_setup
 #: help:base.config.settings,module_google_drive:0
 msgid "This installs the module google_docs."
-msgstr ""
+msgstr "Esto instala el módulo google_docs"
 
 #. module: base_setup
 #: model:ir.actions.act_window,name:base_setup.action_partner_terminology_config_form
@@ -345,20 +333,16 @@
 #: view:base.config.settings:base_setup.view_general_configuration
 msgid ""
 "When you send a document to a customer\n"
-"                                    (quotation, invoice), your customer will "
-"be\n"
-"                                    able to signup to get all his "
-"documents,\n"
-"                                    read your company news, check his "
-"projects,\n"
+"                                    (quotation, invoice), your customer will be\n"
+"                                    able to signup to get all his documents,\n"
+"                                    read your company news, check his projects,\n"
 "                                    etc."
-msgstr ""
+msgstr "Cuando se envía un documento a un cliente\n(pro-forma, factura), su cliente puede ser\ncapaz de registrarse para poder obtener todos sus documentos, \nleer noticias de su empresa, comprobar el estado de sus proyectos, \netc."
 
 #. module: base_setup
 #: help:base.config.settings,module_multi_company:0
 msgid ""
-"Work in multi-company environments, with appropriate security access between "
-"companies.\n"
+"Work in multi-company environments, with appropriate security access between companies.\n"
 "-This installs the module multi_company."
 msgstr ""
 
@@ -367,16 +351,20 @@
 msgid ""
 "You can use this wizard to change the terminologies for customers in the "
 "whole application."
-msgstr ""
-"Puede usar este asistente para cambiar la terminología de clientes en la "
-"aplicación"
+msgstr "Puede usar este asistente para cambiar la terminología de clientes en la aplicación"
 
 #. module: base_setup
 #: view:base.config.settings:base_setup.view_general_configuration
 msgid ""
 "You will find more options in your company details: address for the header "
 "and footer, overdue payments texts, etc."
-msgstr ""
+msgstr "Usted puede encontrar más opciones en el detalle de su compañía: Dirección para el encabezado y pie de página, textos pagos atrasados, etc."
+
+#. module: base_setup
+#: view:base.config.settings:base_setup.view_general_configuration
+#: view:sale.config.settings:base_setup.view_sale_config_settings
+msgid "or"
+msgstr "o"
 
 #. module: base_setup
 #: view:base.setup.terminology:base_setup.base_setup_terminology_form
