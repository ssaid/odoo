--- conflicted
+++ resolved
@@ -40,56 +40,28 @@
     _name = "crm.lead"
     _description = "Opportunity Cases"
     _order = "priority,date_action,id desc"
-    _inherit = 'crm.lead'
-
-    _columns = {
-        # From crm.case
-        'partner_address_id': fields.many2one('res.partner.address', 'Partner Contact', \
-                                 domain="[('partner_id','=',partner_id)]"), 
-
-        # Opportunity fields
-        'probability': fields.float('Probability (%)'),
-        'planned_revenue': fields.float('Expected Revenue'),
-        'ref': fields.reference('Reference', selection=crm._links_get, size=128),
-        'ref2': fields.reference('Reference 2', selection=crm._links_get, size=128),
-        'phone': fields.char("Phone", size=64),
-        'date_deadline': fields.date('Expected Closing'),
-        'date_action': fields.date('Next Action'),
-         }
-    
-    def case_close(self, cr, uid, ids, *args):
-        """Overrides close for crm_case for setting probability and close date
-        @param self: The object pointer
-        @param cr: the current row, from the database cursor,
-        @param uid: the current user’s ID for security checks,
-        @param ids: List of case Ids
-        @param *args: Tuple Value for additional Params
-        """
-        res = super(crm_opportunity, self).case_close(cr, uid, ids, args)
-        self.write(cr, uid, ids, {'probability' : 100.0, 'date_closed': time.strftime('%Y-%m-%d %H:%M:%S')})
-        return res
-
-    def case_cancel(self, cr, uid, ids, *args):
-        """Overrides cancel for crm_case for setting probability
-        @param self: The object pointer
-        @param cr: the current row, from the database cursor,
-        @param uid: the current user’s ID for security checks,
-        @param ids: List of case Ids
-        @param *args: Tuple Value for additional Params
-        """
-        res = super(crm_opportunity, self).case_cancel(cr, uid, ids, args)
-        self.write(cr, uid, ids, {'probability' : 0.0})
-        return res
-    
+
     def case_open(self, cr, uid, ids, *args):
-        """Overrides cancel for crm_case for setting Open Date
+        """
         @param self: The object pointer
         @param cr: the current row, from the database cursor,
         @param uid: the current user’s ID for security checks,
         @param ids: List of case's Ids
         @param *args: Give Tuple Value
         """
-<<<<<<< HEAD
+
+        res = super(crm_opportunity, self).case_open(cr, uid, ids, *args)
+        self.write(cr, uid, ids, {'date_open': time.strftime('%Y-%m-%d %H:%M:%S')})
+        return res
+
+    def _compute_day(self, cr, uid, ids, fields, args, context={}):
+        """
+        @param cr: the current row, from the database cursor,
+        @param uid: the current user’s ID for security checks,
+        @param ids: List of Openday’s IDs
+        @return: difference between current date and log date
+        @param context: A standard dictionary for contextual values
+        """
         cal_obj = self.pool.get('resource.calendar')
         res_obj = self.pool.get('resource.resource')
 
@@ -140,42 +112,56 @@
         return res
 
     _columns = {
-        'stage_id': fields.many2one ('crm.case.stage', 'Stage', \
-                     domain="[('section_id','=',section_id),\
-                    ('object_id.model', '=', 'crm.opportunity')]"),
-        'categ_id': fields.many2one('crm.case.categ', 'Category', \
-                     domain="[('section_id','=',section_id), \
-                    ('object_id.model', '=', 'crm.opportunity')]"),
-        'priority': fields.selection(crm.AVAILABLE_PRIORITIES, 'Priority'),
-        'referred': fields.char('Referred By', size=64),
+        # From crm.case
+        'partner_address_id': fields.many2one('res.partner.address', 'Partner Contact', \
+                                 domain="[('partner_id','=',partner_id)]"),
+
+        # Opportunity fields
         'probability': fields.float('Probability (%)'),
         'planned_revenue': fields.float('Expected Revenue'),
         'ref': fields.reference('Reference', selection=crm._links_get, size=128),
         'ref2': fields.reference('Reference 2', selection=crm._links_get, size=128),
-        'date_closed': fields.datetime('Closed', readonly=True),
-        'user_id': fields.many2one('res.users', 'Salesman', help='By Default set the user is Administrator'),
         'phone': fields.char("Phone", size=64),
         'date_deadline': fields.date('Expected Closing'),
         'date_action': fields.date('Next Action'),
-        'state': fields.selection(AVAILABLE_STATES, 'State', size=16, readonly=True,
-                                  help='The state is set to \'Draft\', when a case is created.\
-                                  \nIf the case is in progress the state is set to \'Open\'.\
-                                  \nWhen the case is over, the state is set to \'Done\'.\
-                                  \nIf the case needs to be reviewed then the state is set to \'Pending\'.'),
-
-        'date_open': fields.datetime('Opened', readonly=True),
-        'day_open': fields.function(_compute_day, string='Days to Open', \
-                                method=True, multi='day_open', type="float", store=True),
-        'day_close': fields.function(_compute_day, string='Days to Close', \
-                                method=True, multi='day_close', type="float", store=True),
          }
 
-=======
+    def case_close(self, cr, uid, ids, *args):
+        """Overrides close for crm_case for setting probability and close date
+        @param self: The object pointer
+        @param cr: the current row, from the database cursor,
+        @param uid: the current user’s ID for security checks,
+        @param ids: List of case Ids
+        @param *args: Tuple Value for additional Params
+        """
+        res = super(crm_opportunity, self).case_close(cr, uid, ids, args)
+        self.write(cr, uid, ids, {'probability' : 100.0, 'date_closed': time.strftime('%Y-%m-%d %H:%M:%S')})
+        return res
+
+    def case_cancel(self, cr, uid, ids, *args):
+        """Overrides cancel for crm_case for setting probability
+        @param self: The object pointer
+        @param cr: the current row, from the database cursor,
+        @param uid: the current user’s ID for security checks,
+        @param ids: List of case Ids
+        @param *args: Tuple Value for additional Params
+        """
+        res = super(crm_opportunity, self).case_cancel(cr, uid, ids, args)
+        self.write(cr, uid, ids, {'probability' : 0.0})
+        return res
+
+    def case_open(self, cr, uid, ids, *args):
+        """Overrides cancel for crm_case for setting Open Date
+        @param self: The object pointer
+        @param cr: the current row, from the database cursor,
+        @param uid: the current user’s ID for security checks,
+        @param ids: List of case's Ids
+        @param *args: Give Tuple Value
+        """
         res = super(crm_opportunity, self).case_open(cr, uid, ids, *args)
         self.write(cr, uid, ids, {'date_open': time.strftime('%Y-%m-%d %H:%M:%S')})
         return res
 
->>>>>>> 479d3c7c
     def onchange_stage_id(self, cr, uid, ids, stage_id, context={}):
 
         """ @param self: The object pointer
