--- conflicted
+++ resolved
@@ -99,16 +99,9 @@
                         context="{'default_partner_id': [active_id], 'default_duration': 4.0}"/>
                     <button type="action" string="Schedule a Call" 
                         name="%(crm.crm_case_categ_phone_create_partner)d" 
-<<<<<<< HEAD
                         context="{'search_default_partner_id': [active_id], 'default_duration': 1.0, 'default_partner_id': active_id}" />
                     <button type="action" string="Opportunity"
                         name="%(crm.crm_case_category_act_oppor11)d" context="{'search_default_partner_id': [active_id]}"/>
-=======
-                        context="{'search_default_partner_id': [active_id], 'default_duration': 1.0}" />
-                    <button type="action" string="Opportunities"
-                        context="{'search_default_partner_id': [active_id]}"
-                        name="%(crm.action_view_crm_partner2opportunity)d" />
->>>>>>> 9c9141cc
                 </xpath>
             </field>
         </record>
