--- conflicted
+++ resolved
@@ -575,19 +575,11 @@
                                      ('date_action', '&lt;=', (context_today()+datetime.timedelta(days=7)).strftime('%Y-%m-%d'))
                             ]"/>
                     <filter string="Overdue Activities" name="overdue"
-<<<<<<< HEAD
                             domain="[('date_action', '&lt;', context_today().strftime('%Y-%m-%d'))]"
                             help="Show all opportunities for which the next action date is before today"/>
-=======
-                            domain="[('date_action', '&lt;', context_today().strftime('%Y-%m-%d'))]"/>
                     <filter string="Overdue Opportunities" name="overdue_opp"
                             domain="[('date_deadline', '&lt;', context_today().strftime('%Y-%m-%d'))]"
                             help="Show all opportunities with a deadline for which the next action date is before today"/>
-                    <separator/>
-                    <filter string="Follow-up" name="follow_up"
-                            domain="[('date_action', '&lt;=', context_today().strftime('%Y-%m-%d') )]"
-                            help="Show all opportunities for which the next action date is today or before"/>
->>>>>>> 3e8ba490
                     <separator/>
                     <filter string="Unread Messages" name="message_needaction" domain="[('message_needaction','=',True)]"/>
                     <filter string="Lost" domain="[('active', '=', False)]"/>
