--- conflicted
+++ resolved
@@ -146,21 +146,6 @@
                             type="object" icon="gtk-convert" />
                     </group>
                  </page>
-<<<<<<< HEAD
-                 <page string="Communication &amp; History" groups="base.group_extended">
-                   <group colspan="4">
-                       <field colspan="4" name="email_cc" widget="char" size="512"/>
-                   </group>
-                    <button string="Add Internal Note"
-                        name="%(crm.action_crm_add_note)d"
-                        context="{'model': 'crm.lead' }"
-                        icon="terp-document-new" type="action" />
-                    <button string="Send New Email"
-                        name="%(mail.action_email_compose_message_wizard)d"
-                        icon="terp-mail-message-new" type="action"/>
-                 </page>
-=======
->>>>>>> 4fd99803
                  <page string="Extra Info" groups="base.group_extended">
                     <group colspan="2" col="2">
                         <separator string="Categorization" colspan="2" col="2"/>
@@ -183,11 +168,7 @@
                     </group>
                  </page>
                 </notebook>
-<<<<<<< HEAD
-                <field name="message_ids_social" colspan="4" widget="ThreadView" nolabel="1"/>
-=======
                 <field name="message_ids_social" widget="ThreadView"/>
->>>>>>> 4fd99803
             </form>
         </field>
     </record>
@@ -556,11 +537,7 @@
                     <field name="ref2"/>
                 </page>
                 </notebook>
-<<<<<<< HEAD
-                <field name="message_ids_social" colspan="4" widget="ThreadView" nolabel="1"/>
-=======
                 <field name="message_ids_social" widget="ThreadView"/>
->>>>>>> 4fd99803
             </form>
         </field>
     </record>
