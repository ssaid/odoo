--- conflicted
+++ resolved
@@ -112,11 +112,7 @@
         return {}
         
     pool = pooler.get_pool(cr.dbname)
-<<<<<<< HEAD
     case = pool.get(data.get('model')).browse(cr, uid, data['id'])
-=======
-    case = pool.get(data['model']).browse(cr, uid, data['id'])
->>>>>>> 6ed7e4ca
 
     if not case.user_id:
         raise wizard.except_wizard(_('Error'),_('You must define a responsible user for this case in order to use this action!'))
