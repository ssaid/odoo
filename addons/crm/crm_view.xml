<?xml version="1.0" encoding="utf-8"?>
<openerp>
    <data>
        <menuitem id="base.menu_crm_configuration" name="Cases"
            parent="base.menu_base_config" sequence="0" groups="base.group_extended"/>

        <menuitem id="base.next_id_64" name="Reporting"
        	parent="base.menu_base_partner" sequence="8" />

        <!-- Case Sections Form View -->

        <record id="crm_case_section_view_form" model="ir.ui.view">
            <field name="name">crm.case.section.form</field>
            <field name="model">crm.case.section</field>
            <field name="type">form</field>
            <field name="arch" type="xml">
                <form string="Sales Team">
                    <group col="6" colspan="4">
                        <field name="name" select="1" colspan="2"/>
                        <field name="parent_id" select="2" widget="selection"/>
                        <field name="code" select="1"/>
<<<<<<< HEAD
                        <newline/>
                        <field name="user_id" select="2"/>
                        <field name="working_hours" widget="float_time"/>
                        <field name="active" select="2"/>
=======
                        <field name="resource_calendar_id" select="2"/>
>>>>>>> ca07e840
                    </group>
                    <notebook colspan="4">
                        <page string="Sales Team">
                            <group col="2" colspan="1">
<<<<<<< HEAD
                                <separator string="Mailgateway" colspan="2"/>
=======
                                <separator string="Responsible" colspan="2"/>
                                <field name="parent_id" select="2" widget="selection"/>
                                <field name="user_id" select="2"/>
                            </group>
                            <group col="2" colspan="1">
                                <separator string="Contact Information" colspan="2"/>
>>>>>>> ca07e840
                                <field name="reply_to" select="2"/>
                            </group>
                            <group col="2" colspan="1">
                                <separator string="Configuration" colspan="2"/>
                                <field name="allow_unlink" select="2"/>
                            </group>
                            <separator string="Team Members" colspan="4"/>
                            <field name="member_ids" nolabel="1" colspan="4"/>
<<<<<<< HEAD
                        </page>
                        <page string="Notes">
                            <field name="note" select="1" colspan="4" nolabel="1"/>
=======
                        </page><page string="Notes">
                            <field name="note" colspan="4" nolabel="1"/>
>>>>>>> ca07e840
                        </page>
                    </notebook>
                </form>
            </field>
        </record>

<!-- Case Sections Tree View -->

        <record id="crm_case_section_view_tree" model="ir.ui.view">
            <field name="name">crm.case.section.tree</field>
            <field name="model">crm.case.section</field>
            <field name="type">tree</field>
            <field name="field_parent">child_ids</field>
            <field name="arch" type="xml">
                <tree string="Sales Team">
                    <field name="name" select="1"/>
                    <field name="code" select="1"/>
                    <field name="user_id" select="1"/>
                </tree>
            </field>
        </record>

<!-- Case Sections Action -->

        <record id="crm_case_section_act" model="ir.actions.act_window">
            <field name="name">Sales Team</field>
            <field name="res_model">crm.case.section</field>
            <field name="view_type">form</field>
            <field name="view_id" ref="crm_case_section_view_tree"/>
        </record>

<!-- CRM Stage Tree View -->

        <record model="ir.ui.view" id="crm_case_stage_tree">
            <field name="name">crm.case.stage.tree</field>
            <field name="model">crm.case.stage</field>
            <field name="type">tree</field>
            <field name="arch" type="xml">
                <tree string="Stages">
                    <field name="sequence"/>
                    <field name="name"/>
                    <field name="probability"/>
                    <field name="section_id"/>

                </tree>
            </field>
        </record>

<!-- CRM Stage Form View -->

        <record model="ir.ui.view" id="crm_case_stage_form">
            <field name="name">crm.case.stage.form</field>
            <field name="model">crm.case.stage</field>
            <field name="type">form</field>
            <field name="arch" type="xml">
                <form string="Stage">
                    <separator string="Stage Definition" colspan="4"/>
                    <field name="name" select="1"/>
                    <field name="section_id" select="1" widget="selection"/>
                    <field name="object_id" invisible="1" />
                    <field name="sequence"/>
                    <field name="probability"/>
                    <field name="on_change"/>
                    <separator string="Requirements" colspan="4"/>
                    <field name="requirements" nolabel="1" colspan="4"/>
                </form>
            </field>
        </record>

<!-- CRM Stage Action -->

        <record id="crm_case_stage_act" model="ir.actions.act_window">
            <field name="name">Stages</field>
            <field name="res_model">crm.case.stage</field>
            <field name="view_type">form</field>
            <field name="view_id" ref="crm_case_stage_tree"/>
        </record>

        <menuitem  id="menu_crm_case_stage" name="Stages" parent="base.menu_crm_configuration" groups="base.group_extended"/>

<!-- Case Categories Form View -->

        <record id="crm_case_categ-view" model="ir.ui.view">
            <field name="name">crm.case.categ.form</field>
            <field name="model">crm.case.categ</field>
            <field name="type">form</field>
            <field name="arch" type="xml">
                <form string="Case Category">
                    <field name="name" select="1"/>
                    <field name="section_id" select="1" widget="selection"/>
                    <field name="object_id"  invisible="1" />
                </form>
            </field>
        </record>

<!-- Case Categories Tree View -->

        <record id="crm_case_categ_tree-view" model="ir.ui.view">
            <field name="name">crm.case.categ.tree</field>
            <field name="model">crm.case.categ</field>
            <field name="type">tree</field>
            <field name="arch" type="xml">
                <tree string="Case Category">
                    <field name="name"/>
                    <field name="section_id"/>
                </tree>
            </field>
        </record>

<!-- Case Categories Action -->

        <record id="crm_case_categ-act" model="ir.actions.act_window">
            <field name="name">Categories</field>
            <field name="res_model">crm.case.categ</field>
            <field name="view_type">form</field>
            <field name="view_id" ref="crm_case_categ_tree-view"/>
        </record>
        <menuitem id="menu_crm_case_categ"   name="Categories"  parent="base.menu_crm_configuration" groups="base.group_extended"/>

        <menuitem action="crm_case_section_act"
            id="menu_crm_case_section_act"
            parent="base.menu_crm_configuration" />


<!-- Resource Type of case Tree View -->

        <record model="ir.ui.view" id="crm_case_resource_type_tree">
            <field name="name">crm.case.resource.type.tree</field>
            <field name="model">crm.case.resource.type</field>
            <field name="type">tree</field>
            <field name="arch" type="xml">
                <tree string="Resource Type">
                    <field name="name"/>
                    <field name="object_id"/>
                    <field name="section_id"/>
                </tree>
            </field>
        </record>

<!-- Resource Type of case Form View -->

        <record model="ir.ui.view" id="crm_case_resource_type_form">
            <field name="name">crm.case.resource.type.form</field>
            <field name="model">crm.case.resource.type</field>
            <field name="type">form</field>
            <field name="arch" type="xml">
                <form string="Resource Type">
                    <field name="name" select="1"/>
                    <field name="section_id" select="1" widget="selection"/>
                    <field name="object_id"  />
                </form>
            </field>
        </record>

<!-- Resource Type of case Action -->

        <record id="crm_case_resource_type_act" model="ir.actions.act_window">
            <field name="name">Resource Type</field>
            <field name="res_model">crm.case.resource.type</field>
            <field name="view_type">form</field>
            <field name="view_id" ref="crm_case_resource_type_tree"/>
        </record>
        <menuitem id="menu_crm_case_resource_type" name="Resource Type"
            parent="base.menu_crm_configuration" groups="base.group_extended" />

        <record id="crm_case_section_act_tree" model="ir.actions.act_window">
            <field name="name">Cases by section</field>
            <field name="res_model">crm.case.section</field>
            <field name="domain">[('parent_id','=',False)]</field>
            <field name="view_type">tree</field>
            <field name="view_id" ref="crm_case_section_view_tree"/>
        </record>

<!-- Cases Tree View  -->

        <record id="crm_case_log_tree-view" model="ir.ui.view">
            <field name="name">crm.case.log.tree</field>
            <field name="model">crm.case.log</field>
            <field name="type">tree</field>
            <field name="arch" type="xml">
                <tree string="Case logs">
                    <field name="date"/>
                    <field name="name"/>
                    <field name="user_id"/>
                    <field name="section_id"/>
                    <!--
                    <field name="som"/>
                    <field name="canal_id"/>
                    -->
                </tree>
            </field>
        </record>

<!--Case History Tree View  -->

        <record id="crm_case_history_tree-view" model="ir.ui.view">
            <field name="name">crm.case.history.tree</field>
            <field name="model">crm.case.history</field>
            <field name="type">tree</field>
            <field name="arch" type="xml">
                <tree string="Case History">
                    <field name="date"/>
                    <field name="name"/>
                    <field name="user_id"/>
                    <!--
                    <field name="som"/>
                    <field name="canal_id"/>
                    -->
                </tree>
            </field>
        </record>

<!-- Case Calendar View  -->

        <record id="crm_case_calendar-view" model="ir.ui.view">
            <field name="name">crm.case.calendar</field>
            <field name="model">mailgate.thread</field>
            <field name="type">calendar</field>
            <field name="arch" type="xml">
                <calendar color="user_id" date_start="create_date"
                    date_stop="date_deadline" day_length="12"
                    string="Cases">
                    <field name="name" />
                    <field name="partner_id" />
                    <field name="state" />
                </calendar>
            </field>
        </record>

<!-- Case Tree View  -->

        <record id="crm_case_tree-view" model="ir.ui.view">
            <field name="name">crm.case.tree</field>
            <field name="model">mailgate.thread</field>
            <field name="type">tree</field>
            <field name="arch" type="xml">
                <tree colors="red:date_deadline&lt;current_date and state=='open';black:state in ('draft', 'cancel','done','pending')" string="Cases">
                    <field name="id"/>
                    <field name="section_id"/>
                    <field name="create_date"/>
                    <field name="date_deadline"/>
                    <field name="name"/>
                    <field name="partner_id"/>
                    <field name="user_id"/>
                    <field name="state"/>
                    <button name="case_close"
                        states="open,draft,pending" string="Close"
                        type="object" icon="gtk-close" />
                    <button name="case_open" states="draft,pending"
                        string="Open" type="object" icon="gtk-go-forward" />
                    <button name="case_cancel"
                        states="draft,open,pending" string="Cancel"
                        type="object" icon="gtk-cancel" />
                    <button name="case_pending" states="draft,open"
                        string="Pending" type="object"
                        icon="gtk-media-pause" />
                    <button name="case_escalate"
                        states="open,draft,pending" string="Escalate"
                        groups="base.group_extended"
                        type="object" icon="gtk-go-up" />
                    <button name="case_reset" states="done,cancel"
                        string="Reset to Draft" type="object"
                        icon="gtk-convert" />
                </tree>
            </field>
        </record>

<!-- Case Form View  -->

        <record id="crm_case-view" model="ir.ui.view">
            <field name="name">crm.case.form</field>
            <field name="model">mailgate.thread</field>
            <field name="type">form</field>
            <field name="priority" eval="1"/>
            <field name="arch" type="xml">
                <form string="Cases">
                    <field colspan="4" name="name" select="1"/>
                    <field colspan="2" name="section_id" widget="selection"/>
                    <field name="create_date" select="1"/>
                    <field name="date_deadline"/>
                    <newline />
                    <notebook colspan="4">
                        <page string="General">
                            <group col="8" colspan="4">
                                <field colspan="4" name="partner_id"
                                    on_change="onchange_partner_id(partner_id, email_from)"
                                    select="1" />
                                <field colspan="3"
                                    name="partner_address_id"
                                    on_change="onchange_partner_address_id(partner_address_id, email_from)"
                                    />
                                <newline />
                                <field colspan="3" name="email_from"
                                    />
                                <button name="remind_partner"
                                    states="open,pending"
                                    string="Send Reminder" type="object"
                                    icon="gtk-go-forward" />
                                <field name="user_id" select="1" />
                                <button name="remind_user"
                                    states="open,pending"
                                    string="Send Reminder" type="object"
                                    icon="gtk-go-forward" />
                            </group>
                            <separator colspan="4" string="Description"/>
                            <field name="description" colspan="4" nolabel="1"/>
                            <separator colspan="4"/>
                            <group col="8" colspan="4">
                                <field name="state" select="1"/>
                                <button name="case_close"
                                    states="open,draft,pending"
                                    string="Close" type="object"
                                    icon="gtk-close" />
                                <button name="case_open"
                                    states="draft,pending" string="Open"
                                    type="object" icon="gtk-go-forward" />
                                <button name="case_cancel"
                                    states="draft,open,pending"
                                    string="Cancel" type="object"
                                    icon="gtk-cancel" />
                                <button name="case_pending"
                                    states="draft,open" string="Pending"
                                    type="object" icon="gtk-media-pause" />
                                <button name="case_escalate"
                                    states="open,draft,pending"
                                    string="Escalate" type="object"
                                    groups="base.group_extended"
                                    icon="gtk-go-up" />
                                <button name="case_reset"
                                    states="done,cancel"
                                    string="Reset to Draft" type="object"
                                    icon="gtk-convert" />
                            </group>
                        </page>
                        <page string="History" groups="base.group_extended">
                            <field name="id" select="1"/>
                            <field name="active"/>
                            <separator colspan="4" string="Dates"/>
                            <field name="create_date"/>
                            <field colspan="4" name="log_ids" nolabel="1">
                                <form string="Actions">
                                    <separator colspan="4" string="Action Information"/>
                                    <field colspan="4" name="name"/>
                                    <field name="date"/>
                                    <field name="user_id"/>
                                </form>
                            </field>
                        </page>
                        <page string="Emails" groups="base.group_extended">
                           <group colspan="4">
                               <field colspan="4" name="email_cc" string="CC"/>
                           </group>
                           <field name="message_ids" colspan="4" nolabel="1" mode="form,tree">
                               <form string="Communication history">
                                   <group col="6" colspan="4">
                                       <field name="date"/>
                                       <field name="email_to"/>
                                       <field name="email_from"/>
                                   </group>
                                   <newline/>
                                   <field name="description" colspan="4" nolabel="1"/>
                                   <button colspan="4"
                                       string="Reply to Last Email"
                                       name="%(action_crm_send_mail)d"
                                       context="{'mail':'reply', 'model': 'crm.case'}"
                                       icon="gtk-undo" type="action" />
                               </form>
                               <tree string="Communication history">
                                   <field name="description"/>
                                   <field name="email_to"/>
                                   <field name="date"/>
                               </tree>
                           </field>
                           <button colspan="4" string="Send New Email"
                               name="%(action_crm_send_mail)d"
                               context="{'mail':'new', 'model': 'crm.case'}"
                               icon="gtk-go-forward" type="action" />
                        </page>
                    </notebook>
                </form>
            </field>
        </record>

<!-- Case Search View  -->


        <record id="view_crm_case_filter" model="ir.ui.view">
            <field name="name">crm.case.select</field>
            <field name="model">mailgate.thread</field>
            <field name="type">search</field>
            <field name="arch" type="xml">
                <search string="Search Case">
                    <group col='6' colspan='4'>
                        <field name="state" select="1">
                            <filter icon="gtk-new"
                                domain="[('state','in',('draft', 'open'))]"
                                help="Current Cases" />
                            <filter icon="gtk-yes"
                                domain="[('state','=','open')]" help="Open Cases" />
                            <filter icon="gtk-media-pause"
                                domain="[('state','=','pending')]"
                                help="Pending Cases" />
                        </field>
                        <separator orientation="vertical" />
                        <field name="name" select='1' />
                        <field name="user_id" select="1"
                            widget="selection" />
                    </group>
                    <field name="section_id"
                        default="context.get('section_id', False)" select="1"
                        widget="selection"/>
                </search>
            </field>
        </record>

        <record id="crm_case_categ0-act" model="ir.actions.act_window">
            <field name="name">Cases</field>
            <field name="res_model">mailgate.thread</field>
            <field name="view_type">form</field>
            <field name="view_id" ref="crm_case_tree-view"/>
            <field name="context">{"search_default_user_id":uid}</field>
            <field name="search_view_id" ref="view_crm_case_filter"/>
        </record>

        <record id="crm_case_categ0-act_open" model="ir.actions.act_window">
            <field name="name">Open Cases</field>
            <field name="res_model">mailgate.thread</field>
            <field name="view_type">form</field>
            <field name="domain">
                [('state','&lt;&gt;','done'),('state','&lt;&gt;','cancel'),('state','&lt;&gt;','pending')]
            </field>
            <field name="search_view_id" ref="view_crm_case_filter"/>
        </record>

        <record id="crm_case_section_open_act" model="ir.actions.act_window">
            <field name="name">Cases</field>
            <field name="res_model">mailgate.thread</field>
            <field name="domain">[('section_id','child_of',[active_id])]</field>
            <field name="view_type">form</field>
            <field name="view_mode">tree,form,calendar</field>
        </record>
        <record id="ir_open_section_case" model="ir.values">
            <field eval="'tree_but_open'" name="key2"/>
            <field eval="'crm.case.section'" name="model"/>
            <field name="name">Open Cases</field>
            <field eval="'ir.actions.act_window,%d'%crm_case_section_open_act" name="value"/>
            <field eval="True" name="object"/>
        </record>

<!--Case History Form View  -->

        <record id="crm_case_history-view" model="ir.ui.view">
            <field name="name">crm.case.history.form</field>
            <field name="model">crm.case.history</field>
            <field name="type">form</field>
            <field name="arch" type="xml">
                <form string="Cases">
                    <separator colspan="4" string="Case Description"/>
                    <field colspan="4" name="name" select="1"/>
                    <field name="date" select="1"/>
                    <field name="user_id" select="1"/>
                    <field name="model_id"/>
                    <field name="res_id"/>
                    <field name="som"/>
                    <field name="canal_id"/>
                    <field colspan="4" name="description"/>
                </form>
            </field>
        </record>

<!--Case History Search View  -->

        <record id="crm_case_history_search" model="ir.ui.view">
        <field name="name">crm.case.history.select</field>
        <field name="model">crm.case.history</field>
        <field name="type">search</field>
        <field name="arch" type="xml">
                <search string="Search Histories">
                     <group col="6" colspan="2">
                       <field name="date" select="1"/>
                    <field name="user_id" select="1" widget="selection"/>
                    <field name="section_id"
                        default="context.get('section_id', False)"
                        select="1" widget="selection"/>
                     </group>
                </search>
            </field>
        </record>

<!--Case History Action -->

        <record id="crm_case_history-act" model="ir.actions.act_window">
            <field name="name">Histories</field>
            <field name="res_model">crm.case.history</field>
            <field name="view_type">form</field>
            <field name="view_mode">tree,form</field>
            <field name="view_id" ref="crm_case_history_tree-view"/>
            <field name="context">{"search_default_user_id":uid}</field>
            <field name="search_view_id" ref="crm_case_history_search"/>
        </record>

<!-- Segmentation line Tree View  -->

        <record id="crm_segmentation_line_tree-view" model="ir.ui.view">
            <field name="name">crm.segmentation.line.tree</field>
            <field name="model">crm.segmentation.line</field>
            <field name="type">tree</field>
            <field name="arch" type="xml">
                <tree string="Partner Segmentation Lines">
                    <field name="name"/>
                    <field name="expr_name"/>
                    <field name="expr_operator"/>
                    <field name="expr_value"/>
                    <field name="operator"/>
                </tree>
            </field>
        </record>

<!-- Segmentation line Form View  -->

        <record id="crm_segmentation_line-view" model="ir.ui.view">
            <field name="name">crm.segmentation.line.form</field>
            <field name="model">crm.segmentation.line</field>
            <field name="type">form</field>
            <field name="arch" type="xml">
                <form string="Partner Segmentation Lines">
                    <field colspan="4" name="name" select="1"/>
                    <group col="2" colspan="4">
                        <field name="expr_name"/>
                        <field name="expr_operator"/>
                        <field name="expr_value"/>
                    </group>
                    <newline/>
                    <field name="operator"/>
                </form>
            </field>
        </record>

<!-- CRM Segmentation  Form View  -->

        <record id="crm_segmentation-view" model="ir.ui.view">
            <field name="name">crm.segmentation.form</field>
            <field name="model">crm.segmentation</field>
            <field name="type">form</field>
            <field name="arch" type="xml">
                <form string="Partner Segmentation">
                    <group col="6" colspan="4">
                        <field name="name" select="1"/>
                        <field name="categ_id"/>
                        <field name="exclusif"/>
                    </group>
                    <notebook colspan="4">
                        <page string="Sales Purchase">
                            <field name="sales_purchase_active"/>
                            <separator colspan="4" string="State of Mind Computation"/>
                            <field name="som_interval"/>
                            <field name="som_interval_max"/>
                            <field name="som_interval_decrease"/>
                            <field name="som_interval_default"/>
                            <separator colspan="4" string="Segmentation Test"/>
                            <field colspan="4" name="segmentation_line" widget="one2many_list" nolabel="1"/>
                        </page>
                        <page string="Description">
                               <field colspan="4" name="description" nolabel="1"/>
                           </page>
                    </notebook>
                    <field name="state"/>
                    <group col="3" colspan="2">
                        <button name="process_start"
                            states="not running"
                            string="Compute Segmentation" type="object"
                            icon="gtk-execute" />
                        <button name="process_stop" states="running"
                            string="Stop Process" type="object"
                            icon="gtk-cancel" />
                        <button name="process_continue" states="running"
                            string="Continue Process" type="object"
                            icon="gtk-go-forward" />
                    </group>
                </form>
            </field>
        </record>

<!-- CRM Segmentation  Tree View  -->

        <record id="crm_segmentation_tree-view" model="ir.ui.view">
            <field name="name">crm.segmentation.tree</field>
            <field name="model">crm.segmentation</field>
            <field name="type">tree</field>
            <field name="arch" type="xml">
                <tree string="Partner Segmentations">
                    <field name="name"/>
                    <field name="description"/>
                    <field name="categ_id"/>
                </tree>
            </field>
        </record>

        <record id="crm_segmentation-act" model="ir.actions.act_window">
            <field name="name">Segmentations</field>
            <field name="res_model">crm.segmentation</field>
            <field name="view_type">form</field>
            <field name="view_id" ref="crm_segmentation-view"/>
        </record>

        <record id="crm_segmentation_tree-act" model="ir.actions.act_window">
            <field name="name">Segmentations</field>
            <field name="res_model">crm.segmentation</field>
            <field name="view_type">form</field>
            <field name="view_mode">tree,form</field>
        </record>
        <menuitem action="crm_segmentation_tree-act"
            id="menu_crm_segmentation-act"
            groups="base.group_extended"
            parent="base.menu_crm_configuration" />

        <record model="ir.ui.view" id="view_users_form_simple_modif_inherited1">
            <field name="name">view.users.form.crm.modif.inherited1</field>
            <field name="model">res.users</field>
            <field name="inherit_id" ref="base.view_users_form_simple_modif" />
            <field name="type">form</field>
            <field name="arch" type="xml">
                <page string="Current Activity" position="inside">
                    <field name="context_section_id" completion="1"
                        widget="selection"
                        context="{'user_prefence':True}" />
                </page>
            </field>
        </record>

        <record id="view_users_form_simple_modif_inherited2" model="ir.ui.view">
                <field name="name">view.users.form.crm.modif.inherited2</field>
                <field name="model">res.users</field>
                <field name="type">form</field>
                <field name="inherit_id" ref="base.view_users_form"/>
                <field eval="18" name="priority"/>
                <field name="arch" type="xml">
                    <field name="password" position="after">
                        <field name="context_section_id" completion="1" widget="selection"/>
                    </field>
                </field>
        </record>

<!-- Inherit View From Partner  -->

        <record id="view_partners_form_crm1" model="ir.ui.view">
                <field name="name">view.res.partner.form.crm.inherited1</field>
                <field name="model">res.partner</field>
                <field name="type">form</field>
                <field name="inherit_id" ref="base.view_partner_form"/>
                <field eval="18" name="priority"/>
                <field name="arch" type="xml">
                    <field name="parent_id" position="after">
                        <field name="section_id" completion="1" widget="selection"
                            groups="base.group_extended"/>
                    </field>
                </field>
        </record>

        <record id="view_partners_form_crm2" model="ir.ui.view">
                <field name="name">view.res.partner.tree.crm.inherited2</field>
                <field name="model">res.partner</field>
                <field name="type">tree</field>
                <field name="inherit_id" ref="base.view_partner_tree"/>
                <field eval="18" name="priority"/>
                <field name="arch" type="xml">
                    <field name="lang" position="after">
                        <field name="section_id" completion="1" widget="selection"
                            groups="base.group_extended"/>
                    </field>
                </field>
        </record>

        <record id="view_partners_form_crm3" model="ir.ui.view">
                <field name="name">view.res.partner.search.crm.inherited3</field>
                <field name="model">res.partner</field>
                <field name="type">search</field>
                <field name="inherit_id" ref="base.view_res_partner_filter"/>
                <field eval="18" name="priority"/>
                <field name="arch" type="xml">
                    <field name="category_id" position="after">
                        <field name="section_id" completion="1" widget="selection"
                            groups="base.group_extended"/>
                    </field>
                </field>
        </record>
    </data>
</openerp><|MERGE_RESOLUTION|>--- conflicted
+++ resolved
@@ -19,28 +19,17 @@
                         <field name="name" select="1" colspan="2"/>
                         <field name="parent_id" select="2" widget="selection"/>
                         <field name="code" select="1"/>
-<<<<<<< HEAD
-                        <newline/>
-                        <field name="user_id" select="2"/>
-                        <field name="working_hours" widget="float_time"/>
-                        <field name="active" select="2"/>
-=======
                         <field name="resource_calendar_id" select="2"/>
->>>>>>> ca07e840
                     </group>
                     <notebook colspan="4">
                         <page string="Sales Team">
                             <group col="2" colspan="1">
-<<<<<<< HEAD
-                                <separator string="Mailgateway" colspan="2"/>
-=======
                                 <separator string="Responsible" colspan="2"/>
                                 <field name="parent_id" select="2" widget="selection"/>
                                 <field name="user_id" select="2"/>
                             </group>
                             <group col="2" colspan="1">
                                 <separator string="Contact Information" colspan="2"/>
->>>>>>> ca07e840
                                 <field name="reply_to" select="2"/>
                             </group>
                             <group col="2" colspan="1">
@@ -49,14 +38,8 @@
                             </group>
                             <separator string="Team Members" colspan="4"/>
                             <field name="member_ids" nolabel="1" colspan="4"/>
-<<<<<<< HEAD
-                        </page>
-                        <page string="Notes">
-                            <field name="note" select="1" colspan="4" nolabel="1"/>
-=======
                         </page><page string="Notes">
                             <field name="note" colspan="4" nolabel="1"/>
->>>>>>> ca07e840
                         </page>
                     </notebook>
                 </form>
