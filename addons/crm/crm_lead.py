--- conflicted
+++ resolved
@@ -39,8 +39,9 @@
     """ CRM Lead Case """
     _name = "crm.lead"
     _description = "Lead/Opportunity"
-    _order = "date_action, priority, id desc"
+    _order = "priority,date_action,id desc"
     _inherit = ['mailgate.thread','res.partner.address']
+
     def _compute_day(self, cr, uid, ids, fields, args, context=None):
         """
         @param cr: the current row, from the database cursor,
@@ -124,7 +125,6 @@
         'partner_id': fields.many2one('res.partner', 'Partner', ondelete='set null',
             select=True, help="Optional linked partner, usually after conversion of the lead"),
 
-        # From crm.case
         'id': fields.integer('ID'),
         'name': fields.char('Name', size=64, select=1),
         'active': fields.boolean('Active', required=False),
@@ -138,7 +138,6 @@
         'description': fields.text('Notes'),
         'write_date': fields.datetime('Update Date' , readonly=True),
 
-        # Lead fields
         'categ_id': fields.many2one('crm.case.categ', 'Category', \
             domain="['|',('section_id','=',section_id),('section_id','=',False), ('object_id.model', '=', 'crm.lead')]"),
         'type_id': fields.many2one('crm.case.resource.type', 'Campaign', \
@@ -148,20 +147,11 @@
         'partner_name': fields.char("Customer Name", size=64,help='The name of the future partner that will be created while converting the into opportunity', select=1),
         'optin': fields.boolean('Opt-In', help="If opt-in is checked, this contact has accepted to receive emails."),
         'optout': fields.boolean('Opt-Out', help="If opt-out is checked, this contact has refused to receive emails or unsubscribed to a campaign."),
-        'type':fields.selection([
-            ('lead','Lead'),
-            ('opportunity','Opportunity'),
-
-        ],'Type', help="Type is used to separate Leads and Opportunities"),
+        'type':fields.selection([ ('lead','Lead'), ('opportunity','Opportunity'), ],'Type', help="Type is used to separate Leads and Opportunities"),
         'priority': fields.selection(crm.AVAILABLE_PRIORITIES, 'Priority'),
         'date_closed': fields.datetime('Closed', readonly=True),
-<<<<<<< HEAD
-        'stage_id': fields.many2one('crm.case.stage', 'Stage', domain="[('type','=','lead')]"),
-        'user_id': fields.many2one('res.users', 'Salesman', select=1),
-=======
         'stage_id': fields.many2one('crm.case.stage', 'Stage', domain="[(section_ids', '=', section_id)]"),
         'user_id': fields.many2one('res.users', 'Salesman'),
->>>>>>> c7d63cc8
         'referred': fields.char('Referred By', size=64),
         'date_open': fields.datetime('Opened', readonly=True),
         'day_open': fields.function(_compute_day, string='Days to Open', \
@@ -175,8 +165,20 @@
                                   \nIf the case needs to be reviewed then the state is set to \'Pending\'.'),
         'message_ids': fields.one2many('mailgate.message', 'res_id', 'Messages', domain=[('model','=',_name)]),
         'subjects': fields.function(_get_email_subject, fnct_search=_history_search, string='Subject of Email', type='char', size=64),
+
+
+        # Only used for type opportunity
+        'partner_address_id': fields.many2one('res.partner.address', 'Partner Contact', domain="[('partner_id','=',partner_id)]"), 
+        'probability': fields.float('Probability (%)',group_operator="avg"),
+        'planned_revenue': fields.float('Expected Revenue'),
+        'ref': fields.reference('Reference', selection=crm._links_get, size=128),
+        'ref2': fields.reference('Reference 2', selection=crm._links_get, size=128),
+        'phone': fields.char("Phone", size=64),
+        'date_deadline': fields.date('Expected Closing'),
+        'date_action': fields.date('Next Action Date'),
+        'title_action': fields.char('Next Action', size=64),
+        'stage_id': fields.many2one('crm.case.stage', 'Stage', domain="[(section_ids', '=', section_id)]"),
     }
-
 
     _defaults = {
         'active': lambda *a: 1,
@@ -190,82 +192,120 @@
         #'stage_id': _get_stage_id,
     }
 
-
-
     def onchange_partner_address_id(self, cr, uid, ids, add, email=False):
         """This function returns value of partner email based on Partner Address
-        @param self: The object pointer
-        @param cr: the current row, from the database cursor,
-        @param uid: the current user’s ID for security checks,
-        @param ids: List of case IDs
-        @param add: Id of Partner's address
-        @email: Partner's email ID
         """
         if not add:
             return {'value': {'email_from': False, 'country_id': False}}
         address = self.pool.get('res.partner.address').browse(cr, uid, add)
         return {'value': {'email_from': address.email, 'phone': address.phone, 'country_id': address.country_id.id}}
 
+    def on_change_optin(self, cr, uid, ids, optin):
+        return {'value':{'optin':optin,'optout':False}}
+
+    def on_change_optout(self, cr, uid, ids, optout):
+        return {'value':{'optout':optout,'optin':False}}
+
+    def onchange_stage_id(self, cr, uid, ids, stage_id, context={}):
+        if not stage_id:
+            return {'value':{}}
+        stage = self.pool.get('crm.case.stage').browse(cr, uid, stage_id, context)
+        if not stage.on_change:
+            return {'value':{}}
+        return {'value':{'probability': stage.probability}}
+
+    def stage_find_percent(self, cr, uid, percent, section_id):
+        """ Return the first stage with a probability == percent
+        """
+        stage_pool = self.pool.get('crm.case.stage')
+        if section_id :
+            ids = stage_pool.search(cr, uid, [("probability", '=', percent), ("section_ids", 'in', [section_id])])
+        else :
+            ids = stage_pool.search(cr, uid, [("probability", '=', percent)])
+
+        if ids:
+            return ids[0]
+        return False
+
+    def stage_find_lost(self, cr, uid, section_id):
+        return self.stage_find_percent(cr, uid, 0.0, section_id)
+
+    def stage_find_won(self, cr, uid, section_id):
+        return self.stage_find_percent(cr, uid, 100.0, section_id)
+
     def case_open(self, cr, uid, ids, *args):
-        """Overrides cancel for crm_case for setting Open Date
-        @param self: The object pointer
-        @param cr: the current row, from the database cursor,
-        @param uid: the current user’s ID for security checks,
-        @param ids: List of case's Ids
-        @param *args: Give Tuple Value
-        """
-        leads = self.browse(cr, uid, ids)
-
-
-
-        for i in xrange(0, len(ids)):
-            if leads[i].state == 'draft':
-                value = {}
-                if not leads[i].stage_id :
-                    stage_id = self._find_first_stage(cr, uid, leads[i].section_id.id or False)
-                    value.update({'stage_id' : stage_id})
-                value.update({'date_open': time.strftime('%Y-%m-%d %H:%M:%S')})
-                self.write(cr, uid, [ids[i]], value)
-            self.log_open( cr, uid, leads[i])
+        for l in self.browse(cr, uid, ids):
+            # When coming from draft override date and stage otherwise just set state
+            if l.state == 'draft':
+                if l.type == 'lead':
+                    message = _("The lead '%s' has been opened.") % l.name
+                elif l.type == 'opportunity':
+                    message = _("The opportunity '%s' has been opened.") % l.name
+                else:
+                    message = _("The case '%s' has been opened.") % l.name
+                self.log(cr, uid, l.id, message)
+                value = {'date_open': time.strftime('%Y-%m-%d %H:%M:%S')}
+                self.write(cr, uid, [l.id], value)
+                if l.type == 'opportunity' and not l.stage_id:
+                    stage_id = self.stage_find(cr, uid, l.section_id.id or False, [('sequence','>',0)])
+                    if stage_id:
+                        self.stage_set(cr, uid, [l.id], stage_id)
         res = super(crm_lead, self).case_open(cr, uid, ids, *args)
         return res
 
-    def log_open(self, cr, uid, case):
-        if case.type == 'lead':
-            message = _("The lead '%s' has been opened.") % case.name
-        elif case.type == 'opportunity':
-            message = _("The opportunity '%s' has been opened.") % case.name
-        else:
-            message = _("The case '%s' has been opened.") % case.name
-        self.log(cr, uid, case.id, message)
-
     def case_close(self, cr, uid, ids, *args):
-        """Overrides close for crm_case for setting close date
-        @param self: The object pointer
-        @param cr: the current row, from the database cursor,
-        @param uid: the current user’s ID for security checks,
-        @param ids: List of case Ids
-        @param *args: Tuple Value for additional Params
-        """
         res = super(crm_lead, self).case_close(cr, uid, ids, *args)
         self.write(cr, uid, ids, {'date_closed': time.strftime('%Y-%m-%d %H:%M:%S')})
         for case in self.browse(cr, uid, ids):
             if case.type == 'lead':
                 message = _("The lead '%s' has been closed.") % case.name
-            elif case.type == 'opportunity':
-                message = _("The opportunity '%s' has been closed.") % case.name
             else:
                 message = _("The case '%s' has been closed.") % case.name
             self.log(cr, uid, case.id, message)
         return res
 
+    def case_cancel(self, cr, uid, ids, *args):
+        """Overrides cancel for crm_case for setting probability
+        """
+        res = super(crm_lead, self).case_cancel(cr, uid, ids, args)
+        self.write(cr, uid, ids, {'probability' : 0.0})
+        return res
+
+    def case_reset(self, cr, uid, ids, *args):
+        """Overrides reset as draft in order to set the stage field as empty
+        """
+        res = super(crm_lead, self).case_reset(cr, uid, ids, *args)
+        self.write(cr, uid, ids, {'stage_id': False, 'probability': 0.0})
+        return res
+
+    def case_mark_lost(self, cr, uid, ids, *args):
+        """Mark the case as lost: state = done and probability = 0%
+        """
+        res = super(crm_lead, self).case_close(cr, uid, ids, *args)
+        self.write(cr, uid, ids, {'probability' : 0.0})
+        for l in self.browse(cr, uid, ids):
+            stage_id = self.stage_find_lost(cr, uid, l.section_id.id or False)
+            if stage_id:
+                self.stage_set(cr, uid, [l.id], stage_id)
+            message = _("The opportunity '%s' has been marked as lost.") % l.name
+            self.log(cr, uid, l.id, message)
+        return res
+
+    def case_mark_won(self, cr, uid, ids, *args):
+        """Mark the case as lost: state = done and probability = 0%
+        """
+        res = super(crm_lead, self).case_close(cr, uid, ids, *args)
+        self.write(cr, uid, ids, {'probability' : 100.0})
+        for l in self.browse(cr, uid, ids):
+            stage_id = self.stage_find_won(cr, uid, l.section_id.id or False)
+            if stage_id:
+                self.stage_set(cr, uid, [l.id], stage_id)
+            message = _("The opportunity '%s' has been been won.") % l.name
+            self.log(cr, uid, l.id, message)
+        return res
+
     def convert_opportunity(self, cr, uid, ids, context=None):
         """ Precomputation for converting lead to opportunity
-        @param cr: the current row, from the database cursor,
-        @param uid: the current user’s ID for security checks,
-        @param ids: List of closeday’s IDs
-        @param context: A standard dictionary for contextual values
-        @return: Value of action in dict
         """
         if context is None:
             context = {}
@@ -295,57 +335,8 @@
             }
         return value
 
-    def write(self, cr, uid, ids, vals, context=None):
-        if not context:
-            context = {}
-
-        if 'date_closed' in vals:
-            return super(crm_lead,self).write(cr, uid, ids, vals, context=context)
-
-        if 'stage_id' in vals and vals['stage_id']:
-            stage_obj = self.pool.get('crm.case.stage').browse(cr, uid, vals['stage_id'], context=context)
-            self.history(cr, uid, ids, _("Changed Stage to: %s") % stage_obj.name, details=_("Changed Stage to: %s") % stage_obj.name)
-            message=''
-            for case in self.browse(cr, uid, ids, context=context):
-                if case.type == 'lead' or  context.get('stage_type',False)=='lead':
-                    message = _("The stage of lead '%s' has been changed to '%s'.") % (case.name, stage_obj.name)
-                elif case.type == 'opportunity':
-                    message = _("The stage of opportunity '%s' has been changed to '%s'.") % (case.name, stage_obj.name)
-                self.log(cr, uid, case.id, message)
-        return super(crm_lead,self).write(cr, uid, ids, vals, context)
-
-    def stage_next(self, cr, uid, ids, context=None):
-        stage = super(crm_lead, self).stage_next(cr, uid, ids, context=context)
-        if stage:
-            stage_obj = self.pool.get('crm.case.stage').browse(cr, uid, stage, context=context)
-            if stage_obj.on_change:
-                data = {'probability': stage_obj.probability}
-                self.write(cr, uid, ids, data)
-        return stage
-
-    def stage_previous(self, cr, uid, ids, context=None):
-        stage = super(crm_lead, self).stage_previous(cr, uid, ids, context=context)
-        if stage:
-            stage_obj = self.pool.get('crm.case.stage').browse(cr, uid, stage, context=context)
-            if stage_obj.on_change:
-                data = {'probability': stage_obj.probability}
-                self.write(cr, uid, ids, data)
-        return stage
-
-    def unlink(self, cr, uid, ids, context=None):
-        for lead in self.browse(cr, uid, ids, context):
-            if (not lead.section_id.allow_unlink) and (lead.state <> 'draft'):
-                raise osv.except_osv(_('Warning !'),
-                    _('You can not delete this lead. You should better cancel it.'))
-        return super(crm_lead, self).unlink(cr, uid, ids, context)
-
     def message_new(self, cr, uid, msg, context=None):
-        """
-        Automatically calls when new email message arrives
-
-        @param self: The object pointer
-        @param cr: the current row, from the database cursor,
-        @param uid: the current user’s ID for security checks
+        """ Automatically calls when new email message arrives
         """
         mailgate_pool = self.pool.get('email.server.tools')
 
@@ -385,9 +376,6 @@
 
     def message_update(self, cr, uid, ids, vals={}, msg="", default_act='pending', context=None):
         """
-        @param self: The object pointer
-        @param cr: the current row, from the database cursor,
-        @param uid: the current user’s ID for security checks,
         @param ids: List of update mail’s IDs
         """
         if isinstance(ids, (str, int, long)):
@@ -421,22 +409,82 @@
         return res
 
     def msg_send(self, cr, uid, id, *args, **argv):
-
         """ Send The Message
-            @param self: The object pointer
-            @param cr: the current row, from the database cursor,
-            @param uid: the current user’s ID for security checks,
-            @param ids: List of email’s IDs
-            @param *args: Return Tuple Value
-            @param **args: Return Dictionary of Keyword Value
+        @param ids: List of email’s IDs
         """
         return True
 
-    def on_change_optin(self, cr, uid, ids, optin):
-        return {'value':{'optin':optin,'optout':False}}
-
-    def on_change_optout(self, cr, uid, ids, optout):
-        return {'value':{'optout':optout,'optin':False}}
+    def action_makeMeeting(self, cr, uid, ids, context=None):
+        """
+        This opens Meeting's calendar view to schedule meeting on current Opportunity
+        @return : Dictionary value for created Meeting view
+        """
+        value = {}
+        for opp in self.browse(cr, uid, ids, context=context):
+            data_obj = self.pool.get('ir.model.data')
+
+            # Get meeting views
+            result = data_obj._get_id(cr, uid, 'crm', 'view_crm_case_meetings_filter')
+            res = data_obj.read(cr, uid, result, ['res_id'])
+            id1 = data_obj._get_id(cr, uid, 'crm', 'crm_case_calendar_view_meet')
+            id2 = data_obj._get_id(cr, uid, 'crm', 'crm_case_form_view_meet')
+            id3 = data_obj._get_id(cr, uid, 'crm', 'crm_case_tree_view_meet')
+            if id1:
+                id1 = data_obj.browse(cr, uid, id1, context=context).res_id
+            if id2:
+                id2 = data_obj.browse(cr, uid, id2, context=context).res_id
+            if id3:
+                id3 = data_obj.browse(cr, uid, id3, context=context).res_id
+
+            context = {
+                'default_opportunity_id': opp.id,
+                'default_partner_id': opp.partner_id and opp.partner_id.id or False,
+                'default_user_id': uid, 
+                'default_section_id': opp.section_id and opp.section_id.id or False,
+                'default_email_from': opp.email_from,
+                'default_state': 'open',  
+                'default_name': opp.name
+            }
+            value = {
+                'name': _('Meetings'),
+                'context': context,
+                'view_type': 'form',
+                'view_mode': 'calendar,form,tree',
+                'res_model': 'crm.meeting',
+                'view_id': False,
+                'views': [(id1, 'calendar'), (id2, 'form'), (id3, 'tree')],
+                'type': 'ir.actions.act_window',
+                'search_view_id': res['res_id'],
+                'nodestroy': True
+            }
+        return value
+
+    def write(self, cr, uid, ids, vals, context=None):
+        if not context:
+            context = {}
+
+        if 'date_closed' in vals:
+            return super(crm_lead,self).write(cr, uid, ids, vals, context=context)
+
+        if 'stage_id' in vals and vals['stage_id']:
+            stage_obj = self.pool.get('crm.case.stage').browse(cr, uid, vals['stage_id'], context=context)
+            self.history(cr, uid, ids, _("Changed Stage to: %s") % stage_obj.name, details=_("Changed Stage to: %s") % stage_obj.name)
+            message=''
+            for case in self.browse(cr, uid, ids, context=context):
+                if case.type == 'lead' or  context.get('stage_type',False)=='lead':
+                    message = _("The stage of lead '%s' has been changed to '%s'.") % (case.name, stage_obj.name)
+                elif case.type == 'opportunity':
+                    message = _("The stage of opportunity '%s' has been changed to '%s'.") % (case.name, stage_obj.name)
+                self.log(cr, uid, case.id, message)
+        return super(crm_lead,self).write(cr, uid, ids, vals, context)
+
+    def unlink(self, cr, uid, ids, context=None):
+        for lead in self.browse(cr, uid, ids, context):
+            if (not lead.section_id.allow_unlink) and (lead.state <> 'draft'):
+                raise osv.except_osv(_('Warning !'),
+                    _('You can not delete this lead. You should better cancel it.'))
+        return super(crm_lead, self).unlink(cr, uid, ids, context)
+
 
 crm_lead()
 
