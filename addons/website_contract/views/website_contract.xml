--- conflicted
+++ resolved
@@ -27,7 +27,6 @@
     <template id="index" name="References">
         <t t-call="website_contract.layout">
             <t t-set="ref_content">
-<<<<<<< HEAD
                 <h1 class="col-md-12 text-center">Trusted by millions worldwide</h1>
                 <h2 class="col-md-12 text-center">Our public references</h2>
                 <div class="col-md-12" id="ref_content">
@@ -36,35 +35,20 @@
                            <t t-call="website.pager">
                               <t t-set="classname">pull-left</t>
                            </t>
-                           <form action="/references/" method="get" class="navbar-search pull-right pagination">
-                              <input type="text" name="search" class="search-query col-md-2 form-control" placeholder="Search" t-att-value="searches.get('search') or '' or ''" />
-                           </form>
-                       </div>
-                   </div> 
-=======
-                <h1 class="span12 text-center">Trusted by millions worldwide</h1>
-                <h2 class="span12 text-center">Our public references</h2>
-                <div class="span12" id="ref_content">
-                    <div class='navbar navbar-inverse'>
-                        <div class='navbar-inner'>
-                            <t t-call="website.pager" >
-                                <t t-set="classname">pull-left</t>
-                            </t>
                             <form action="/references/" method="get" class="navbar-search pull-right pagination">
-                                <input type="text" name="search" class="search-query span2 mt4" placeholder="Search" t-att-value="searches.get('search') or '' or ''"/>
-                                <select class="search-query span2 mt4" name="country" t-if="len(countries) > 1" onchange="submit()">
+                                <input type="text" name="search" class="search-query col-md-2 form-control" placeholder="Search" t-att-value="searches.get('search') or '' or ''" />
+                                <select class="search-query col-md-2 mt4" name="country" t-if="len(countries) > 1" onchange="submit()">
                                     <t t-foreach="countries">
                                         <t t-if="country_id">
-                                        <option t-att-selected="searches.get('country') == str(country_id and country_id[0]) and 'selected'" t-att-value="country_id[0]">
-                                            <t t-esc="country_id[1]"/> (<t t-esc="country_id_count"/>)
-                                        </option>
+                                            <option t-att-selected="searches.get('country') == str(country_id and country_id[0]) and 'selected'" t-att-value="country_id[0]">
+                                                <t t-esc="country_id[1]"/> (<t t-esc="country_id_count"/>)
+                                            </option>
                                         </t>
                                     </t>
                                 </select>
-                            </form>
-                        </div>
-                    </div>
->>>>>>> 7d1f9886
+                           </form>
+                       </div>
+                   </div>
                     <div>
                         <div t-foreach="partner_ids" t-as="partner" class="media thumbnail">
                             <a class="pull-left" t-attf-href="/references/#{ partner.id }/">
