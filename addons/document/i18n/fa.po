# Persian translation for openobject-addons
# Copyright (c) 2014 Rosetta Contributors and Canonical Ltd 2014
# This file is distributed under the same license as the openobject-addons package.
# FIRST AUTHOR <EMAIL@ADDRESS>, 2014.
#
msgid ""
msgstr ""
<<<<<<< HEAD
"Project-Id-Version: openobject-addons\n"
"Report-Msgid-Bugs-To: FULL NAME <EMAIL@ADDRESS>\n"
"POT-Creation-Date: 2014-09-23 16:27+0000\n"
"PO-Revision-Date: 2014-12-25 10:49+0000\n"
"Last-Translator: ErfanJeddy <erfanjeddy@yahoo.com>\n"
"Language-Team: Persian <fa@li.org>\n"
=======
"Project-Id-Version: Odoo 8.0\n"
"Report-Msgid-Bugs-To: \n"
"POT-Creation-Date: 2015-01-21 14:08+0000\n"
"PO-Revision-Date: 2016-03-01 04:59+0000\n"
"Last-Translator: Martin Trigaux\n"
"Language-Team: Persian (http://www.transifex.com/odoo/odoo-8/language/fa/)\n"
>>>>>>> a0c5cf68
"MIME-Version: 1.0\n"
"Content-Type: text/plain; charset=UTF-8\n"
"Content-Transfer-Encoding: 8bit\n"
"X-Launchpad-Export-Date: 2014-12-26 07:11+0000\n"
"X-Generator: Launchpad (build 17286)\n"

#. module: document
#: field:report.document.file,nbr:0
#: field:report.document.user,nbr:0
msgid "# of Files"
msgstr "تعداد فایل ها"

#. module: document
#. openerp-web
#: code:addons/document/static/src/js/document.js:19
#, python-format
msgid "%s (%s)"
msgstr ""

#. module: document
#: code:addons/document/document.py:117
#: code:addons/document/document.py:307
#, python-format
msgid "%s (copy)"
msgstr ""

#. module: document
#: model:ir.actions.act_window,help:document.action_document_file_form
msgid ""
"<p class=\"oe_view_nocontent_create\">\n"
"            Click to create a new document. \n"
"          </p><p>\n"
"            The Documents repository gives you access to all attachments, "
"such\n"
"            as mails, project documents, invoices etc.\n"
"          </p>\n"
"        "
msgstr ""

#. module: document
#: help:document.directory.dctx,expr:0
msgid ""
"A python expression used to evaluate the field.\n"
"You can use 'dir_id' for current dir, 'res_id', 'res_model' as a reference "
"to the current record, in dynamic folders"
msgstr ""

#. module: document
#: field:document.directory.content.type,active:0
msgid "Active"
msgstr "فعال"

#. module: document
#: model:ir.actions.act_window,name:document.action_view_all_document_tree1
msgid "All Users files"
msgstr "تمام فایل های کاربران"

#. module: document
#: view:report.document.user:document.view_report_document_user_search
msgid "All users files"
msgstr "تمام فایل های کاربران"

#. module: document
#: help:document.directory,ressource_id:0
msgid ""
"Along with Parent Model, this ID attaches this folder to a specific record "
"of Parent Model."
msgstr ""

#. module: document
#: selection:report.document.user,month:0
msgid "April"
msgstr "آوریل"

#. module: document
#. openerp-web
#: code:addons/document/static/src/js/document.js:7
#, python-format
msgid "Attachment(s)"
msgstr "پیوست ها"

#. module: document
#: view:ir.attachment:document.view_document_file_tree
msgid "Attachments"
msgstr "پیوست‌ها"

#. module: document
#: selection:report.document.user,month:0
msgid "August"
msgstr "آگوست"

#. module: document
#: help:document.directory.content,include_name:0
msgid ""
"Check this field if you want that the name of the file to contain the record "
"name.\n"
"If set, the directory will have to be a resource one."
msgstr ""

#. module: document
#: help:document.directory,ressource_tree:0
msgid ""
"Check this if you want to use the same tree structure as the object selected "
"in the system."
msgstr ""

#. module: document
#: field:document.directory,child_ids:0
msgid "Children"
msgstr "فرزندان"

#. module: document
#: view:document.directory:document.view_document_directory_filter
#: field:document.directory,company_id:0
msgid "Company"
msgstr "شرکت"

#. module: document
#: view:document.configuration:document.view_auto_config_form
#: model:ir.actions.act_window,name:document.action_config_auto_directory
msgid "Configure Directories"
msgstr ""

#. module: document
#: field:document.directory.content,name:0
msgid "Content Name"
msgstr ""

#. module: document
#: field:document.directory.content.type,name:0
msgid "Content Type"
msgstr "نوع محتوا"

#. module: document
#: view:document.directory:document.view_document_directory_form
msgid "Contents"
msgstr "محتویات"

#. module: document
#: field:document.directory,dctx_ids:0
msgid "Context fields"
msgstr ""

#. module: document
#: field:document.configuration,create_uid:0
#: field:document.directory.content,create_uid:0
#: field:document.directory.content.type,create_uid:0
#: field:document.directory.dctx,create_uid:0
#: field:document.storage,create_uid:0
msgid "Created by"
msgstr "ایجاد شده توسط"

#. module: document
#: field:document.configuration,create_date:0
#: field:document.directory.content,create_date:0
#: field:document.directory.content.type,create_date:0
#: field:document.directory.dctx,create_date:0
#: field:document.storage,create_date:0
msgid "Created on"
msgstr "ایجاد شده در"

#. module: document
#: field:document.directory,create_uid:0
msgid "Creator"
msgstr "ایجاد کننده"

#. module: document
#: field:document.directory,create_date:0
#: field:report.document.user,create_date:0
msgid "Date Created"
msgstr "تاریخ ایجاد"

#. module: document
#: field:document.directory,write_date:0
msgid "Date Modified"
msgstr "تاریخ تغییر"

#. module: document
#: selection:report.document.user,month:0
msgid "December"
msgstr "دسامبر"

#. module: document
#: view:document.directory:document.view_document_directory_form
msgid "Define words in the context, for all child directories and files"
msgstr ""

#. module: document
#: view:document.directory:document.view_document_directory_form
msgid "Definition"
msgstr "تعریف"

#. module: document
#: view:document.directory:document.view_document_directory_form
#: view:document.directory:document.view_document_directory_tree
#: model:ir.actions.act_window,name:document.action_document_directory_form
#: model:ir.ui.menu,name:document.menu_document_directories
msgid "Directories"
msgstr "پوشه‌ها"

#. module: document
#: model:ir.actions.act_window,name:document.action_document_directory_tree
#: model:ir.ui.menu,name:document.menu_document_directories_tree
msgid "Directories' Structure"
msgstr "ساختار پوشه ها"

#. module: document
#: field:document.directory.content,directory_id:0
#: field:document.directory.dctx,dir_id:0
#: model:ir.actions.act_window,name:document.action_document_file_directory_form
#: view:ir.attachment:document.view_attach_filter_inherit2
#: field:ir.attachment,parent_id:0
#: model:ir.model,name:document.model_document_directory
#: field:report.document.user,directory:0
msgid "Directory"
msgstr "پوشه"

#. module: document
#: model:ir.model,name:document.model_document_configuration
msgid "Directory Configuration"
msgstr "پیکربندی پوشه"

#. module: document
#: model:ir.model,name:document.model_document_directory_content
msgid "Directory Content"
msgstr "محتوای پوشه"

#. module: document
#: model:ir.model,name:document.model_document_directory_content_type
msgid "Directory Content Type"
msgstr "نوع محتوای پوشه"

#. module: document
#: model:ir.model,name:document.model_document_directory_dctx
msgid "Directory Dynamic Context"
msgstr ""

#. module: document
#: view:document.directory:document.view_document_directory_form
#: field:report.document.user,type:0
msgid "Directory Type"
msgstr "نوع پوشه"

#. module: document
#: sql_constraint:document.directory:0
msgid "Directory cannot be parent of itself!"
msgstr ""

#. module: document
#: code:addons/document/document.py:347
#, python-format
msgid "Directory name contains special characters!"
msgstr ""

#. module: document
#: code:addons/document/document.py:337
#: code:addons/document/document.py:342
#, python-format
msgid "Directory name must be unique!"
msgstr ""

#. module: document
#: view:document.directory:document.view_document_directory_filter
msgid "Document Directory"
msgstr ""

#. module: document
#: model:ir.ui.menu,name:document.menu_document_management_configuration
msgid "Document Management"
msgstr ""

#. module: document
#: field:document.directory.content,extension:0
msgid "Document Type"
msgstr ""

#. module: document
#: model:ir.actions.act_window,name:document.action_document_file_form
msgid "Documents"
msgstr ""

#. module: document
#: field:document.directory,domain:0
msgid "Domain"
msgstr ""

#. module: document
#: view:document.directory:document.view_document_directory_form
msgid "Dynamic context"
msgstr ""

#. module: document
#: help:document.directory,type:0
msgid ""
"Each directory can either have the type Static or be linked to another "
"resource. A static directory, as with Operating Systems, is the classic "
"directory that can contain a set of files. The directories linked to systems "
"resources automatically possess sub-directories for each of resource types "
"defined in the parent directory."
msgstr ""

#. module: document
#: code:addons/document/document.py:573
#, python-format
msgid "Error at doc write!"
msgstr ""

#. module: document
#: constraint:document.directory:0
msgid "Error! You cannot create recursive directories."
msgstr ""

#. module: document
#: field:document.directory.dctx,expr:0
msgid "Expression"
msgstr ""

#. module: document
#: field:document.directory.content.type,code:0
msgid "Extension"
msgstr ""

#. module: document
#: selection:report.document.user,month:0
msgid "February"
msgstr ""

#. module: document
#: field:document.directory.dctx,field:0
msgid "Field"
msgstr ""

#. module: document
#: help:document.directory,resource_field:0
msgid ""
"Field to be used as name on resource directories. If empty, the \"name\" "
"will be used."
msgstr ""

#. module: document
#: view:document.directory:document.view_document_directory_form
msgid "Fields"
msgstr ""

#. module: document
#: field:report.document.user,datas_fname:0
msgid "File Name"
msgstr ""

#. module: document
#: field:report.document.file,file_size:0
#: field:report.document.user,file_size:0
msgid "File Size"
msgstr ""

#. module: document
#: model:ir.actions.act_window,name:document.action_view_size_month
#: view:report.document.file:document.view_size_month
#: view:report.document.file:document.view_size_month_tree
msgid "File Size by Month"
msgstr ""

#. module: document
#: field:document.directory,file_ids:0
#: view:report.document.user:document.view_document_user_form
#: view:report.document.user:document.view_document_user_tree
msgid "Files"
msgstr ""

#. module: document
#: model:ir.actions.act_window,name:document.action_view_files_by_month_graph
#: view:report.document.user:document.view_files_by_month_graph
#: view:report.document.user:document.view_files_by_month_tree
msgid "Files by Month"
msgstr ""

#. module: document
#: model:ir.actions.act_window,name:document.action_view_files_by_user_graph
#: view:report.document.user:document.view_files_by_user_graph
msgid "Files by User"
msgstr ""

#. module: document
#: model:ir.model,name:document.model_report_document_file
msgid "Files details by Directory"
msgstr ""

#. module: document
#: model:ir.model,name:document.model_report_document_user
msgid "Files details by Users"
msgstr ""

#. module: document
#: view:ir.attachment:document.view_attach_filter_inherit0
msgid "Filter on my documents"
msgstr ""

#. module: document
#: field:document.directory,resource_find_all:0
msgid "Find all resources"
msgstr ""

#. module: document
#: selection:document.directory,type:0
msgid "Folders per resource"
msgstr ""

#. module: document
#: view:document.directory:document.view_document_directory_form
msgid "For each entry here, virtual files will appear in this folder."
msgstr ""

#. module: document
#: view:document.directory:document.view_document_directory_form
msgid "Generated Files"
msgstr ""

#. module: document
#: view:document.directory:document.view_document_directory_filter
msgid "Group By"
msgstr ""

#. module: document
#: field:document.directory,group_ids:0
msgid "Groups"
msgstr ""

#. module: document
#: field:document.configuration,id:0
#: field:document.directory,id:0
#: field:document.directory.content,id:0
#: field:document.directory.content.type,id:0
#: field:document.directory.dctx,id:0
#: field:document.storage,id:0
#: field:report.document.file,id:0
#: field:report.document.user,id:0
msgid "ID"
msgstr ""

#. module: document
#: help:document.directory,resource_find_all:0
msgid ""
"If true, all attachments that match this resource will  be located. If "
"false, only ones that have this as parent."
msgstr ""

#. module: document
#: help:document.directory,ressource_parent_type_id:0
msgid ""
"If you put an object here, this directory template will appear bellow all of "
"these objects. Such directories are \"attached\" to the specific model or "
"record, just like attachments. Don't put a parent directory if you select a "
"parent model."
msgstr ""

#. module: document
#: field:document.directory.content,include_name:0
msgid "Include Record Name"
msgstr ""

#. module: document
#: view:ir.attachment:document.view_document_file_form
#: field:ir.attachment,index_content:0
msgid "Indexed Content"
msgstr ""

#. module: document
#: selection:report.document.user,month:0
msgid "January"
msgstr ""

#. module: document
#: selection:report.document.user,month:0
msgid "July"
msgstr ""

#. module: document
#: selection:report.document.user,month:0
msgid "June"
msgstr ""

#. module: document
#: view:document.configuration:document.view_auto_config_form
msgid "Knowledge Application Configuration"
msgstr ""

#. module: document
#: field:document.directory,write_uid:0
msgid "Last Modification User"
msgstr ""

#. module: document
#: field:document.configuration,write_uid:0
#: field:document.directory.content,write_uid:0
#: field:document.directory.content.type,write_uid:0
#: field:document.directory.dctx,write_uid:0
#: field:document.storage,write_uid:0
msgid "Last Updated by"
msgstr ""

#. module: document
#: field:document.configuration,write_date:0
#: field:document.directory.content,write_date:0
#: field:document.directory.content.type,write_date:0
#: field:document.directory.dctx,write_date:0
#: field:document.storage,write_date:0
msgid "Last Updated on"
msgstr ""

#. module: document
#: selection:report.document.user,month:0
msgid "March"
msgstr ""

#. module: document
#: selection:report.document.user,month:0
msgid "May"
msgstr ""

#. module: document
#: field:document.directory.content.type,mimetype:0
msgid "Mime Type"
msgstr ""

#. module: document
#: field:ir.actions.report.xml,model_id:0
msgid "Model Id"
msgstr ""

#. module: document
#: view:ir.attachment:document.view_document_file_form
msgid "Modification"
msgstr "تغییر"

#. module: document
#: field:report.document.user,change_date:0
msgid "Modified Date"
msgstr ""

#. module: document
#: field:report.document.file,month:0
#: field:report.document.user,month:0
msgid "Month"
msgstr ""

#. module: document
#: view:ir.attachment:document.view_attach_filter_inherit0
msgid "My Document(s)"
msgstr ""

#. module: document
#: field:document.directory,name:0
msgid "Name"
msgstr ""

#. module: document
#: field:document.directory,resource_field:0
msgid "Name field"
msgstr ""

#. module: document
#: selection:report.document.user,month:0
msgid "November"
msgstr ""

#. module: document
#: selection:report.document.user,month:0
msgid "October"
msgstr ""

#. module: document
#: view:document.configuration:document.view_auto_config_form
msgid ""
"Odoo's Document Management System supports mapping virtual folders with "
"documents. The virtual folder of a document can be used to manage the files "
"attached to the document, or to print and download any report. This tool "
"will create directories automatically according to modules installed."
msgstr ""

#. module: document
#: view:document.directory:document.view_document_directory_form
msgid ""
"Only members of these groups will have access to this directory and its "
"files."
msgstr ""

#. module: document
#: view:document.directory:document.view_document_directory_filter
#: field:document.directory,user_id:0
#: view:ir.attachment:document.view_attach_filter_inherit2
#: field:ir.attachment,user_id:0
#: field:report.document.user,user_id:0
msgid "Owner"
msgstr ""

#. module: document
#: view:document.directory:document.view_document_directory_form
msgid "PDF Report"
msgstr ""

#. module: document
#: field:document.directory,parent_id:0
msgid "Parent Directory"
msgstr ""

#. module: document
#: field:document.directory,ressource_parent_type_id:0
msgid "Parent Model"
msgstr ""

#. module: document
#: view:ir.attachment:document.view_attach_filter_inherit2
#: field:ir.attachment,partner_id:0
msgid "Partner"
msgstr ""

#. module: document
#: field:document.directory.content,prefix:0
msgid "Prefix"
msgstr ""

#. module: document
#: model:ir.actions.act_window,name:document.act_res_partner_document
#: model:ir.actions.act_window,name:document.zoom_directory
msgid "Related Documents"
msgstr ""

#. module: document
#: field:document.directory.content,report_id:0
msgid "Report"
msgstr ""

#. module: document
#: field:document.directory,ressource_id:0
msgid "Resource ID"
msgstr ""

#. module: document
#: field:document.directory,ressource_type_id:0
msgid "Resource model"
msgstr ""

#. module: document
#: view:document.directory:document.view_document_directory_filter
msgid "Resources"
msgstr ""

#. module: document
#: view:document.directory:document.view_document_directory_filter
msgid "Search Document Directory"
msgstr ""

#. module: document
#: view:document.directory:document.view_document_directory_form
msgid "Security"
msgstr ""

#. module: document
#: help:document.directory,ressource_type_id:0
msgid ""
"Select an object here and there will be one folder per record of that "
"resource."
msgstr ""

#. module: document
#: selection:report.document.user,month:0
msgid "September"
msgstr ""

#. module: document
#: view:document.directory:document.view_document_directory_form
msgid "Seq."
msgstr ""

#. module: document
#: field:document.directory.content,sequence:0
msgid "Sequence"
msgstr ""

#. module: document
#: view:document.directory:document.view_document_directory_filter
msgid "Static"
msgstr ""

#. module: document
#: selection:document.directory,type:0
msgid "Static Directory"
msgstr ""

#. module: document
#: model:ir.model,name:document.model_document_storage
msgid "Storage Media"
msgstr ""

#. module: document
#: field:document.directory.content,suffix:0
msgid "Suffix"
msgstr ""

#. module: document
#: sql_constraint:document.directory:0
msgid "The directory name must be unique !"
msgstr ""

#. module: document
#: sql_constraint:ir.attachment:0
msgid "The filename must be unique in a directory !"
msgstr ""

#. module: document
#: help:document.directory.dctx,field:0
msgid "The name of the field."
msgstr ""

#. module: document
#: view:document.directory:document.view_document_directory_form
msgid ""
"These groups, however, do NOT apply to children directories, which must "
"define their own groups."
msgstr ""

#. module: document
#: field:document.directory,ressource_tree:0
msgid "Tree Structure"
msgstr ""

#. module: document
#: view:document.directory:document.view_document_directory_filter
#: field:document.directory,type:0
msgid "Type"
msgstr ""

#. module: document
#: help:document.directory,domain:0
msgid ""
"Use a domain if you want to apply an automatic filter on visible resources."
msgstr ""

#. module: document
#: view:report.document.user:document.view_report_document_user_search
msgid "Users File"
msgstr ""

#. module: document
#: code:addons/document/document.py:337
#: code:addons/document/document.py:342
#: code:addons/document/document.py:347
#, python-format
msgid "ValidateError"
msgstr ""

#. module: document
#: field:document.directory,content_ids:0
msgid "Virtual Files"
msgstr ""

#. module: document
#: view:document.configuration:document.view_auto_config_form
msgid ""
"When executing this wizard, it will configure your directories automatically "
"according to modules installed."
msgstr ""

#. module: document
#: field:report.document.user,name:0
msgid "Year"
msgstr ""

#. module: document
#: view:document.configuration:document.view_auto_config_form
msgid "res_config_contents"
msgstr ""

#. module: document
#: field:report.document.user,user:0
msgid "unknown"
msgstr ""<|MERGE_RESOLUTION|>--- conflicted
+++ resolved
@@ -1,34 +1,25 @@
-# Persian translation for openobject-addons
-# Copyright (c) 2014 Rosetta Contributors and Canonical Ltd 2014
-# This file is distributed under the same license as the openobject-addons package.
-# FIRST AUTHOR <EMAIL@ADDRESS>, 2014.
-#
-msgid ""
-msgstr ""
-<<<<<<< HEAD
-"Project-Id-Version: openobject-addons\n"
-"Report-Msgid-Bugs-To: FULL NAME <EMAIL@ADDRESS>\n"
-"POT-Creation-Date: 2014-09-23 16:27+0000\n"
-"PO-Revision-Date: 2014-12-25 10:49+0000\n"
-"Last-Translator: ErfanJeddy <erfanjeddy@yahoo.com>\n"
-"Language-Team: Persian <fa@li.org>\n"
-=======
+# Translation of Odoo Server.
+# This file contains the translation of the following modules:
+# * document
+# 
+# Translators:
+# FIRST AUTHOR <EMAIL@ADDRESS>, 2014
+msgid ""
+msgstr ""
 "Project-Id-Version: Odoo 8.0\n"
 "Report-Msgid-Bugs-To: \n"
 "POT-Creation-Date: 2015-01-21 14:08+0000\n"
 "PO-Revision-Date: 2016-03-01 04:59+0000\n"
 "Last-Translator: Martin Trigaux\n"
 "Language-Team: Persian (http://www.transifex.com/odoo/odoo-8/language/fa/)\n"
->>>>>>> a0c5cf68
 "MIME-Version: 1.0\n"
 "Content-Type: text/plain; charset=UTF-8\n"
-"Content-Transfer-Encoding: 8bit\n"
-"X-Launchpad-Export-Date: 2014-12-26 07:11+0000\n"
-"X-Generator: Launchpad (build 17286)\n"
-
-#. module: document
-#: field:report.document.file,nbr:0
-#: field:report.document.user,nbr:0
+"Content-Transfer-Encoding: \n"
+"Language: fa\n"
+"Plural-Forms: nplurals=1; plural=0;\n"
+
+#. module: document
+#: field:report.document.file,nbr:0 field:report.document.user,nbr:0
 msgid "# of Files"
 msgstr "تعداد فایل ها"
 
@@ -40,8 +31,7 @@
 msgstr ""
 
 #. module: document
-#: code:addons/document/document.py:117
-#: code:addons/document/document.py:307
+#: code:addons/document/document.py:117 code:addons/document/document.py:307
 #, python-format
 msgid "%s (copy)"
 msgstr ""
@@ -52,8 +42,7 @@
 "<p class=\"oe_view_nocontent_create\">\n"
 "            Click to create a new document. \n"
 "          </p><p>\n"
-"            The Documents repository gives you access to all attachments, "
-"such\n"
+"            The Documents repository gives you access to all attachments, such\n"
 "            as mails, project documents, invoices etc.\n"
 "          </p>\n"
 "        "
@@ -63,8 +52,7 @@
 #: help:document.directory.dctx,expr:0
 msgid ""
 "A python expression used to evaluate the field.\n"
-"You can use 'dir_id' for current dir, 'res_id', 'res_model' as a reference "
-"to the current record, in dynamic folders"
+"You can use 'dir_id' for current dir, 'res_id', 'res_model' as a reference to the current record, in dynamic folders"
 msgstr ""
 
 #. module: document
@@ -114,16 +102,15 @@
 #. module: document
 #: help:document.directory.content,include_name:0
 msgid ""
-"Check this field if you want that the name of the file to contain the record "
-"name.\n"
+"Check this field if you want that the name of the file to contain the record name.\n"
 "If set, the directory will have to be a resource one."
 msgstr ""
 
 #. module: document
 #: help:document.directory,ressource_tree:0
 msgid ""
-"Check this if you want to use the same tree structure as the object selected "
-"in the system."
+"Check this if you want to use the same tree structure as the object selected"
+" in the system."
 msgstr ""
 
 #. module: document
@@ -275,8 +262,7 @@
 msgstr ""
 
 #. module: document
-#: code:addons/document/document.py:337
-#: code:addons/document/document.py:342
+#: code:addons/document/document.py:337 code:addons/document/document.py:342
 #, python-format
 msgid "Directory name must be unique!"
 msgstr ""
@@ -289,7 +275,7 @@
 #. module: document
 #: model:ir.ui.menu,name:document.menu_document_management_configuration
 msgid "Document Management"
-msgstr ""
+msgstr "اسناد"
 
 #. module: document
 #: field:document.directory.content,extension:0
@@ -299,12 +285,12 @@
 #. module: document
 #: model:ir.actions.act_window,name:document.action_document_file_form
 msgid "Documents"
-msgstr ""
+msgstr "اسناد"
 
 #. module: document
 #: field:document.directory,domain:0
 msgid "Domain"
-msgstr ""
+msgstr "دامنه"
 
 #. module: document
 #: view:document.directory:document.view_document_directory_form
@@ -316,8 +302,8 @@
 msgid ""
 "Each directory can either have the type Static or be linked to another "
 "resource. A static directory, as with Operating Systems, is the classic "
-"directory that can contain a set of files. The directories linked to systems "
-"resources automatically possess sub-directories for each of resource types "
+"directory that can contain a set of files. The directories linked to systems"
+" resources automatically possess sub-directories for each of resource types "
 "defined in the parent directory."
 msgstr ""
 
@@ -335,7 +321,7 @@
 #. module: document
 #: field:document.directory.dctx,expr:0
 msgid "Expression"
-msgstr ""
+msgstr "عبارت"
 
 #. module: document
 #: field:document.directory.content.type,code:0
@@ -345,12 +331,12 @@
 #. module: document
 #: selection:report.document.user,month:0
 msgid "February"
-msgstr ""
+msgstr "فوریه"
 
 #. module: document
 #: field:document.directory.dctx,field:0
 msgid "Field"
-msgstr ""
+msgstr "فیلد"
 
 #. module: document
 #: help:document.directory,resource_field:0
@@ -362,18 +348,18 @@
 #. module: document
 #: view:document.directory:document.view_document_directory_form
 msgid "Fields"
-msgstr ""
+msgstr "فیلدها"
 
 #. module: document
 #: field:report.document.user,datas_fname:0
 msgid "File Name"
-msgstr ""
+msgstr "نام فایل"
 
 #. module: document
 #: field:report.document.file,file_size:0
 #: field:report.document.user,file_size:0
 msgid "File Size"
-msgstr ""
+msgstr "حجم فایل"
 
 #. module: document
 #: model:ir.actions.act_window,name:document.action_view_size_month
@@ -440,24 +426,21 @@
 #. module: document
 #: view:document.directory:document.view_document_directory_filter
 msgid "Group By"
-msgstr ""
+msgstr "گروه‌بندی برمبنای"
 
 #. module: document
 #: field:document.directory,group_ids:0
 msgid "Groups"
-msgstr ""
-
-#. module: document
-#: field:document.configuration,id:0
-#: field:document.directory,id:0
+msgstr "گروه‌ها"
+
+#. module: document
+#: field:document.configuration,id:0 field:document.directory,id:0
 #: field:document.directory.content,id:0
 #: field:document.directory.content.type,id:0
-#: field:document.directory.dctx,id:0
-#: field:document.storage,id:0
-#: field:report.document.file,id:0
-#: field:report.document.user,id:0
+#: field:document.directory.dctx,id:0 field:document.storage,id:0
+#: field:report.document.file,id:0 field:report.document.user,id:0
 msgid "ID"
-msgstr ""
+msgstr "شناسه"
 
 #. module: document
 #: help:document.directory,resource_find_all:0
@@ -469,8 +452,8 @@
 #. module: document
 #: help:document.directory,ressource_parent_type_id:0
 msgid ""
-"If you put an object here, this directory template will appear bellow all of "
-"these objects. Such directories are \"attached\" to the specific model or "
+"If you put an object here, this directory template will appear bellow all of"
+" these objects. Such directories are \"attached\" to the specific model or "
 "record, just like attachments. Don't put a parent directory if you select a "
 "parent model."
 msgstr ""
@@ -489,17 +472,17 @@
 #. module: document
 #: selection:report.document.user,month:0
 msgid "January"
-msgstr ""
+msgstr "ژانویه"
 
 #. module: document
 #: selection:report.document.user,month:0
 msgid "July"
-msgstr ""
+msgstr "جولای"
 
 #. module: document
 #: selection:report.document.user,month:0
 msgid "June"
-msgstr ""
+msgstr "ژوئن"
 
 #. module: document
 #: view:document.configuration:document.view_auto_config_form
@@ -518,7 +501,7 @@
 #: field:document.directory.dctx,write_uid:0
 #: field:document.storage,write_uid:0
 msgid "Last Updated by"
-msgstr ""
+msgstr "آخرین به روز رسانی توسط"
 
 #. module: document
 #: field:document.configuration,write_date:0
@@ -527,17 +510,17 @@
 #: field:document.directory.dctx,write_date:0
 #: field:document.storage,write_date:0
 msgid "Last Updated on"
-msgstr ""
+msgstr "آخرین به روز رسانی در"
 
 #. module: document
 #: selection:report.document.user,month:0
 msgid "March"
-msgstr ""
+msgstr "مارچ"
 
 #. module: document
 #: selection:report.document.user,month:0
 msgid "May"
-msgstr ""
+msgstr "می"
 
 #. module: document
 #: field:document.directory.content.type,mimetype:0
@@ -560,20 +543,19 @@
 msgstr ""
 
 #. module: document
-#: field:report.document.file,month:0
-#: field:report.document.user,month:0
+#: field:report.document.file,month:0 field:report.document.user,month:0
 msgid "Month"
-msgstr ""
+msgstr "ماه"
 
 #. module: document
 #: view:ir.attachment:document.view_attach_filter_inherit0
 msgid "My Document(s)"
-msgstr ""
+msgstr "سندهای من"
 
 #. module: document
 #: field:document.directory,name:0
 msgid "Name"
-msgstr ""
+msgstr "نام"
 
 #. module: document
 #: field:document.directory,resource_field:0
@@ -583,12 +565,12 @@
 #. module: document
 #: selection:report.document.user,month:0
 msgid "November"
-msgstr ""
+msgstr "نوامبر"
 
 #. module: document
 #: selection:report.document.user,month:0
 msgid "October"
-msgstr ""
+msgstr "اکتبر"
 
 #. module: document
 #: view:document.configuration:document.view_auto_config_form
@@ -610,10 +592,9 @@
 #: view:document.directory:document.view_document_directory_filter
 #: field:document.directory,user_id:0
 #: view:ir.attachment:document.view_attach_filter_inherit2
-#: field:ir.attachment,user_id:0
-#: field:report.document.user,user_id:0
+#: field:ir.attachment,user_id:0 field:report.document.user,user_id:0
 msgid "Owner"
-msgstr ""
+msgstr "مالک‌"
 
 #. module: document
 #: view:document.directory:document.view_document_directory_form
@@ -634,12 +615,12 @@
 #: view:ir.attachment:document.view_attach_filter_inherit2
 #: field:ir.attachment,partner_id:0
 msgid "Partner"
-msgstr ""
+msgstr "همکار"
 
 #. module: document
 #: field:document.directory.content,prefix:0
 msgid "Prefix"
-msgstr ""
+msgstr "پیشوند"
 
 #. module: document
 #: model:ir.actions.act_window,name:document.act_res_partner_document
@@ -650,12 +631,12 @@
 #. module: document
 #: field:document.directory.content,report_id:0
 msgid "Report"
-msgstr ""
+msgstr "گزارش"
 
 #. module: document
 #: field:document.directory,ressource_id:0
 msgid "Resource ID"
-msgstr ""
+msgstr "شناسه منبع"
 
 #. module: document
 #: field:document.directory,ressource_type_id:0
@@ -665,7 +646,7 @@
 #. module: document
 #: view:document.directory:document.view_document_directory_filter
 msgid "Resources"
-msgstr ""
+msgstr "منابع"
 
 #. module: document
 #: view:document.directory:document.view_document_directory_filter
@@ -675,7 +656,7 @@
 #. module: document
 #: view:document.directory:document.view_document_directory_form
 msgid "Security"
-msgstr ""
+msgstr "امنیت"
 
 #. module: document
 #: help:document.directory,ressource_type_id:0
@@ -687,7 +668,7 @@
 #. module: document
 #: selection:report.document.user,month:0
 msgid "September"
-msgstr ""
+msgstr "سپتامبر"
 
 #. module: document
 #: view:document.directory:document.view_document_directory_form
@@ -697,7 +678,7 @@
 #. module: document
 #: field:document.directory.content,sequence:0
 msgid "Sequence"
-msgstr ""
+msgstr "دنباله"
 
 #. module: document
 #: view:document.directory:document.view_document_directory_filter
@@ -717,7 +698,7 @@
 #. module: document
 #: field:document.directory.content,suffix:0
 msgid "Suffix"
-msgstr ""
+msgstr "پسوند"
 
 #. module: document
 #: sql_constraint:document.directory:0
@@ -750,7 +731,7 @@
 #: view:document.directory:document.view_document_directory_filter
 #: field:document.directory,type:0
 msgid "Type"
-msgstr ""
+msgstr "نوع"
 
 #. module: document
 #: help:document.directory,domain:0
@@ -764,8 +745,7 @@
 msgstr ""
 
 #. module: document
-#: code:addons/document/document.py:337
-#: code:addons/document/document.py:342
+#: code:addons/document/document.py:337 code:addons/document/document.py:342
 #: code:addons/document/document.py:347
 #, python-format
 msgid "ValidateError"
@@ -779,21 +759,26 @@
 #. module: document
 #: view:document.configuration:document.view_auto_config_form
 msgid ""
-"When executing this wizard, it will configure your directories automatically "
-"according to modules installed."
+"When executing this wizard, it will configure your directories automatically"
+" according to modules installed."
 msgstr ""
 
 #. module: document
 #: field:report.document.user,name:0
 msgid "Year"
-msgstr ""
+msgstr "سال"
+
+#. module: document
+#: view:ir.attachment:document.view_document_file_form
+msgid "on"
+msgstr "در"
 
 #. module: document
 #: view:document.configuration:document.view_auto_config_form
 msgid "res_config_contents"
-msgstr ""
+msgstr "res_config_contents"
 
 #. module: document
 #: field:report.document.user,user:0
 msgid "unknown"
-msgstr ""+msgstr "ناشناخته"