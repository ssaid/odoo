--- conflicted
+++ resolved
@@ -14,17 +14,11 @@
 """,
 	"depends" : ["base", "process"],
 	"init_xml" : ["document_data.xml"],
-<<<<<<< HEAD
-	"update_xml" : ["document_view.xml",
-#				    "process/document_process.xml"
-				    ],
-=======
 	"update_xml" : [
 		"document_view.xml",
 		"security/document_security.xml",
 		"security/ir.model.access.csv",
 	],
->>>>>>> 313a7b00
 	"demo_xml" : ["document_demo.xml"],
 	"active": False,
 	"installable": True
