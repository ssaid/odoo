# -*- coding: utf-8 -*-
##############################################################################
#
#    OpenERP, Open Source Management Solution
#    Copyright (C) 2004-2010 Tiny SPRL (<http://tiny.be>).
#
#    This program is free software: you can redistribute it and/or modify
#    it under the terms of the GNU Affero General Public License as
#    published by the Free Software Foundation, either version 3 of the
#    License, or (at your option) any later version.
#
#    This program is distributed in the hope that it will be useful,
#    but WITHOUT ANY WARRANTY; without even the implied warranty of
#    MERCHANTABILITY or FITNESS FOR A PARTICULAR PURPOSE.  See the
#    GNU Affero General Public License for more details.
#
#    You should have received a copy of the GNU Affero General Public License
#    along with this program.  If not, see <http://www.gnu.org/licenses/>.
#
##############################################################################
import pprint
import mapper
import pooler
import tools


from threading import Thread
import datetime
import logging
pp = pprint.PrettyPrinter(indent=4)




class import_framework(Thread):
    """
        This class should be extends,
        get_data and get_mapping have to extends
        get_state_map and initialize can be extended
        for advanced purpose get_default_hook can also be extended
        @see dummy import for a minimal exemple
    """
    
    """
        for import_object, this domain will avoid to find an already existing object
    """
    DO_NOT_FIND_DOMAIN = [('id', '=', 0)]
  
    #TODO don't use context to pass credential parameters
    def __init__(self, obj, cr, uid, instance_name, module_name, email_to_notify=False, context=None):
        Thread.__init__(self)
        #change this value to set another default field for unique ID in the external table
        self.external_id_field = 'id'
        self.obj = obj
        self.cr = cr
        self.uid = uid
        self.instance_name = instance_name
        self.module_name = module_name
        self.context = context or {}
        self.email = email_to_notify
        self.table_list = []
        self.initialize()
        
    """
        Abstract Method to be implemented in 
        the real instance
    """  
    def initialize(self):
        """
            init before import
            usually for the login
        """
        pass
    
    def get_data(self, table):
        """
            @return: a list of dictionaries
                each dictionnaries contains the list of pair  external_field_name : value 
        """
        return [{}]
    
    def get_link(self, from_table, ids, to_table):
        """
            @return: a dictionaries that contains the association between the id (from_table) 
                     and the list (to table) of id linked 
        """
        return {}
<<<<<<< HEAD
=======

    def get_external_id(self, data):
        """
            @return the external id
                the default implementation return self.external_id_field (that has 'id') by default
                if the name of id field is different, you can overwrite this method or change the value
                of self.external_id_field
        """
        return data[self.external_id_field]
>>>>>>> 5df5e8fc
    
    def get_mapping(self):
        """
            @return: { TABLE_NAME : {
                'model' : 'openerp.model.name',
                #if true import the table if not just resolve dependencies, use for meta package, by default => True  
                #Not required
                'import' : True or False, 
                #Not required
                'dependencies' : [TABLE_1, TABLE_2],
                #Not required
                'hook' : self.function_name, #get the val dict of the object, return the same val dict or False
                'map' : { @see mapper
                    'openerp_field_name' : 'external_field_name', or val('external_field_name')
                    'openerp_field_id/id' : ref(TABLE_1, 'external_id_field'), #make the mapping between the external id and the xml on the right
                    'openerp_field2_id/id_parent' : ref(TABLE_1,'external_id_field') #indicate a self dependencies on openerp_field2_id
                    'state' : map_val('state_equivalent_field', mapping), # use get_state_map to make the mapping between the value of the field and the value of the state
                    'text_field' : concat('field_1', 'field_2', .., delimiter=':'), #concat the value of the list of field in one
                    'description_field' : ppconcat('field_1', 'field_2', .., delimiter='\n\t'), #same as above but with a prettier formatting
                    'field' : call(callable, arg1, arg2, ..), #call the function with all the value, the function should send the value : self.callable
                    'field' : callable
                    'field' : call(method, val('external_field') interface of method is self, val where val is the value of the field
                    'field' : const(value) #always set this field to value
                    + any custom mapper that you will define
                } 
            },
            
            } 
        """
        return {}
    
    def default_hook(self, val):
        """
            this hook will be apply on each table that don't have hook
            here we define the identity hook
        """
        return val
        
    def _import_table(self, table):
        data = self.get_data(table)
        map = self.get_mapping()[table]['map']
        hook = self.get_mapping()[table].get('hook', self.default_hook)
        model = self.get_mapping()[table]['model']
        
        final_data = []
        for val in data:
            res = hook(val)
            if res:
                final_data.append(res)
        return self._save_data(model, dict(map), final_data, table)
        
    def _save_data(self, model, mapping, datas, table):
        """
            @param model: the model of the object to import
            @param table : the external table where the data come from 
            @param mapping : definition of the mapping
                             @see: get_mapping
            @param datas : list of dictionnaries 
                datas = [data_1, data_2, ..]
                data_i is a map external field_name => value
                and each data_i have a external id => in data_id['id']
        """
        if not datas:
            return (0, 'No data in this table')
        mapping['id'] = 'id_new'
        res = []
        
        
        self_dependencies = []
        for k in mapping.keys():
            if '_parent' in k:
                self_dependencies.append((k[:-7], mapping.pop(k)))
        
        for data in datas:
            for k, field_name in self_dependencies:
                data[k] = data.get(field_name) and self._generate_xml_id(data.get(field_name), table)
                    
            data['id_new'] = self._generate_xml_id(self.get_external_id(data), table)
            fields, values = self._fields_mapp(data, mapping, table)
            res.append(values)
        
        model_obj = self.obj.pool.get(model)
        if not model_obj:
            raise ValueError("%s is not a valid model name" % model)
        
        (p, r, warning, s) = model_obj.import_data(self.cr, self.uid, fields, res, mode='update', current_module=self.module_name, noupdate=True, context=self.context)
        for (field, field_name) in self_dependencies:
            self._import_self_dependencies(model_obj, field, datas)
        return (len(res), warning)
            
    def _import_self_dependencies(self, obj, parent_field, datas):
        """
            @param parent_field: the name of the field that generate a self_dependencies, we call the object referenced in this
                field the parent of the object
            @param datas: a list of dictionnaries
                Dictionnaries need to contains 
                    id_new : the xml_id of the object
                    field_new : the xml_id of the parent
        """
        fields = ['id', parent_field]
        for data in datas:
            if data.get(parent_field):
                values = [data['id_new'], data[parent_field]]
                obj.import_data(self.cr, self.uid, fields, [values], mode='update', current_module=self.module_name, noupdate=True, context=self.context) 
    
    def _preprocess_mapping(self, mapping):
        """
            Preprocess the mapping :
            after the preprocces, everything is 
            callable in the val of the dictionary
            
            use to allow syntaxical sugar like 'field': 'external_field'
            instead of 'field' : value('external_field')
        """
        map = dict(mapping)
        for key, value in map.items():
            if isinstance(value, basestring):
                map[key] = mapper.value(value)
            #set parent for instance of dbmapper
            elif isinstance(value, mapper.dbmapper): 
                value.set_parent(self)
        return map   
            
            
    def _fields_mapp(self,dict_sugar, openerp_dict, table):
        """
            call all the mapper and transform data 
            to be compatible with import_data
        """
        fields=[]
        data_lst = []
        mapping = self._preprocess_mapping(openerp_dict)
        for key,val in mapping.items():
            if key not in fields and dict_sugar:
                fields.append(key)
                value = val(dict(dict_sugar))
                data_lst.append(value)
        return fields, data_lst
    
    def _generate_xml_id(self, name, table):
        """
            @param name: name of the object, has to be unique in for a given table
            @param table : table where the record we want generate come from
            @return: a unique xml id for record, the xml_id will be the same given the same table and same name
                     To be used to avoid duplication of data that don't have ids
        """
        sugar_instance = self.instance_name
        name = name.replace('.', '_').replace(',', '_')
        return sugar_instance + "_" + table + "_" + name
    
    
    """
        Public interface of the framework
        those function can be use in the callable function defined in the mapping
    """
    def xml_id_exist(self, table, external_id):
        """
            Check if the external id exist in the openerp database
            in order to check if the id exist the table where it come from
            should be provide
            @return the xml_id generated if the external_id exist in the database or false
        """
        if not external_id:
            return False
        
        xml_id = self._generate_xml_id(external_id, table)
        id = self.obj.pool.get('ir.model.data').search(self.cr, self.uid, [('name', '=', xml_id), ('module', '=', self.module_name)])
        return id and xml_id or False
    
    def name_exist(self, table, name, model):
        """
            Check if the object with the name exist in the openerp database
            in order to check if the id exist the table where it come from
            should be provide and the model of the object
        """
        fields = ['name']
        data = [name]
        return self.import_object(fields, data, model, table, name, [('name', '=', name)])
    
    def get_mapped_id(self, table, external_id, context=None):
        """
            @return return the databse id linked with the external_id
        """
        if not external_id:
            return False
    
        xml_id = self._generate_xml_id(external_id, table)
        return self.obj.pool.get('ir.model.data').get_object_reference(self.cr, self.uid, self.module_name, xml_id)[1]
    
    def import_object_mapping(self, mapping, data, model, table, name, domain_search=False):
        """
            same as import_objects but instead of two list fields and data, 
            this method take a dictionnaries : external_field : value 
                            and the mapping similar to the one define in 'map' key
            @see import_object, get_mapping
        """
        fields, datas = self._fields_mapp(data, mapping, table)
        return self.import_object(fields, datas, model, table, name, domain_search)

    def import_object(self, fields, data, model, table, name, domain_search=False):
        """
            This method will import an object in the openerp, usefull for field that is only a char in sugar and is an object in openerp
            use import_data that will take care to create/update or do nothing with the data
            this method return the xml_id
            
            To be use, when you want to create an object or link if already exist
            use DO_NOT_LINK_DOMAIN to create always a new object
            @param fields: list of fields needed to create the object without id
            @param data: the list of the data, in the same order as the field
                ex : fields = ['firstname', 'lastname'] ; data = ['John', 'Mc donalds']
            @param model: the openerp's model of the create/update object
            @param table: the table where data come from in sugarcrm, no need to fit the real name of openerp name, just need to be unique
            @param unique_name: the name of the object that we want to create/update get the id
            @param domain_search : the domain that should find the unique existing record
            
            @return: the xml_id of the ressources
        """
        domain_search = not domain_search and [('name', 'ilike', name)] or domain_search
        obj = self.obj.pool.get(model)
        xml_id = self._generate_xml_id(name, table)
        xml_ref = self.mapped_id_if_exist(model, domain_search, table, name)
        fields.append('id')
        data.append(xml_id)
        obj.import_data(self.cr, self.uid, fields, [data], mode='update', current_module=self.module_name, noupdate=True, context=self.context)
        return xml_ref or xml_id
    

    def mapped_id_if_exist(self, model, domain, table, name):
        """
            To be use when we want link with and existing object, if the object don't exist
            just ignore.
            @param domain : search domain to find existing record, should return a unique record
            @param xml_id: xml_id give to the mapping
            @param name: external_id or name of the object to create if there is no id
            @param table: the name of the table of the object to map
            @return : the xml_id if the record exist in the db, False otherwise
        """
        obj = self.obj.pool.get(model)
        ids = obj.search(self.cr, self.uid, domain, context=self.context)
        if ids:
            xml_id = self._generate_xml_id(name, table)
            ir_model_data_obj = obj.pool.get('ir.model.data')
            id = ir_model_data_obj._update(self.cr, self.uid, model,
                             self.module_name, {}, mode='update', xml_id=xml_id,
                             noupdate=True, res_id=ids[0], context=self.context)
            return xml_id
        return False
    
    
    def set_table_list(self, table_list):
        """
            Set the list of table to import, this method should be call before run
            @param table_list: the list of external table to import
               ['Leads', 'Opportunity']
        """
        self.table_list = table_list
    
    def run(self):
        """
            Import all data into openerp, 
            this is the Entry point to launch the process of import
            
        
        """
        self.data_started = datetime.datetime.now().strftime("%Y-%m-%d %H:%M:%S")
        self.cr = pooler.get_db(self.cr.dbname).cursor()
        try:
            result = []
            imported = set() #to invoid importing 2 times the sames modules
            for table in self.table_list:
                to_import = self.get_mapping()[table].get('import', True)
                if not table in imported:
                    res = self._resolve_dependencies(self.get_mapping()[table].get('dependencies', []), imported)
                    result.extend(res)
                    if to_import:
                        (position, warning) = self._import_table(table)
                        result.append((table, position, warning))
                    imported.add(table)
            self.cr.commit()
            
        finally:
            self.cr.close()
        self.date_ended = datetime.datetime.now().strftime("%Y-%m-%d %H:%M:%S")
        self._send_notification_email(result)
        
        
    def _resolve_dependencies(self, dep, imported):
        """ 
            import dependencies recursively
            and avoid to import twice the same table
        """
        result = []
        for dependency in dep:
            if not dependency in imported:
                to_import = self.get_mapping()[dependency].get('import', True)
                res = self._resolve_dependencies(self.get_mapping()[dependency].get('dependencies', []), imported)
                result.extend(res)
                if to_import:
                    r = self._import_table(dependency)
                    (position, warning) = r
                    result.append((dependency, position, warning))
                imported.add(dependency)
        return result
                
    def _send_notification_email(self, result):
        if not self.email:
            return False	 
        tools.email_send(
                'import@module.openerp',
                self.email,
                self.get_email_subject(result),
                self.get_email_body(result),
            )
        logger = logging.getLogger('import_sugarcam')
        logger.info("Import finished, notification email sended")
    
    def get_email_subject(self, result):
        """
            This method define the subject of the email send by openerp at the end of import
            @param result: a list of tuple 
                (table_name, number_of_record_created/updated, warning) for each table
            @return the subject of the mail
        
        """
        return "Import of your data finished at %s" % self.date_ended
    
    def get_email_body(self, result):
        """
            This method define the body of the email send by openerp at the end of import. The body is separated in two part
            the header (@see get_body_header), and the generate body with the list of table and number of record imported.
            If you want to keep this it's better to overwrite get_body_header
            @param result: a list of tuple 
                (table_name, number_of_record_created/updated, warning) for each table
            @return the subject of the mail
        
        """
        
        body = "started at %s and finished at %s \n" % (self.data_started, self.date_ended)
        for (table, nb, warning) in result:
            if not warning:
                warning = "with no warning"
            else:
                warning = "with warning : %s" % warning
            body += "%s records were imported from table %s, %s \n" % (nb, table, warning)
        return self.get_body_header(result) + "\n\n" + body
    
    def get_body_header(self, result):
        """
            @return the first sentences written in the mail's body
        """
        return "The import of data \n instance name : %s \n" % self.instance_name
    

    #TODO documentation test
    def run_test(self):
        back_get_data = self.get_data
        back_get_link = self.get_link
        self.get_data = self.get_data_test
        self.get_link = self.get_link_test
        self.run()
        self.get_data = back_get_data
        self.get_link = back_get_link
        
        
    def get_data_test(self, table):
        return [{}]

    def get_link_test(self, from_table, ids, to_table):
        return {}<|MERGE_RESOLUTION|>--- conflicted
+++ resolved
@@ -85,8 +85,6 @@
                      and the list (to table) of id linked 
         """
         return {}
-<<<<<<< HEAD
-=======
 
     def get_external_id(self, data):
         """
@@ -96,7 +94,6 @@
                 of self.external_id_field
         """
         return data[self.external_id_field]
->>>>>>> 5df5e8fc
     
     def get_mapping(self):
         """
