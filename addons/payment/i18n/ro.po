--- conflicted
+++ resolved
@@ -1,30 +1,23 @@
-# Romanian translation for openobject-addons
-# Copyright (c) 2014 Rosetta Contributors and Canonical Ltd 2014
-# This file is distributed under the same license as the openobject-addons package.
-# FIRST AUTHOR <EMAIL@ADDRESS>, 2014.
-#
+# Translation of Odoo Server.
+# This file contains the translation of the following modules:
+# * payment
+# 
+# Translators:
+# Dorin Hongu <dhongu@gmail.com>, 2015
+# FIRST AUTHOR <EMAIL@ADDRESS>, 2014
 msgid ""
 msgstr ""
-<<<<<<< HEAD
-"Project-Id-Version: openobject-addons\n"
-"Report-Msgid-Bugs-To: FULL NAME <EMAIL@ADDRESS>\n"
-"POT-Creation-Date: 2014-08-14 13:09+0000\n"
-"PO-Revision-Date: 2014-10-16 04:22+0000\n"
-"Last-Translator: Dorin <dhongu@gmail.com>\n"
-"Language-Team: Romanian <ro@li.org>\n"
-=======
 "Project-Id-Version: Odoo 8.0\n"
 "Report-Msgid-Bugs-To: \n"
 "POT-Creation-Date: 2015-01-21 14:08+0000\n"
 "PO-Revision-Date: 2016-10-27 17:31+0000\n"
 "Last-Translator: Dorin Hongu <dhongu@gmail.com>\n"
 "Language-Team: Romanian (http://www.transifex.com/odoo/odoo-8/language/ro/)\n"
->>>>>>> 86a9b789
 "MIME-Version: 1.0\n"
 "Content-Type: text/plain; charset=UTF-8\n"
-"Content-Transfer-Encoding: 8bit\n"
-"X-Launchpad-Export-Date: 2014-10-17 06:27+0000\n"
-"X-Generator: Launchpad (build 17196)\n"
+"Content-Transfer-Encoding: \n"
+"Language: ro\n"
+"Plural-Forms: nplurals=3; plural=(n==1?0:(((n%100>19)||((n%100==0)&&(n!=0)))?2:1));\n"
 
 #. module: payment
 #: help:account.config.settings,module_payment_adyen:0
@@ -49,12 +42,12 @@
 #. module: payment
 #: field:payment.transaction,acquirer_id:0
 msgid "Acquirer"
-msgstr ""
+msgstr "Beneficiar"
 
 #. module: payment
 #: field:payment.transaction,acquirer_reference:0
 msgid "Acquirer Order Reference"
-msgstr ""
+msgstr "Referință comandă beneficiar"
 
 #. module: payment
 #: field:payment.transaction,partner_address:0
@@ -94,7 +87,7 @@
 #. module: payment
 #: field:payment.acquirer,fees_active:0
 msgid "Compute fees"
-msgstr ""
+msgstr "Calcul taxe"
 
 #. module: payment
 #: field:payment.transaction,partner_country_id:0
@@ -102,8 +95,7 @@
 msgstr "Țara"
 
 #. module: payment
-#: field:payment.acquirer,create_uid:0
-#: field:payment.transaction,create_uid:0
+#: field:payment.acquirer,create_uid:0 field:payment.transaction,create_uid:0
 msgid "Created by"
 msgstr "Creat de"
 
@@ -131,32 +123,32 @@
 #. module: payment
 #: selection:payment.transaction,state:0
 msgid "Done"
-msgstr ""
+msgstr "Efectuat"
 
 #. module: payment
 #: selection:payment.transaction,state:0
 msgid "Draft"
-msgstr ""
+msgstr "Ciornă"
 
 #. module: payment
 #: field:payment.transaction,partner_email:0
 msgid "Email"
-msgstr ""
+msgstr "E-mail"
 
 #. module: payment
 #: field:payment.acquirer,environment:0
 msgid "Environment"
-msgstr ""
+msgstr "Mediu"
 
 #. module: payment
 #: selection:payment.transaction,state:0
 msgid "Error"
-msgstr ""
+msgstr "Eroare"
 
 #. module: payment
 #: field:payment.transaction,fees:0
 msgid "Fees"
-msgstr ""
+msgstr "Tarife"
 
 #. module: payment
 #: help:payment.transaction,fees:0
@@ -181,12 +173,12 @@
 #. module: payment
 #: field:payment.transaction,message_follower_ids:0
 msgid "Followers"
-msgstr ""
+msgstr "Urmări"
 
 #. module: payment
 #: selection:payment.transaction,type:0
 msgid "Form"
-msgstr ""
+msgstr "Formular"
 
 #. module: payment
 #: field:payment.acquirer,view_template_id:0
@@ -196,52 +188,49 @@
 #. module: payment
 #: view:payment.acquirer:payment.acquirer_search
 msgid "Group By"
-msgstr ""
+msgstr "Grupează după"
 
 #. module: payment
 #: help:payment.transaction,message_summary:0
 msgid ""
 "Holds the Chatter summary (number of messages, ...). This summary is "
 "directly in html format in order to be inserted in kanban views."
-msgstr ""
-
-#. module: payment
-#: field:payment.acquirer,id:0
-#: field:payment.transaction,id:0
+msgstr "Conține rezumatul Chatter (număr de mesaje, ...). Acest rezumat este direct în format HTML, cu scopul de a se introduce în vizualizări kanban."
+
+#. module: payment
+#: field:payment.acquirer,id:0 field:payment.transaction,id:0
 msgid "ID"
-msgstr ""
+msgstr "ID"
 
 #. module: payment
 #: help:payment.transaction,message_unread:0
 msgid "If checked new messages require your attention."
-msgstr ""
+msgstr "Dacă este selectat, mesajele noi necesită atenția dumneavoastră."
 
 #. module: payment
 #: field:payment.transaction,message_is_follower:0
 msgid "Is a Follower"
-msgstr ""
+msgstr "Este o persoană interesată"
 
 #. module: payment
 #: field:payment.transaction,partner_lang:0
 msgid "Lang"
-msgstr ""
+msgstr "Limbă"
 
 #. module: payment
 #: field:payment.transaction,message_last_post:0
 msgid "Last Message Date"
-msgstr ""
-
-#. module: payment
-#: field:payment.acquirer,write_uid:0
-#: field:payment.transaction,write_uid:0
+msgstr "Data ultimului mesaj"
+
+#. module: payment
+#: field:payment.acquirer,write_uid:0 field:payment.transaction,write_uid:0
 msgid "Last Updated by"
-msgstr ""
-
-#. module: payment
-#: field:payment.acquirer,write_date:0
-#: field:payment.transaction,write_date:0
+msgstr "Ultima actualizare făcută de"
+
+#. module: payment
+#: field:payment.acquirer,write_date:0 field:payment.transaction,write_date:0
 msgid "Last Updated on"
-msgstr ""
+msgstr "Ultima actualizare la"
 
 #. module: payment
 #: help:payment.acquirer,website_published:0
@@ -271,13 +260,12 @@
 #. module: payment
 #: selection:payment.acquirer,validation:0
 msgid "Manual"
-msgstr ""
-
-#. module: payment
-#: field:payment.acquirer,pre_msg:0
-#: field:payment.transaction,state_message:0
+msgstr "Manual"
+
+#. module: payment
+#: field:payment.acquirer,pre_msg:0 field:payment.transaction,state_message:0
 msgid "Message"
-msgstr ""
+msgstr "Mesaj"
 
 #. module: payment
 #: help:payment.acquirer,post_msg:0
@@ -292,61 +280,61 @@
 #. module: payment
 #: field:payment.transaction,message_ids:0
 msgid "Messages"
-msgstr ""
+msgstr "Mesaje"
 
 #. module: payment
 #: help:payment.transaction,message_ids:0
 msgid "Messages and communication history"
-msgstr ""
+msgstr "Istoric mesaje și conversații"
 
 #. module: payment
 #: field:payment.acquirer,name:0
 msgid "Name"
-msgstr ""
+msgstr "Nume"
 
 #. module: payment
 #: field:payment.transaction,reference:0
 msgid "Order Reference"
-msgstr ""
+msgstr "Referință comandă"
 
 #. module: payment
 #: field:payment.transaction,partner_id:0
 msgid "Partner"
-msgstr ""
+msgstr "Partener"
 
 #. module: payment
 #: field:payment.transaction,partner_name:0
 msgid "Partner Name"
-msgstr ""
+msgstr "Numele partenerului"
 
 #. module: payment
 #: field:payment.transaction,partner_reference:0
 msgid "Partner Reference"
-msgstr ""
-
-#. module: payment
-#: code:addons/payment/models/payment_acquirer.py:273
+msgstr "Referință partener"
+
+#. module: payment
+#: code:addons/payment/models/payment_acquirer.py:274
 #, python-format
 msgid "Pay safely online"
-msgstr ""
+msgstr "Plătește online în siguranță"
 
 #. module: payment
 #: model:ir.model,name:payment.model_payment_acquirer
 #: view:payment.acquirer:payment.acquirer_form
 msgid "Payment Acquirer"
-msgstr ""
+msgstr "Beneficiarul Plații"
 
 #. module: payment
 #: model:ir.actions.act_window,name:payment.action_payment_acquirer
 #: model:ir.ui.menu,name:payment.payment_acquirer_menu
 #: view:payment.acquirer:payment.acquirer_list
 msgid "Payment Acquirers"
-msgstr ""
+msgstr "Beneficiarii Plății"
 
 #. module: payment
 #: model:ir.model,name:payment.model_payment_transaction
 msgid "Payment Transaction"
-msgstr ""
+msgstr "Tranzacție plată"
 
 #. module: payment
 #: model:ir.actions.act_window,name:payment.action_payment_transaction
@@ -354,38 +342,38 @@
 #: view:payment.transaction:payment.transaction_form
 #: view:payment.transaction:payment.transaction_list
 msgid "Payment Transactions"
-msgstr ""
+msgstr "Tranzacții plată"
 
 #. module: payment
 #: model:ir.ui.menu,name:payment.root_payment_menu
 msgid "Payments"
-msgstr ""
+msgstr "Plăţi"
 
 #. module: payment
 #: selection:payment.transaction,state:0
 msgid "Pending"
-msgstr ""
+msgstr "În așteptare"
 
 #. module: payment
 #: field:payment.transaction,partner_phone:0
 msgid "Phone"
-msgstr ""
+msgstr "Telefon"
 
 #. module: payment
 #: field:payment.acquirer,validation:0
 msgid "Process Method"
-msgstr ""
+msgstr "Metodă procesare"
 
 #. module: payment
 #: selection:payment.acquirer,environment:0
 msgid "Production"
-msgstr ""
+msgstr "Producție"
 
 #. module: payment
 #: view:payment.acquirer:payment.acquirer_search
 #: field:payment.acquirer,provider:0
 msgid "Provider"
-msgstr ""
+msgstr "Furnizor"
 
 #. module: payment
 #: help:payment.transaction,acquirer_reference:0
@@ -405,7 +393,7 @@
 #. module: payment
 #: view:payment.transaction:payment.transaction_form
 msgid "Send a message to the group"
-msgstr ""
+msgstr "Trimiteți un mesaj grupului"
 
 #. module: payment
 #: selection:payment.transaction,type:0
@@ -414,29 +402,28 @@
 
 #. module: payment
 #: help:payment.acquirer,validation:0
-msgid ""
-"Static payments are payments like transfer, that require manual steps."
+msgid "Static payments are payments like transfer, that require manual steps."
 msgstr ""
 
 #. module: payment
 #: field:payment.transaction,state:0
 msgid "Status"
-msgstr ""
+msgstr "Status"
 
 #. module: payment
 #: field:payment.transaction,message_summary:0
 msgid "Summary"
-msgstr ""
+msgstr "Sumar"
 
 #. module: payment
 #: selection:payment.acquirer,environment:0
 msgid "Test"
-msgstr ""
+msgstr "Test"
 
 #. module: payment
 #: field:payment.acquirer,post_msg:0
 msgid "Thanks Message"
-msgstr ""
+msgstr "Mesaj mulțumire"
 
 #. module: payment
 #: sql_constraint:payment.transaction:0
@@ -447,24 +434,23 @@
 #: view:payment.acquirer:payment.acquirer_form
 msgid ""
 "This template renders the acquirer button with all necessary values.\n"
-"                                    It is be rendered with qWeb with the "
-"following evaluation context:"
+"                                    It is be rendered with qWeb with the following evaluation context:"
 msgstr ""
 
 #. module: payment
 #: field:payment.transaction,type:0
 msgid "Type"
-msgstr ""
+msgstr "Tip"
 
 #. module: payment
 #: field:payment.transaction,message_unread:0
 msgid "Unread Messages"
-msgstr ""
+msgstr "Mesaje necitite"
 
 #. module: payment
 #: field:payment.transaction,date_validate:0
 msgid "Validation Date"
-msgstr ""
+msgstr "Data validării"
 
 #. module: payment
 #: field:payment.acquirer,fees_dom_var:0
@@ -479,22 +465,22 @@
 #. module: payment
 #: field:payment.acquirer,website_published:0
 msgid "Visible in Portal / Website"
-msgstr ""
+msgstr "Vizibil în portal/pagină web"
 
 #. module: payment
 #: field:payment.transaction,website_message_ids:0
 msgid "Website Messages"
-msgstr ""
+msgstr "Mesaje Website"
 
 #. module: payment
 #: help:payment.transaction,website_message_ids:0
 msgid "Website communication history"
-msgstr ""
+msgstr "Istoric comunicare website"
 
 #. module: payment
 #: field:payment.transaction,partner_zip:0
 msgid "Zip"
-msgstr ""
+msgstr "Cod poștal"
 
 #. module: payment
 #: view:payment.acquirer:payment.acquirer_form
