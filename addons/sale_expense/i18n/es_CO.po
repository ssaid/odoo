# Translation of Odoo Server.
# This file contains the translation of the following modules:
# * sale_expense
# 
# Translators:
# Esteban Echeverry <tebanep@nubark.com>, 2016
# Mateo Tibaquirá <nestormateo@gmail.com>, 2015
msgid ""
msgstr ""
"Project-Id-Version: Odoo 9.0\n"
"Report-Msgid-Bugs-To: \n"
"POT-Creation-Date: 2015-09-07 14:41+0000\n"
<<<<<<< HEAD
"PO-Revision-Date: 2015-10-24 07:22+0000\n"
"Last-Translator: Mateo Tibaquirá <nestormateo@gmail.com>\n"
=======
"PO-Revision-Date: 2016-02-05 21:30+0000\n"
"Last-Translator: Esteban Echeverry <tebanep@nubark.com>\n"
>>>>>>> 0b7990cb
"Language-Team: Spanish (Colombia) (http://www.transifex.com/odoo/odoo-9/language/es_CO/)\n"
"MIME-Version: 1.0\n"
"Content-Type: text/plain; charset=UTF-8\n"
"Content-Transfer-Encoding: \n"
"Language: es_CO\n"
"Plural-Forms: nplurals=2; plural=(n != 1);\n"

#. module: sale_expense
#: model:ir.model,name:sale_expense.model_account_analytic_line
msgid "Analytic Line"
msgstr "Línea Analítica"

#. module: sale_expense
#: selection:product.template,expense_policy:0
msgid "At Cost"
msgstr ""

#. module: sale_expense
#: selection:product.template,expense_policy:0
msgid "At Sales Price"
msgstr ""

#. module: sale_expense
#: model:ir.model.fields,field_description:sale_expense.field_product_template_expense_policy
msgid "Expense Invoice Policy"
msgstr "Política de Facturación de Gastos"

#. module: sale_expense
#: model:ir.model.fields,help:sale_expense.field_product_template_expense_policy
msgid ""
"If you invoice at cost, the expense will be invoiced on the sale order at "
"the cost of the analytic line;if you invoice at sales price, the price of "
"the product will be used instead."
<<<<<<< HEAD
msgstr ""
=======
msgstr "Si factura al costo, el gasto será facturado en la orden de venta al costo de la línea analítica; en cambio, si factura a precio de venta, el precio del producto será usado."
>>>>>>> 0b7990cb

#. module: sale_expense
#: model:ir.model,name:sale_expense.model_product_template
msgid "Product Template"
msgstr "Plantilla del Producto"<|MERGE_RESOLUTION|>--- conflicted
+++ resolved
@@ -10,13 +10,8 @@
 "Project-Id-Version: Odoo 9.0\n"
 "Report-Msgid-Bugs-To: \n"
 "POT-Creation-Date: 2015-09-07 14:41+0000\n"
-<<<<<<< HEAD
-"PO-Revision-Date: 2015-10-24 07:22+0000\n"
-"Last-Translator: Mateo Tibaquirá <nestormateo@gmail.com>\n"
-=======
 "PO-Revision-Date: 2016-02-05 21:30+0000\n"
 "Last-Translator: Esteban Echeverry <tebanep@nubark.com>\n"
->>>>>>> 0b7990cb
 "Language-Team: Spanish (Colombia) (http://www.transifex.com/odoo/odoo-9/language/es_CO/)\n"
 "MIME-Version: 1.0\n"
 "Content-Type: text/plain; charset=UTF-8\n"
@@ -32,12 +27,12 @@
 #. module: sale_expense
 #: selection:product.template,expense_policy:0
 msgid "At Cost"
-msgstr ""
+msgstr "Al Costo"
 
 #. module: sale_expense
 #: selection:product.template,expense_policy:0
 msgid "At Sales Price"
-msgstr ""
+msgstr "A Precio de Venta"
 
 #. module: sale_expense
 #: model:ir.model.fields,field_description:sale_expense.field_product_template_expense_policy
@@ -50,11 +45,7 @@
 "If you invoice at cost, the expense will be invoiced on the sale order at "
 "the cost of the analytic line;if you invoice at sales price, the price of "
 "the product will be used instead."
-<<<<<<< HEAD
-msgstr ""
-=======
 msgstr "Si factura al costo, el gasto será facturado en la orden de venta al costo de la línea analítica; en cambio, si factura a precio de venta, el precio del producto será usado."
->>>>>>> 0b7990cb
 
 #. module: sale_expense
 #: model:ir.model,name:sale_expense.model_product_template
