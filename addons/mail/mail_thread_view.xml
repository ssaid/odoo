<?xml version="1.0"?>
<openerp>
    <data>

        <!-- toplevel menu -->
        <record id="mail_feeds_main" model="ir.ui.menu">
          <field name="name">Feeds</field>
          <field name="action" ref="action_mail_all_feeds"/>
        </record>

        <!-- left-side menu: Feeds !-->
        <menuitem id="mail_feeds" name="Feeds"  parent="mail_feeds_main"/>
        <record id="mail_myfeeds" model="ir.ui.menu">
          <field name="name">My Feeds</field>
          <field name="sequence" eval="10"/>
          <field name="action" ref="action_mail_my_feeds"/>
          <field name="parent_id" ref="mail_feeds"/>
        </record>
        <record id="mail_wallfeeds" model="ir.ui.menu">
          <field name="name">(w)All Feeds</field>
          <field name="sequence" eval="20"/>
          <field name="action" ref="action_mail_all_feeds"/>
          <field name="parent_id" ref="mail_feeds"/>
        </record>
<<<<<<< HEAD
=======
        <!-- left-side menu: Groups !-->
        <menuitem id="mail_groups" name="Groups"  parent="mail_feeds_main"/>
        <menuitem id="mail_allgroups" name="All groups"  parent="mail_groups" action="action_view_groups"/>
>>>>>>> 0f18e4cf
        <!-- left-side menu: Tmp !-->
        <menuitem id="mail_debug" name="Debug/Tmp"  parent="mail_feeds_main"/>
        <menuitem id="mail_debug_msgs" name="Messages" parent="mail_debug" action="action_view_all_message"/>
        <menuitem id="mail_debug_myfeeds" name="My feeds" parent="mail_debug" action="action_view_mytweets"/>
        <menuitem id="mail_debug_allfeeds" name="All feeds" parent="mail_debug" action="action_view_tweets"/>
        <menuitem id="mail_debug_groups" name="Groups" parent="mail_debug" action="action_view_groups"/>
        <menuitem id="mail_debug_subs" name="Subscriptions" parent="mail_debug" action="action_view_subscriptions"/>
        <menuitem id="mail_debug_notifs" name="Pushed notif" parent="mail_debug" action="action_view_notifications"/>
    
    </data>
</openerp><|MERGE_RESOLUTION|>--- conflicted
+++ resolved
@@ -22,18 +22,11 @@
           <field name="action" ref="action_mail_all_feeds"/>
           <field name="parent_id" ref="mail_feeds"/>
         </record>
-<<<<<<< HEAD
-=======
-        <!-- left-side menu: Groups !-->
-        <menuitem id="mail_groups" name="Groups"  parent="mail_feeds_main"/>
-        <menuitem id="mail_allgroups" name="All groups"  parent="mail_groups" action="action_view_groups"/>
->>>>>>> 0f18e4cf
         <!-- left-side menu: Tmp !-->
         <menuitem id="mail_debug" name="Debug/Tmp"  parent="mail_feeds_main"/>
         <menuitem id="mail_debug_msgs" name="Messages" parent="mail_debug" action="action_view_all_message"/>
         <menuitem id="mail_debug_myfeeds" name="My feeds" parent="mail_debug" action="action_view_mytweets"/>
         <menuitem id="mail_debug_allfeeds" name="All feeds" parent="mail_debug" action="action_view_tweets"/>
-        <menuitem id="mail_debug_groups" name="Groups" parent="mail_debug" action="action_view_groups"/>
         <menuitem id="mail_debug_subs" name="Subscriptions" parent="mail_debug" action="action_view_subscriptions"/>
         <menuitem id="mail_debug_notifs" name="Pushed notif" parent="mail_debug" action="action_view_notifications"/>
     
