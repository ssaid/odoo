--- conflicted
+++ resolved
@@ -680,29 +680,9 @@
                 ret_dict[model_name] = model._description
         return ret_dict
 
-    def _message_partner_id_by_email(self, cr, uid, email_address, context=None):
-        """ Find a partner ID corresponding to the given email address """
-        partner_obj = self.pool['res.partner']
-        # Escape special SQL characters in email_address to avoid invalid matches
-        email_address = (email_address.replace('\\', '\\\\')
-                                      .replace('%', '\\%')
-                                      .replace('_', '\\_'))
-        # exact, case-insensitive match
-        result = partner_obj.search(cr, uid, [('email', '=ilike', email_address), ('user_ids', '!=', False)], limit=1, context=context)
-        if not result:
-            result = partner_obj.search(cr, uid, [('email', '=ilike', email_address)], limit=1, context=context)
-        # if no match with addr-spec, attempt substring match within name-addr pair (See RFC5322, section 3.4)
-        email_address = "<%s>" % email_address
-        if not result:
-            result = partner_obj.search(cr, uid, [('email', 'ilike', email_address), ('user_ids', '!=', False)], limit=1, context=context)
-        if not result:
-            result = partner_obj.search(cr, uid, [('email', 'ilike', email_address)], limit=1, context=context)
-        return result[0] if result else None
-
     def _message_find_partners(self, cr, uid, message, header_fields=['From'], context=None):
         """ Find partners related to some header fields of the message.
 
-<<<<<<< HEAD
             :param string message: an email.message instance """
         s = ', '.join([decode(message.get(h)) for h in header_fields if message.get(h)])
         return filter(lambda x: x, self._find_partner_from_emails(cr, uid, None, tools.email_split(s), context=context))
@@ -722,16 +702,6 @@
                     followers
                 'partners': check that author_id id set
         """
-=======
-            TDE TODO: merge me with other partner finding methods in 8.0 """
-        partner_ids = []
-        s = ', '.join([decode(message.get(h)) for h in header_fields if message.get(h)])
-        for email_address in tools.email_split(s):
-            partner_id = self._message_partner_id_by_email(cr, uid, email_address, context=context)
-            if partner_id:
-                partner_ids.append(partner_id)
-        return partner_ids
->>>>>>> f4068476
 
         assert isinstance(route, (list, tuple)), 'A route should be a list or a tuple'
         assert len(route) == 5, 'A route should contain 5 elements: model, thread_id, custom_values, uid, alias record'
@@ -1393,18 +1363,34 @@
                     if follower.email == email_address:
                         partner_id = follower.id
             # second try: check in partners that are also users
+            # Escape special SQL characters in email_address to avoid invalid matches
+            email_address = (email_address.replace('\\', '\\\\').replace('%', '\\%').replace('_', '\\_'))
+            email_brackets = "<%s>" % email_address
             if not partner_id:
-                ids = partner_obj.search(cr, SUPERUSER_ID, [
-                                                ('email', 'ilike', email_address),
-                                                ('user_ids', '!=', False)
-                                            ], limit=1, context=context)
+                # exact, case-insensitive match
+                ids = partner_obj.search(cr, SUPERUSER_ID,
+                                         [('email', '=ilike', email_address),
+                                          ('user_ids', '!=', False)],
+                                         limit=1, context=context)
+                if not ids:
+                    # if no match with addr-spec, attempt substring match within name-addr pair
+                    ids = partner_obj.search(cr, SUPERUSER_ID,
+                                             [('email', 'ilike', email_brackets),
+                                              ('user_ids', '!=', False)],
+                                             limit=1, context=context)
                 if ids:
                     partner_id = ids[0]
             # third try: check in partners
             if not partner_id:
-                ids = partner_obj.search(cr, SUPERUSER_ID, [
-                                                ('email', 'ilike', email_address)
-                                            ], limit=1, context=context)
+                # exact, case-insensitive match
+                ids = partner_obj.search(cr, SUPERUSER_ID,
+                                         [('email', '=ilike', email_address)],
+                                         limit=1, context=context)
+                if not ids:
+                    # if no match with addr-spec, attempt substring match within name-addr pair
+                    ids = partner_obj.search(cr, SUPERUSER_ID,
+                                             [('email', 'ilike', email_brackets)],
+                                             limit=1, context=context)
                 if ids:
                     partner_id = ids[0]
             partner_ids.append(partner_id)
@@ -1417,44 +1403,22 @@
 
             :return dict: partner_ids and new_partner_ids """
         mail_message_obj = self.pool.get('mail.message')
-<<<<<<< HEAD
         partner_ids = self._find_partner_from_emails(cr, uid, id, emails, context=context)
         result = list()
         for idx in range(len(emails)):
             email_address = emails[idx]
             partner_id = partner_ids[idx]
             partner_info = {'full_name': email_address, 'partner_id': partner_id}
-=======
-        result = list()
-        if id and self._name != 'mail.thread':
-            obj = self.browse(cr, SUPERUSER_ID, id, context=context)
-        else:
-            obj = None
-        for email in emails:
-            partner_info = {'full_name': email, 'partner_id': False}
-            split = tools.email_split(email)
-            if not split:
-                continue
-            email_address = split[0]
-            # first try: check in document's followers
-            if obj:
-                for follower in obj.message_follower_ids:
-                    if follower.email == email_address:
-                        partner_info['partner_id'] = follower.id
-            # second try: check in partners
-            if not partner_info.get('partner_id'):
-                partner_id = self._message_partner_id_by_email(cr, uid, email_address, context=context)
-                if partner_id:
-                    partner_info['partner_id'] = partner_id
->>>>>>> f4068476
             result.append(partner_info)
-
             # link mail with this from mail to the new partner id
             if link_mail and partner_info['partner_id']:
+                # Escape special SQL characters in email_address to avoid invalid matches
+                email_address = (email_address.replace('\\', '\\\\').replace('%', '\\%').replace('_', '\\_'))
+                email_brackets = "<%s>" % email_address
                 message_ids = mail_message_obj.search(cr, SUPERUSER_ID, [
                                     '|',
-                                    ('email_from', '=', email_address),
-                                    ('email_from', 'ilike', '<%s>' % email_address),
+                                    ('email_from', '=ilike', email_address),
+                                    ('email_from', 'ilike', email_brackets),
                                     ('author_id', '=', False)
                                 ], context=context)
                 if message_ids:
