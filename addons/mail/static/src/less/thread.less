@mail-thread-avatar-size: 36px;
@mail-thread-icon-opacity: 0.6;
@mail-thread-side-date-opacity: 0.6;
@mail-thread-note: fade(@gray-lighter-dark, 50%);

.o_mail_thread, .o_mail_activity {
    .o_thread_show_more {
        text-align: center;
    }

    .o_thread_date_separator {
        margin-top: 15px;
        margin-bottom: 30px;
        @media (max-width: @screen-xs-max) {
            margin-top: 0px;
            margin-bottom: 15px;
        }
        border-bottom: 1px solid @gray-lighter-darker;
        text-align: center;

        .o_thread_date {
            position: relative;
            top: 10px;
            margin: 0 auto;
            padding: 0 10px;
            font-weight: bold;
            background: white;
        }
    }

    .o_thread_new_messages_separator {
        margin-bottom: 15px;
        border-bottom: solid lighten(@odoo-brand-primary, 15%) 1px;
        text-align: right;
        .o_thread_separator_label {
            position: relative;
            top: 8px;
            padding: 0 10px;
            background: white;
            color: lighten(@odoo-brand-primary, 15%);
            font-size: smaller;
        }
    }

    .o_thread_message {
        .o-flex-display();
        padding: 4px @odoo-horizontal-padding;
        margin-bottom: 0px;

        &.o_mail_not_discussion {
            background-color: @mail-thread-note;
            border-bottom: 1px solid @gray-lighter-dark;
        }

        .o_thread_message_sidebar {
            .o-flex(0, 0, @mail-thread-avatar-size);
            margin-right: 10px;
            margin-top: 2px;
            text-align: center;
            font-size: smaller;

            @media (max-width: @screen-xs-max) {
                margin-top: 4px;
                font-size: x-small;
            }

            .o_thread_message_avatar {
                max-width: @mail-thread-avatar-size;
            }
            .o_thread_message_side_date {
                margin-left: -5px;
            }
            .o_thread_message_star {
                margin-right: -5px;
            }

            .o_thread_message_side_date {
                opacity: 0;
            }
        }
        .o_thread_icon {
            cursor: pointer;
            opacity: 0;
            &.fa-star {
                opacity: @mail-thread-icon-opacity;
                color: gold;
            }
        }

        &:hover, &.o_thread_selected_message {
            .o_thread_message_side_date {
                opacity: @mail-thread-side-date-opacity;
            }
            .o_thread_icon {
                opacity: @mail-thread-icon-opacity;
                &:hover {
                    opacity: 1;
                }
            }
        }

        .o_mail_redirect {
            cursor: pointer;
        }

        .o_thread_message_core {
            .o-flex(1, 1, auto);
            min-width: 0;
            max-width: 100%;
            word-wrap: break-word;
<<<<<<< HEAD
            > pre {
                white-space: pre-wrap;
                word-break: break-word;
                text-align: justify;
=======

            &.o_mail_note {
                background-color: @mail-thread-note;
                padding-left: @grid-gutter-width*0.3;
                border-bottom: 1px solid @gray-lighter-darker;
>>>>>>> ad825b67
            }

            

            .o_mail_subject {
                font-style: italic;
            }

            .o_mail_notification {
                font-style: italic;
                color: gray;
            }

            [summary~=o_mail_notification] { // name conflicts with channel notifications, but is odoo notification buttons to hide in chatter if present
                display: none;
            }

            p {
                margin: 0 0 9px; // Required by the old design to override a general rule on p's
                &:last-child {
                    margin-bottom: 0;
                }
            }
            a {
                display: inline-block;
                word-break: break-all;
            }
            img {
                max-width: 100%;
            }

            .o_mail_body_long {
                display: none;
            }

            .o_mail_info {
                margin-bottom: 2px;
                .text-muted();
                .o_mail_mailto, .o_mail_mailto:hover {
                    .text-muted();
                }

                strong {
                    color: @headings-color;
                }
            }

            .o_thread_message_star, .o_thread_message_needaction, .o_thread_message_reply, .o_thread_message_email {
                padding: 4px;
            }

            i.o_thread_message_email {
                &.o_thread_message_email_ready {
                    color: grey;
                }
                &.o_thread_message_email_exception {
                    color: red;
                    opacity: 1;
                }
                &.o_thread_message_email_bounce {
                    color: red;
                    opacity: 1;
                }
            }

            .o_thread_tooltip_container {
                display: inline;
                position: relative;

                .o_thread_tooltip_content {
                    top: 10px;
                    background: @gray-lighter;
                    padding: 4px;
                    border: solid @gray-lighter 1px;
                    border-radius: 5px;
                    color: gray;
                    width: 300px;
                    display: none;
                    opacity: 0;
                    position: absolute;
                    transition: opacity 0.5s;
                    i.fa-exclamation {
                        color: red;
                    }
                }

                .o_thread_tooltip:hover + .o_thread_tooltip_content {
                    display: inline;
                    opacity: 1;
                }
            }
        }
    }
    .o_thread_title {
        margin-top: 20px;
        margin-bottom: 20px;
        font-weight: bold;
        font-size: 125%;
    }

    .o_mail_no_content {
        .o-position-absolute(30%, 0, 0, 0);
        text-align: center;
        font-size: 115%;
    }

    .o_thread_message .o_thread_message_core .o_mail_read_more {
        display: block;
    }
}

.o_web_client.o_touch_device {
    .o_mail_thread .o_thread_icon {
        opacity: @mail-thread-icon-opacity;
    }
}<|MERGE_RESOLUTION|>--- conflicted
+++ resolved
@@ -49,7 +49,7 @@
 
         &.o_mail_not_discussion {
             background-color: @mail-thread-note;
-            border-bottom: 1px solid @gray-lighter-dark;
+            border-bottom: 1px solid @gray-lighter-darker;
         }
 
         .o_thread_message_sidebar {
@@ -108,18 +108,10 @@
             min-width: 0;
             max-width: 100%;
             word-wrap: break-word;
-<<<<<<< HEAD
             > pre {
                 white-space: pre-wrap;
                 word-break: break-word;
                 text-align: justify;
-=======
-
-            &.o_mail_note {
-                background-color: @mail-thread-note;
-                padding-left: @grid-gutter-width*0.3;
-                border-bottom: 1px solid @gray-lighter-darker;
->>>>>>> ad825b67
             }
 
             
