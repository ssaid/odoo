openerp.mail = function (session) {
    var _t = session.web._t,
       _lt = session.web._lt;

    var mail = session.mail = {};

    openerp_mail_followers(session, mail);        // import mail_followers.js
    openerp_FieldMany2ManyTagsEmail(session);      // import manyy2many_tags_email.js

    /**
     * ------------------------------------------------------------
     * ChatterUtils
     * ------------------------------------------------------------
     * 
     * This class holds a few tools method for Chatter.
     * Some regular expressions not used anymore, kept because I want to
     * - (^|\s)@((\w|@|\.)*): @login@log.log
     * - (^|\s)\[(\w+).(\w+),(\d)\|*((\w|[@ .,])*)\]: [ir.attachment,3|My Label],
     *   for internal links
     */

    mail.ChatterUtils = {

        /* Get an image in /web/binary/image?... */
        get_image: function (session, model, field, id, resize) {
            var r = resize ? encodeURIComponent(resize) : '';
            id = id || '';
            return session.url('/web/binary/image', {model: model, field: field, id: id, resize: r});
        },

        /* Get the url of an attachment {'id': id} */
        get_attachment_url: function (session, message_id, attachment_id) {
            return session.url('/mail/download_attachment', {
                'model': 'mail.message',
                'id': message_id,
                'method': 'download_attachment',
                'attachment_id': attachment_id
            });
        },

        /**
         * Replaces some expressions
         * - :name - shortcut to an image
         */
        do_replace_expressions: function (string) {
            var icon_list = ['al', 'pinky']
            /* special shortcut: :name, try to find an icon if in list */
            var regex_login = new RegExp(/(^|\s):((\w)*)/g);
            var regex_res = regex_login.exec(string);
            while (regex_res != null) {
                var icon_name = regex_res[2];
                if (_.include(icon_list, icon_name))
                    string = string.replace(regex_res[0], regex_res[1] + '<img src="/mail/static/src/img/_' + icon_name + '.png" width="22px" height="22px" alt="' + icon_name + '"/>');
                regex_res = regex_login.exec(string);
            }
            return string;
        },

        /**
         * Replaces textarea text into html text (add <p>, <a>)
         * TDE note : should be done server-side, in Python -> use mail.compose.message ?
         */
        get_text2html: function (text) {
            return text
                .replace(/[\n\r]/g,'<br/>')
                .replace(/((?:https?|ftp):\/\/[\S]+)/g,'<a href="$1">$1</a> ')
        },

        /* Returns the complete domain with "&" 
         * TDE note: please add some comments to explain how/why
         */
        expand_domain: function (domain) {
            var new_domain = [];
            var nb_and = -1;
            // TDE note: smarted code maybe ?
            for ( var k = domain.length-1; k >= 0 ; k-- ) {
                if ( typeof domain[k] != 'array' && typeof domain[k] != 'object' ) {
                    nb_and -= 2;
                    continue;
                }
                nb_and += 1;
            }

            for (var k = 0; k < nb_and ; k++) {
                domain.unshift('&');
            }

            return domain;
        },

        // inserts zero width space between each letter of a string so that
        // the word will correctly wrap in html boxes smaller than the text
        breakword: function(str){
            var out = '';
            if (!str) {
                return str;
            }
            for(var i = 0, len = str.length; i < len; i++){
                out += _.str.escapeHTML(str[i]) + '&#8203;';
            }
            return out;
        },

        // returns the file type of a file based on its extension 
        // As it only looks at the extension it is quite approximative. 
        filetype: function(url){
            url = url.filename || url;
            var tokens = url.split('.');
            if(tokens.length <= 1){
                return 'unknown';
            }
            var extension = tokens[tokens.length -1];
            if(extension.length === 0){
                return 'unknown';
            }else{
                extension = extension.toLowerCase();
            }
            var filetypes = {
                'webimage':     ['png','jpg','jpeg','jpe','gif'], // those have browser preview
                'image':        ['tif','tiff','tga',
                                 'bmp','xcf','psd','ppm','pbm','pgm','pnm','mng',
                                 'xbm','ico','icon','exr','webp','psp','pgf','xcf',
                                 'jp2','jpx','dng','djvu','dds'],
                'vector':       ['ai','svg','eps','vml','cdr','xar','cgm','odg','sxd'],
                'print':        ['dvi','pdf','ps'],
                'document':     ['doc','docx','odm','odt'],
                'presentation': ['key','keynote','odp','pps','ppt'],
                'font':         ['otf','ttf','woff','eot'],
                'archive':      ['zip','7z','ace','apk','bzip2','cab','deb','dmg','gzip','jar',
                                 'rar','tar','gz','pak','pk3','pk4','lzip','lz','rpm'],
                'certificate':  ['cer','key','pfx','p12','pem','crl','der','crt','csr'],
                'audio':        ['aiff','wav','mp3','ogg','flac','wma','mp2','aac',
                                 'm4a','ra','mid','midi'],
                'video':        ['asf','avi','flv','mkv','m4v','mpeg','mpg','mpe','wmv','mp4','ogm'],
                'text':         ['txt','rtf','ass'],
                'html':         ['html','xhtml','xml','htm','css'],
                'disk':         ['iso','nrg','img','ccd','sub','cdi','cue','mds','mdx'],
                'script':       ['py','js','c','cc','cpp','cs','h','java','bat','sh',
                                 'd','rb','pl','as','cmd','coffee','m','r','vbs','lisp'],
                'spreadsheet':  ['123','csv','ods','numbers','sxc','xls','vc','xlsx'],
                'binary':       ['exe','com','bin','app'],
            };
            for(filetype in filetypes){
                var ext_list = filetypes[filetype];
                for(var i = 0, len = ext_list.length; i < len; i++){
                    if(extension === ext_list[i]){
                        return filetype;
                    }
                }
            }
            return 'unknown';
        },

    };


    /**
     * ------------------------------------------------------------
     * MessageCommon
     * ------------------------------------------------------------
     * 
     * Common base for expandables, chatter messages and composer. It manages
     * the various variables common to those models.
     */

    mail.MessageCommon = session.web.Widget.extend({

    /**
     * ------------------------------------------------------------
     * FIXME: this comment was moved as is from the ThreadMessage Init as
     * part of a refactoring. Check that it is still correct
     * ------------------------------------------------------------
     * This widget handles the display of a messages in a thread. 
     * Displays a record and performs some formatting on the record :
     * - record.date: formatting according to the user timezone
     * - record.timerelative: relative time givein by timeago lib
     * - record.avatar: image url
     * - record.attachment_ids[].url: url of each attachmentThe
     * thread view :
     * - root thread
     * - - sub message (parent_id = root message)
     * - - - sub thread
     * - - - - sub sub message (parent id = sub thread)
     * - - sub message (parent_id = root message)
     * - - - sub thread
     */
        
        init: function (parent, datasets, options) {
            this._super(parent, options);

            // record options
            this.options = datasets.options || options || {};
            // record domain and context
            this.domain = datasets.domain || options.domain || [];
            this.context = _.extend({
                default_model: false,
                default_res_id: 0,
                default_parent_id: false }, options.context || {});

            // data of this message
            this.id = datasets.id ||  false,
            this.last_id = this.id,
            this.model = datasets.model || this.context.default_model || false,
            this.res_id = datasets.res_id || this.context.default_res_id ||  false,
            this.parent_id = datasets.parent_id ||  false,
            this.type = datasets.type ||  false,
            this.is_author = datasets.is_author ||  false,
            this.is_private = datasets.is_private ||  false,
            this.subject = datasets.subject ||  false,
            this.name = datasets.name ||  false,
            this.record_name = datasets.record_name ||  false,
            this.body = datasets.body || '',
            this.vote_nb = datasets.vote_nb || 0,
            this.has_voted = datasets.has_voted ||  false,
            this.is_favorite = datasets.is_favorite ||  false,
            this.thread_level = datasets.thread_level ||  0,
            this.to_read = datasets.to_read || false,
            this.author_id = datasets.author_id || false,
            this.attachment_ids = datasets.attachment_ids ||  [],
            this.partner_ids = datasets.partner_ids || [];
            this._date = datasets.date;

            this.format_data();

            // record options and data
            this.show_record_name = this.options.show_record_name && this.record_name && !this.thread_level && this.model != 'res.partner';
            this.options.show_read = false;
            this.options.show_unread = false;
            if (this.options.show_read_unread_button) {
                if (this.options.read_action == 'read') this.options.show_read = true;
                else if (this.options.read_action == 'unread') this.options.show_unread = true;
                else {
                    this.options.show_read = this.to_read;
                    this.options.show_unread = !this.to_read;
                    this.options.rerender = true;
                    this.options.toggle_read = true;
                }
            }
            this.parent_thread = parent.messages != undefined ? parent : this.options.root_thread;
            this.thread = false;
        },

        /* Convert date, timerelative and avatar in displayable data. */
        format_data: function () {
            //formating and add some fields for render
            if (this._date) {
                this.timerelative = $.timeago(this._date+"Z");
            } 
            if (this.type == 'email' && (!this.author_id || !this.author_id[0])) {
                this.avatar = ('/mail/static/src/img/email_icon.png');
            } else if (this.author_id && this.template != 'mail.compose_message') {
                this.avatar = mail.ChatterUtils.get_image(this.session, 'res.partner', 'image_small', this.author_id[0]);
            } else {
                this.avatar = mail.ChatterUtils.get_image(this.session, 'res.users', 'image_small', this.session.uid);
            }

        },


        /* upload the file on the server, add in the attachments list and reload display
         */
        display_attachments: function () {
            for (var l in this.attachment_ids) {
                var attach = this.attachment_ids[l];
                if (!attach.formating) {
                    attach.url = mail.ChatterUtils.get_attachment_url(this.session, this.id, attach.id);
                    attach.filetype = mail.ChatterUtils.filetype(attach.filename);
                    attach.name = mail.ChatterUtils.breakword(attach.name || attach.filename);
                    attach.formating = true;
                }
            }
            this.$(".oe_msg_attachment_list").html( session.web.qweb.render('mail.thread.message.attachments', {'widget': this}) );
        },

        /* return the link to resized image
         */
        attachments_resize_image: function (id, resize) {
            return mail.ChatterUtils.get_image(this.session, 'ir.attachment', 'datas', id, resize);
        },

        /* get all child message id linked.
         * @return array of id
        */
        get_child_ids: function () {
            return _.map(this.get_childs(), function (val) { return val.id; });
        },

        /* get all child message linked.
         * @return array of message object
        */
        get_childs: function (nb_thread_level) {
            var res=[];
            if (arguments[1] && this.id) res.push(this);
            if ((isNaN(nb_thread_level) || nb_thread_level>0) && this.thread) {
                _(this.thread.messages).each(function (val, key) {
                    res = res.concat( val.get_childs((isNaN(nb_thread_level) ? undefined : nb_thread_level-1), true) );
                });
            }
            return res;
        },

        /**
         * search a message in all thread and child thread.
         * This method return an object message.
         * @param {object}{int} option.id
         * @param {object}{string} option.model
         * @param {object}{boolean} option._go_thread_wall
         *      private for check the top thread
         * @return thread object
         */
        browse_message: function (options) {
            // goto the wall thread for launch browse
            if (!options._go_thread_wall) {
                options._go_thread_wall = true;
                for (var i in this.options.root_thread.messages) {
                    var res=this.options.root_thread.messages[i].browse_message(options);
                    if (res) return res;
                }
            }

            if (this.id==options.id)
                return this;

            for (var i in this.thread.messages) {
                if (this.thread.messages[i].thread) {
                    var res=this.thread.messages[i].browse_message(options);
                    if (res) return res;
                }
            }

            return false;
        },

        /**
         * call on_message_delete on his parent thread
        */
        destroy: function () {

            this._super();
            this.parent_thread.on_message_detroy(this);

        }

    });

    /**
     * ------------------------------------------------------------
     * ComposeMessage widget
     * ------------------------------------------------------------
     * 
     * This widget handles the display of a form to compose a new message.
     * This form is a mail.compose.message form_view.
     * On first time : display a compact textarea that is not the compose form.
     * When the user focuses the textarea, the compose message is instantiated.
     */
    
    mail.ThreadComposeMessage = mail.MessageCommon.extend({
        template: 'mail.compose_message',

        /**
         * @param {Object} parent parent
         * @param {Object} [options]
         *      @param {Object} [context] context passed to the
         *          mail.compose.message DataSetSearch. Please refer to this model
         *          for more details about fields and default values.
         */

        init: function (parent, datasets, options) {
            this._super(parent, datasets, options);
            this.show_compact_message = false;
            this.show_delete_attachment = true;
            this.emails_from = [];
        },

        start: function () {
            this._super.apply(this, arguments);

            this.ds_attachment = new session.web.DataSetSearch(this, 'ir.attachment');
            this.fileupload_id = _.uniqueId('oe_fileupload_temp');
            $(window).on(this.fileupload_id, this.on_attachment_loaded);

            this.display_attachments();
            this.bind_events();
        },

        /* when a user click on the upload button, send file read on_attachment_loaded
        */
        on_attachment_change: function (event) {
            event.stopPropagation();
            var self = this;
            var $target = $(event.target);
            if ($target.val() !== '') {

                var filename = $target.val().replace(/.*[\\\/]/,'');

                // if the files exits for this answer, delete the file before upload
                var attachments=[];
                for (var i in this.attachment_ids) {
                    if ((this.attachment_ids[i].filename || this.attachment_ids[i].name) == filename) {
                        if (this.attachment_ids[i].upload) {
                            return false;
                        }
                        this.ds_attachment.unlink([this.attachment_ids[i].id]);
                    } else {
                        attachments.push(this.attachment_ids[i]);
                    }
                }
                this.attachment_ids = attachments;

                // submit file
                this.$('form.oe_form_binary_form').submit();

                this.$(".oe_attachment_file").hide();

                this.attachment_ids.push({
                    'id': 0,
                    'name': filename,
                    'filename': filename,
                    'url': '',
                    'upload': true
                });
                this.display_attachments();
            }
        },
        
        /* when the file is uploaded 
        */
        on_attachment_loaded: function (event, result) {

            if (result.erorr || !result.id ) {
                this.do_warn( session.web.qweb.render('mail.error_upload'), result.error);
                this.attachment_ids = _.filter(this.attachment_ids, function (val) { return !val.upload; });
            } else {
                for (var i in this.attachment_ids) {
                    if (this.attachment_ids[i].filename == result.filename && this.attachment_ids[i].upload) {
                        this.attachment_ids[i]={
                            'id': result.id,
                            'name': result.name,
                            'filename': result.filename,
                            'url': mail.ChatterUtils.get_attachment_url(this.session, this.id, result.id)
                        };
                    }
                }
            }
            this.display_attachments();
            var $input = this.$('input.oe_form_binary_file');
            $input.after($input.clone(true)).remove();
            this.$(".oe_attachment_file").show();
        },

        /* unlink the file on the server and reload display
         */
        on_attachment_delete: function (event) {
            event.stopPropagation();
            var attachment_id=$(event.target).data("id");
            if (attachment_id) {
                var attachments=[];
                for (var i in this.attachment_ids) {
                    if (attachment_id!=this.attachment_ids[i].id) {
                        attachments.push(this.attachment_ids[i]);
                    }
                    else {
                        this.ds_attachment.unlink([attachment_id]);
                    }
                }
                this.attachment_ids = attachments;
                this.display_attachments();
            }
        },

        bind_events: function () {
            var self = this;

            this.$('.oe_compact').on('click', _.bind( this.on_compose_expandable, this));

            // set the function called when attachments are added
            this.$('input.oe_form_binary_file').on('change', _.bind( this.on_attachment_change, this) );

            this.$('.oe_cancel').on('click', _.bind( this.on_cancel, this) );
            this.$('.oe_post').on('click', _.bind( this.on_message_post, this) );
            this.$('.oe_full').on('click', _.bind( this.on_compose_fullmail, this, this.id ? 'reply' : 'comment') );
        
            /* stack for don't close the compose form if the user click on a button */
<<<<<<< HEAD
            this.$('.oe_msg_footer, .oe_mail_list_recipients').on('mousedown', _.bind( function () { this.stay_open = true; }, this));
=======
            this.$('.oe_msg_left, .oe_msg_center').on('mousedown', _.bind( function () { this.stay_open = true; }, this));
            this.$('.oe_msg_left, .oe_msg_content').on('mouseup', _.bind( function () { this.$('textarea').focus(); }, this));

>>>>>>> 22454532
            var ev_stay = {};
            ev_stay.mouseup = ev_stay.keydown = ev_stay.focus = function () { self.stay_open = false; };
            this.$('textarea').on(ev_stay);
            this.$('textarea').autosize();

            // auto close
            this.$('textarea').on('blur', _.bind( this.on_compose_expandable, this));

            // event: delete child attachments off the oe_msg_attachment_list box
            this.$(".oe_msg_attachment_list").on('click', '.oe_delete', this.on_attachment_delete);

            this.$(".oe_emails_from").on('change', 'input', this.on_checked_email_from);
        },

        on_compose_fullmail: function (default_composition_mode) {

            if(!this.do_check_attachment_upload()) {
                return false;
            }

            if (default_composition_mode == 'reply') {
                var context = {
                    'default_composition_mode': default_composition_mode,
                    'default_parent_id': this.id,
                    'default_body': mail.ChatterUtils.get_text2html(this.$el ? (this.$el.find('textarea:not(.oe_compact)').val() || '') : ''),
                    'default_attachment_ids': this.attachment_ids,
                };
            } else {
                var context = {
                    'default_model': this.context.default_model,
                    'default_res_id': this.context.default_res_id,
                    'default_composition_mode': default_composition_mode,
                    'default_parent_id': this.id,
                    'default_body': mail.ChatterUtils.get_text2html(this.$el ? (this.$el.find('textarea:not(.oe_compact)').val() || '') : ''),
                    'default_attachment_ids': this.attachment_ids,
                };
            }
            var action = {
                type: 'ir.actions.act_window',
                res_model: 'mail.compose.message',
                view_mode: 'form',
                view_type: 'form',
                views: [[false, 'form']],
                target: 'new',
                context: context,
            };

            this.do_action(action);
            this.on_cancel();
        },

        reinit: function() {
            var $render = $( session.web.qweb.render('mail.compose_message', {'widget': this}) );

            $render.insertAfter(this.$el.last());
            this.$el.remove();
            this.$el = $render;

            this.display_attachments();
            this.bind_events();
        },

        on_cancel: function (event) {
            if (event) event.stopPropagation();
            this.attachment_ids=[];
            this.stay_open = false;
            this.show_composer = false;
            this.reinit();
        },

        /* return true if all file are complete else return false and make an alert */
        do_check_attachment_upload: function () {
            if (_.find(this.attachment_ids, function (file) {return file.upload;})) {
                this.do_warn(session.web.qweb.render('mail.error_upload'), session.web.qweb.render('mail.error_upload_please_wait'));
                return false;
            } else {
                return true;
            }
        },

        check_recipient_partners: function (emails) {
            var self = this;
            var deferreds = [];
            var ds_partner = new session.web.DataSetSearch(this, 'res.partner');
            _.each(emails, function (email) {
                ds_partner.call('search', [[['email', '=', email]]]).then(function (partner_ids) {
                    if (!partner_ids.length) {
                        var deferred = $.Deferred();
                        var pop = new session.web.form.FormOpenPopup(this);
                        pop.show_element(
                            'res.partner',
                            0,
                            {
                                'default_email': email,
                                'force_email': true,
                                'ref': "compound_context",
                            },
                            {
                                title: _t("Please complete partner's informations"),
                            }
                        );
                        pop.on('write_completed, closed', self, function () {
                            deferred.resolve();
                        });
                        deferreds.push(deferred);
                    }
                });
            });
            return $.when.apply( $, deferreds );
        },

        on_message_post: function (event) {
            var self = this;
            if (this.do_check_attachment_upload() && (this.attachment_ids.length || this.$('textarea').val().match(/\S+/))) {
                // create list of new partners
                var extra_email = _.map(_.filter(this.emails_from, function (f) {return f[1]}), function (f) {return f[0]});
                this.check_recipient_partners(extra_email).done(function () {
                    self.do_send_message_post();
                });
            }
        },

        /*do post a message and fetch the message*/
        do_send_message_post: function () {
            var self = this;
            this.parent_thread.ds_thread._model.call('message_post_user_api', [this.context.default_res_id], {
                'body': this.$('textarea').val(),
                'subject': false,
                'parent_id': this.context.default_parent_id,
                'attachment_ids': _.map(this.attachment_ids, function (file) {return file.id;}),
                'extra_emails': _.map(_.filter(this.emails_from, function (f) {return f[1]}), function (f) {return f[0]}),
                'context': this.parent_thread.context,
            }).done(function (message_id) {
                var thread = self.parent_thread;
                var root = thread == self.options.root_thread;
                if (self.options.display_indented_thread < self.thread_level && thread.parent_message) {
                    var thread = thread.parent_message.parent_thread;
                }
                // create object and attach to the thread object
                thread.message_fetch([["id", "=", message_id]], false, [message_id], function (arg, data) {
                    var message = thread.create_message_object( data[0] );
                    // insert the message on dom
                    thread.insert_message( message, root ? undefined : self.$el, root );
                });
                self.on_cancel();
            });
        },

        /* convert the compact mode into the compose message
        */
        on_compose_expandable: function (event) {
            this.get_emails_from();
            if ((!this.stay_open || (event && event.type == 'click')) && (!this.show_composer || !this.$('textarea:not(.oe_compact)').val().match(/\S+/) && !this.attachment_ids.length)) {
                this.show_composer = !this.show_composer || this.stay_open;
                this.reinit();
            }
            if (!this.stay_open && this.show_composer && (!event || event.type != 'blur')) {
                this.$('textarea:not(.oe_compact):first').focus();
            }
            return true;
        },

        do_hide_compact: function () {
            this.show_compact_message = false;
            if (!this.show_composer) {
                this.reinit();
            }
        },

        do_show_compact: function () {
            this.show_compact_message = true;
            if (!this.show_composer) {
                this.reinit();
            }
        },

        get_emails_from: function () {
            var self = this;
            var messages = [];

            if (this.parent_thread.parent_message) {
                // go to the parented message
                var message = this.parent_thread.parent_message;
                var parent_message = message.parent_id ? message.parent_thread.parent_message : message;
                var messages = [parent_message].concat(parent_message.get_childs());
            } else if (this.options.emails_from_on_composer) {
                // get all wall messages if is not a mail.Wall
                _.each(this.options.root_thread.messages, function (msg) {messages.push(msg); messages.concat(msg.get_childs());});
            }
            
            var emails_from = _.map(_.filter(messages,
                    function (thread) {return thread.author_id && !thread.author_id[0];}),
                function (thread) {return thread.author_id[1];});

            return _.each(emails_from, function (email_from) {
                if (!_.find(self.emails_from, function (from) {return from[0] == email_from;})) {
                    self.emails_from.push([email_from, true]);
                }
            });
        },

        on_checked_email_from: function (event) {
            var $input = $(event.target);
            var email = $input.attr("data");
            _.each(this.emails_from, function (email_from) {
                if (email_from[0] == email) {
                    email_from[1] = $input.is(":checked");
                }
            });
        }
    });

    /**
     * ------------------------------------------------------------
     * Thread Message Expandable Widget
     * ------------------------------------------------------------
     *
     * This widget handles the display the expandable message in a thread.
     * - thread
     * - - visible message
     * - - expandable
     * - - visible message
     * - - visible message
     * - - expandable
     */
    mail.ThreadExpandable = mail.MessageCommon.extend({
        template: 'mail.thread.expandable',

        init: function (parent, datasets, options) {
            this._super(parent, datasets, options);
            this.type = 'expandable';
            this.max_limit = datasets.max_limit;
            this.nb_messages = datasets.nb_messages;
            this.flag_used = false;
        },
        
        start: function () {
            this._super.apply(this, arguments);
            this.bind_events();
        },

        reinit: function () {
            var $render = $(session.web.qweb.render('mail.thread.expandable', {'widget': this}));
            this.$el.replaceWith( $render );
            this.$el = $render;
            this.bind_events();
        },

        /**
         * Bind events in the widget. Each event is slightly described
         * in the function. */
        bind_events: function () {
            this.$('.oe_msg_more_message').on('click', this.on_expandable);
        },

        animated_destroy: function (fadeTime) {
            var self=this;
            this.$el.fadeOut(fadeTime, function () {
                self.destroy();
            });
        },

        /*The selected thread and all childs (messages/thread) became read
        * @param {object} mouse envent
        */
        on_expandable: function (event) {
            if (event)event.stopPropagation();
            if (this.flag_used) {
                return false
            }
            this.flag_used = true;

            var self = this;

            // read messages
            self.parent_thread.message_fetch(this.domain, this.context, false, function (arg, data) {
                if (self.options.root_thread == self.parent_thread) {
                    data.reverse();
                }
                self.id = false;
                // insert the message on dom after this message
                self.parent_thread.switch_new_message( data, self.$el );
                self.animated_destroy(200);
            });

            return false;
        },

    });

    mail.ThreadMessage = mail.MessageCommon.extend({
        template: 'mail.thread.message',
        
        start: function () {
            this._super.apply(this, arguments);
            this.expender();
            this.bind_events();
            if(this.thread_level < this.options.display_indented_thread) {
                this.create_thread();
            }
            this.display_attachments();

            this.ds_notification = new session.web.DataSetSearch(this, 'mail.notification');
            this.ds_message = new session.web.DataSetSearch(this, 'mail.message');
        },

        /**
         * Bind events in the widget. Each event is slightly described
         * in the function. */
        bind_events: function () {
            var self = this;
            // header icons bindings
            this.$('.oe_read').on('click', this.on_message_read);
            this.$('.oe_unread').on('click', this.on_message_unread);
            this.$('.oe_msg_delete').on('click', this.on_message_delete);
            this.$('.oe_reply').on('click', this.on_message_reply);
            this.$('.oe_star').on('click', this.on_star);
            this.$('.oe_msg_vote').on('click', this.on_vote);
        },

        /* Call the on_compose_message on the thread of this message. */
        on_message_reply:function (event) {
            event.stopPropagation();
            this.create_thread();
            this.thread.on_compose_message(event);
            return false;
        },

        expender: function () {
            this.$('.oe_msg_body:first').expander({
                slicePoint: this.options.truncate_limit,
                expandText: 'read more',
                userCollapseText: 'read less',
                detailClass: 'oe_msg_tail',
                moreClass: 'oe_mail_expand',
                lessClass: 'oe_mail_reduce',
                });
        },

        /**
         * Instantiate the thread object of this message.
         * Each message have only one thread.
         */
        create_thread: function () {
            if (this.thread) {
                return false;
            }
            /*create thread*/
            this.thread = new mail.Thread(this, this, {
                    'domain': this.domain,
                    'context':{
                        'default_model': this.model,
                        'default_res_id': this.res_id,
                        'default_parent_id': this.id
                    },
                    'options': this.options
                }
            );
            /*insert thread in parent message*/
            this.thread.insertAfter(this.$el);
        },
        
        /**
         * Fade out the message and his child thread.
         * Then this object is destroyed.
         */
        animated_destroy: function (fadeTime) {
            var self=this;
            this.$el.fadeOut(fadeTime, function () {
                self.parent_thread.message_to_expandable(self);
            });
            if (this.thread) {
                this.thread.$el.fadeOut(fadeTime);
            }
        },

        /**
         * Wait a confirmation for delete the message on the DB.
         * Make an animate destroy
         */
        on_message_delete: function (event) {
            event.stopPropagation();
            if (! confirm(_t("Do you really want to delete this message?"))) { return false; }
            
            this.animated_destroy(150);
            // delete this message and his childs
            var ids = [this.id].concat( this.get_child_ids() );
            this.ds_message.unlink(ids);
            return false;
        },

        /* Check if the message must be destroy and detroy it or check for re render widget
        * @param {callback} apply function
        */
        check_for_rerender: function () {
            var self = this;

            var messages = [this].concat(this.get_childs());
            var message_ids = _.map(messages, function (msg) { return msg.id;});
            var domain = mail.ChatterUtils.expand_domain( this.options.root_thread.domain )
                .concat([["id", "in", message_ids ]]);

            return this.parent_thread.ds_message.call('message_read', [undefined, domain, [], !!this.parent_thread.options.display_indented_thread, this.context, this.parent_thread.id])
                .then( function (records) {
                    // remove message not loaded
                    _.map(messages, function (msg) {
                        if(!_.find(records, function (record) { return record.id == msg.id; })) {
                            msg.animated_destroy(150);
                        } else {
                            msg.renderElement();
                            msg.start();
                        }
                        if( self.options.root_thread.__parentedParent.__parentedParent.do_reload_menu_emails ) {
                            self.options.root_thread.__parentedParent.__parentedParent.do_reload_menu_emails();
                        }
                    });

                });
        },

        on_message_read: function (event) {
            event.stopPropagation();
            this.on_message_read_unread(true);
            return false;
        },

        on_message_unread: function (event) {
            event.stopPropagation();
            this.on_message_read_unread(false);
            return false;
        },

        /* Set the selected thread and all childs as read or unread, based on
         * read parameter.
         * @param {boolean} read_value
         */
        on_message_read_unread: function (read_value) {
            var self = this;
            var messages = [this].concat(this.get_childs());

            // inside the inbox, when the user mark a message as read/done, don't apply this value
            // for the stared/favorite message
            if (this.options.view_inbox && read_value) {
                var messages = _.filter(messages, function (val) { return !val.is_favorite && val.id; });
                if (!messages.length) {
                    this.check_for_rerender();
                    return false;
                }
            }
            var message_ids = _.map(messages, function (val) { return val.id; });

            this.ds_message.call('set_message_read', [message_ids, read_value, true, this.context])
                .then(function () {
                    // apply modification
                    _.each(messages, function (msg) {
                        msg.to_read = !read_value;
                        if (msg.options.toggle_read) {
                            msg.options.show_read = msg.to_read;
                            msg.options.show_unread = !msg.to_read;
                        }
                    });
                    // check if the message must be display, destroy or rerender
                    self.check_for_rerender();
                });
            return false;
        },

        /**
         * add or remove a vote for a message and display the result
        */
        on_vote: function (event) {
            event.stopPropagation();
            this.ds_message.call('vote_toggle', [[this.id]])
                .then(
                    _.bind(function (vote) {
                        this.has_voted = vote;
                        this.vote_nb += this.has_voted ? 1 : -1;
                        this.display_vote();
                    }, this));
            return false;
        },

        /**
         * Display the render of this message's vote
        */
        display_vote: function () {
            var vote_element = session.web.qweb.render('mail.thread.message.vote', {'widget': this});
            this.$(".oe_msg_footer:first .oe_mail_vote_count").remove();
            this.$(".oe_msg_footer:first .oe_msg_vote").replaceWith(vote_element);
            this.$('.oe_msg_vote').on('click', this.on_vote);
        },

        /**
         * add or remove a favorite (or starred) for a message and change class on the DOM
        */
        on_star: function (event) {
            event.stopPropagation();
            var self=this;
            var button = self.$('.oe_star:first');

            this.ds_message.call('set_message_starred', [[self.id], !self.is_favorite, true])
                .then(function (star) {
                    self.is_favorite=star;
                    if (self.is_favorite) {
                        button.addClass('oe_starred');
                    } else {
                        button.removeClass('oe_starred');
                    }

                    if (self.options.view_inbox && self.is_favorite) {
                        self.on_message_read_unread(true);
                    } else {
                        self.check_for_rerender();
                    }
                });
            return false;
        },

    });

    /**
     * ------------------------------------------------------------
     * Thread Widget
     * ------------------------------------------------------------
     *
     * This widget handles the display of a thread of messages. The
     * thread view:
     * - root thread
     * - - sub message (parent_id = root message)
     * - - - sub thread
     * - - - - sub sub message (parent id = sub thread)
     * - - sub message (parent_id = root message)
     * - - - sub thread
     */
    mail.Thread = session.web.Widget.extend({
        template: 'mail.thread',

        /**
         * @param {Object} parent parent
         * @param {Array} [domain]
         * @param {Object} [context] context of the thread. It should
            contain at least default_model, default_res_id. Please refer to
            the ComposeMessage widget for more information about it.
         * @param {Object} [options]
         *      @param {Object} [message] read about mail.ThreadMessage object
         *      @param {Object} [thread]
         *          @param {int} [display_indented_thread] number thread level to indented threads.
         *              other are on flat mode
         *          @param {Array} [parents] liked with the parents thread
         *              use with browse, fetch... [O]= top parent
         */
        init: function (parent, datasets, options) {
            var self = this;
            this._super(parent, options);
            this.domain = options.domain || [];
            this.context = _.extend(options.context || {});

            this.options = options.options;
            this.options.root_thread = (options.options.root_thread != undefined ? options.options.root_thread : this);
            this.options.show_compose_message = this.options.show_compose_message && !this.thread_level;
            
            // record options and data
            this.parent_message= parent.thread!= undefined ? parent : false ;

            // data of this thread
            this.id = datasets.id || false;
            this.last_id = datasets.last_id || false;
            this.parent_id = datasets.parent_id || false;
            this.is_private = datasets.is_private || false;
            this.author_id = datasets.author_id || false;
            this.thread_level = (datasets.thread_level+1) || 0;
            datasets.partner_ids = datasets.partner_ids || [];
            if (datasets.author_id && ! _.contains(datasets.partner_ids, datasets.author_id) && datasets.author_id[0]) {
                datasets.partner_ids.push(datasets.author_id);
            }
            this.partner_ids = datasets.partner_ids;
            this.messages = [];

            this.options.flat_mode = !!(this.options.display_indented_thread > this.thread_level ? this.options.display_indented_thread - this.thread_level : 0);

            // object compose message
            this.compose_message = false;

            this.ds_thread = new session.web.DataSetSearch(this, this.context.default_model || 'mail.thread');
            this.ds_message = new session.web.DataSetSearch(this, 'mail.message');
            this.render_mutex = new $.Mutex();
        },
        
        start: function () {
            this._super.apply(this, arguments);
            this.bind_events();
        },

        /* instantiate the compose message object and insert this on the DOM.
        * The compose message is display in compact form.
        */
        instantiate_compose_message: function () {
            // add message composition form view
            if (!this.compose_message) {
                this.compose_message = new mail.ThreadComposeMessage(this, this, {
                    'context': this.options.compose_as_todo && !this.thread_level ? _.extend(this.context, { 'default_starred': true }) : this.context,
                    'options': this.options,
                });
                if (!this.thread_level || this.thread_level > this.options.display_indented_thread) {
                    this.compose_message.insertBefore(this.$el);
                } else {
                    this.compose_message.prependTo(this.$el);
                }
            }
        },

        /* When the expandable object is visible on screen (with scrolling)
         * then the on_expandable function is launch
        */
        on_scroll: function () {
            var expandables = 
            _.each( _.filter(this.messages, function (val) {return val.max_limit && !val.parent_id;}), function (val) {
                var pos = val.$el.position();
                if (pos.top) {
                    /* bottom of the screen */
                    var bottom = $(window).scrollTop()+$(window).height()+200;
                    if (bottom > pos.top) {
                        val.on_expandable();
                    }
                }
            });
        },

        /**
         * Bind events in the widget. Each event is slightly described
         * in the function. */
        bind_events: function () {
            var self = this;
            self.$('.oe_mail_list_recipients .oe_more').on('click', self.on_show_recipients);
            self.$('.oe_mail_compose_textarea .oe_more_hidden').on('click', self.on_hide_recipients);
        },

        /**
         *show all the partner list of this parent message
        */
        on_show_recipients: function () {
            var p=$(this).parent(); 
            p.find('.oe_more_hidden, .oe_hidden').show(); 
            p.find('.oe_more').hide(); 
            return false;
        },

        /**
         *hide a part of the partner list of this parent message
        */
        on_hide_recipients: function () {
            var p=$(this).parent(); 
            p.find('.oe_more_hidden, .oe_hidden').hide(); 
            p.find('.oe_more').show(); 
            return false;
        },

        /* get all child message/thread id linked.
         * @return array of id
        */
        get_child_ids: function () {
            return _.map(this.get_childs(), function (val) { return val.id; });
        },

        /* get all child message/thread linked.
         * @param {int} nb_thread_level, number of traversed thread level for this search
         * @return array of thread object
        */
        get_childs: function (nb_thread_level) {
            var res=[];
            if (arguments[1]) res.push(this);
            if (isNaN(nb_thread_level) || nb_thread_level>0) {
                _(this.messages).each(function (val, key) {
                    if (val.thread) {
                        res = res.concat( val.thread.get_childs((isNaN(nb_thread_level) ? undefined : nb_thread_level-1), true) );
                    }
                });
            }
            return res;
        },

        /**
         *search a thread in all thread and child thread.
         * This method return an object thread.
         * @param {object}{int} option.id
         * @param {object}{string} option.model
         * @param {object}{boolean} option._go_thread_wall
         *      private for check the top thread
         * @param {object}{boolean} option.default_return_top_thread
         *      return the top thread (wall) if no thread found
         * @return thread object
         */
        browse_thread: function (options) {
            // goto the wall thread for launch browse
            if (!options._go_thread_wall) {
                options._go_thread_wall = true;
                return this.options.root_thread.browse_thread(options);
            }

            if (this.id == options.id) {
                return this;
            }

            if (options.id) {
                for (var i in this.messages) {
                    if (this.messages[i].thread) {
                        var res = this.messages[i].thread.browse_thread({'id':options.id, '_go_thread_wall':true});
                        if (res) return res;
                    }
                }
            }

            //if option default_return_top_thread, return the top if no found thread
            if (options.default_return_top_thread) {
                return this;
            }

            return false;
        },

        /**
         *search a message in all thread and child thread.
         * This method return an object message.
         * @param {object}{int} option.id
         * @param {object}{string} option.model
         * @param {object}{boolean} option._go_thread_wall
         *      private for check the top thread
         * @return message object
         */
        browse_message: function (options) {
            if (this.options.root_thread.messages[0])
                return this.options.root_thread.messages[0].browse_message(options);
        },

        /**
         *If compose_message doesn't exist, instantiate the compose message.
        * Call the on_compose_expandable method to allow the user to write his message.
        * (Is call when a user click on "Reply" button)
        */
        on_compose_message: function (event) {
            this.instantiate_compose_message();
            this.compose_message.on_compose_expandable(event);
            return false;
        },

        /**
         *display the message "there are no message" on the thread
        */
        no_message: function () {
            var no_message = $(session.web.qweb.render('mail.wall_no_message', {}));
            if (this.options.help) {
                no_message.html(this.options.help);
            }
            no_message.appendTo(this.$el);
        },

        /**
         *make a request to read the message (calling RPC to "message_read").
         * The result of this method is send to the switch message for sending ach message to
         * his parented object thread.
         * @param {Array} replace_domain: added to this.domain
         * @param {Object} replace_context: added to this.context
         * @param {Array} ids read (if the are some ids, the method don't use the domain)
         */
        message_fetch: function (replace_domain, replace_context, ids, callback) {
            return this.ds_message.call('message_read', [
                    // ids force to read
                    ids == false ? undefined : ids, 
                    // domain + additional
                    (replace_domain ? replace_domain : this.domain), 
                    // ids allready loaded
                    (this.id ? [this.id].concat( this.get_child_ids() ) : this.get_child_ids()), 
                    // option for sending in flat mode by server
                    this.options.flat_mode, 
                    // context + additional
                    (replace_context ? replace_context : this.context), 
                    // parent_id
                    this.context.default_parent_id || undefined
                ]).done(callback ? _.bind(callback, this, arguments) : this.proxy('switch_new_message')
                ).done(this.proxy('message_fetch_set_read'));
        },

        message_fetch_set_read: function (message_list) {
            if (! this.context.mail_read_set_read) return;
            this.render_mutex.exec(_.bind(function() {
                msg_ids = _.pluck(message_list, 'id');
                return this.ds_message.call('set_message_read', [
                        msg_ids, true, false, this.context]);
             }, this));
        },

        /**
         *create the message object and attached on this thread.
         * When the message object is create, this method call insert_message for,
         * displaying this message on the DOM.
         * @param : {object} data from calling RPC to "message_read"
         */
        create_message_object: function (data) {
            var self = this;

            var data = _.extend(data, {'thread_level': data.thread_level ? data.thread_level : self.thread_level});
            data.options = _.extend(self.options, data.options);

            if (data.type=='expandable') {
                var message = new mail.ThreadExpandable(self, data, {'context':{
                    'default_model': data.model || self.context.default_model,
                    'default_res_id': data.res_id || self.context.default_res_id,
                    'default_parent_id': self.id,
                }});
            } else {
                data.record_name= (data.record_name != '' && data.record_name) || (self.parent_message && self.parent_message.record_name);
                var message = new mail.ThreadMessage(self, data, {'context':{
                    'default_model': data.model,
                    'default_res_id': data.res_id,
                    'default_parent_id': data.id,
                }});
            }

            // check if the message is already create
            for (var i in self.messages) {
                if (message.id && self.messages[i] && self.messages[i].id == message.id) {
                    self.messages[i].destroy();
                }
            }
            self.messages.push( message );

            return message;
        },

        /**
         *insert the message on the DOM.
         * All message (and expandable message) are sorted. The method get the
         * older and newer message to insert the message (before, after).
         * If there are no older or newer, the message is prepend or append to
         * the thread (parent object or on root thread for flat view).
         * The sort is define by the thread_level (O for newer on top).
         * @param : {object} ThreadMessage object
         */
        insert_message: function (message, dom_insert_after, prepend) {
            var self=this;
            if (this.options.show_compact_message > this.thread_level) {
                this.instantiate_compose_message();
                this.compose_message.do_show_compact();
            }

            this.$('.oe_view_nocontent').remove();

            if (dom_insert_after) {
                message.insertAfter(dom_insert_after);
            } else if (prepend) {
                message.prependTo(self.$el);
            } else {
                message.appendTo(self.$el);
            }
            message.$el.hide().fadeIn(500);

            return message
        },
        
        /**
         *get the parent thread of the messages.
         * Each message is send to his parent object (or parent thread flat mode) for creating the object message.
         * @param : {Array} datas from calling RPC to "message_read"
         */
        switch_new_message: function (records, dom_insert_after) {
            var self=this;
            _(records).each(function (record) {
                var thread = self.browse_thread({
                    'id': record.parent_id, 
                    'default_return_top_thread':true
                });
                // create object and attach to the thread object
                var message = thread.create_message_object( record );
                // insert the message on dom
                thread.insert_message( message, typeof dom_insert_after == 'object' ? dom_insert_after : false);
            });
            if (!records.length && this.options.root_thread == this) {
                this.no_message();
            }
        },

        /**
         * this method is call when the widget of a message or an expandable message is destroy
         * in this thread. The this.messages array is filter to remove this message
         */
        on_message_detroy: function (message) {

            this.messages = _.filter(this.messages, function (val) { return !val.isDestroyed(); });
            if (this.options.root_thread == this && !this.messages.length) {
                this.no_message();
            }
            return false;

        },

        /**
         * Convert a destroyed message into a expandable message
         */
        message_to_expandable: function (message) {

            if (!this.thread_level || message.isDestroyed()) {
                message.destroy();
                return false;
            }

            var messages = _.sortBy( this.messages, function (val) { return val.id; });
            var it = _.indexOf( messages, message );

            var msg_up = message.$el.prev('.oe_msg');
            var msg_down = message.$el.next('.oe_msg');
            var msg_up = msg_up.hasClass('oe_msg_expandable') ? _.find( this.messages, function (val) { return val.$el[0] == msg_up[0]; }) : false;
            var msg_down = msg_down.hasClass('oe_msg_expandable') ? _.find( this.messages, function (val) { return val.$el[0] == msg_down[0]; }) : false;

            var message_dom = [ ["id", "=", message.id] ];

            if ( msg_up && msg_up.type == "expandable" && msg_down && msg_down.type == "expandable") {
                // concat two expandable message and add this message to this dom
                msg_up.domain = mail.ChatterUtils.expand_domain( msg_up.domain );
                msg_down.domain = mail.ChatterUtils.expand_domain( msg_down.domain );

                msg_down.domain = ['|','|'].concat( msg_up.domain ).concat( message_dom ).concat( msg_down.domain );

                if ( !msg_down.max_limit ) {
                    msg_down.nb_messages += 1 + msg_up.nb_messages;
                }

                msg_up.$el.remove();
                msg_up.destroy();

                msg_down.reinit();

            } else if ( msg_up && msg_up.type == "expandable") {
                // concat preview expandable message and this message to this dom
                msg_up.domain = mail.ChatterUtils.expand_domain( msg_up.domain );
                msg_up.domain = ['|'].concat( msg_up.domain ).concat( message_dom );
                
                msg_up.nb_messages++;

                msg_up.reinit();

            } else if ( msg_down && msg_down.type == "expandable") {
                // concat next expandable message and this message to this dom
                msg_down.domain = mail.ChatterUtils.expand_domain( msg_down.domain );
                msg_down.domain = ['|'].concat( msg_down.domain ).concat( message_dom );
                
                // it's maybe a message expandable for the max limit read message
                if ( !msg_down.max_limit ) {
                    msg_down.nb_messages++;
                }
                
                msg_down.reinit();

            } else {
                // create a expandable message
                var expandable = new mail.ThreadExpandable(this, {
                    'model': message.model,
                    'parent_id': message.parent_id,
                    'nb_messages': 1,
                    'thread_level': message.thread_level,
                    'parent_id': message.parent_id,
                    'domain': message_dom,
                    'options': message.options,
                    }, {
                    'context':{
                        'default_model': message.model || this.context.default_model,
                        'default_res_id': message.res_id || this.context.default_res_id,
                        'default_parent_id': this.id,
                    }
                });

                // add object on array and DOM
                this.messages.push(expandable);
                expandable.insertAfter(message.$el);
            }

            // destroy message
            message.destroy();

            return true;
        },
    });

    /**
     * ------------------------------------------------------------
     * mail : root Widget
     * ------------------------------------------------------------
     *
     * This widget handles the display of messages with thread options. Its main
     * use is to receive a context and a domain, and to delegate the message
     * fetching and displaying to the Thread widget.
     */
    session.web.client_actions.add('mail.Widget', 'session.mail.Widget');
    mail.Widget = session.web.Widget.extend({
        template: 'mail.Root',

        /**
         * @param {Object} parent parent
         * @param {Array} [domain]
         * @param {Object} [context] context of the thread. It should
         *   contain at least default_model, default_res_id. Please refer to
         *   the compose_message widget for more information about it.
         * @param {Object} [options]
         *...  @param {Number} [truncate_limit=250] number of character to
         *      display before having a "show more" link; note that the text
         *      will not be truncated if it does not have 110% of the parameter
         *...  @param {Boolean} [show_record_name] display the name and link for do action
         *...  @param {boolean} [show_reply_button] display the reply button
         *...  @param {boolean} [show_read_unread_button] display the read/unread button
         *...  @param {int} [display_indented_thread] number thread level to indented threads.
         *      other are on flat mode
         *...  @param {Boolean} [show_compose_message] allow to display the composer
         *...  @param {Boolean} [show_compact_message] display the compact message on the thread
         *      when the user clic on this compact mode, the composer is open
         *...  @param {Array} [message_ids] List of ids to fetch by the root thread.
         *      When you use this option, the domain is not used for the fetch root.
         *     @param {String} [no_message] Message to display when there are no message
         *     @param {Boolean} [show_link] Display partner (authors, followers...) on link or not
         *     @param {Boolean} [compose_as_todo] The root composer mark automatically the message as todo
         *     @param {Boolean} [readonly] Read only mode, hide all action buttons and composer
         */
        init: function (parent, action) {
            this._super(parent, action);
            var self = this;
            this.action = _.clone(action);
            this.domain = this.action.domain || this.action.params.domain || [];
            this.context = this.action.context || this.action.params.context || {};

            this.action.params = _.extend({
                'display_indented_thread' : -1,
                'show_reply_button' : false,
                'show_read_unread_button' : false,
                'truncate_limit' : 250,
                'show_record_name' : false,
                'show_compose_message' : false,
                'show_compact_message' : false,
                'compose_placeholder': false,
                'show_link': true,
                'view_inbox': false,
                'message_ids': undefined,
                'compose_as_todo' : false,
                'readonly' : false,
                'emails_from_on_composer': true,
            }, this.action.params);

            this.action.params.help = this.action.help || false;
        },

        start: function (options) {
            this._super.apply(this, arguments);
            this.message_render();
            this.bind_events();
        },
        
        /**
         *Create the root thread and display this object in the DOM.
         * Call the no_message method then c all the message_fetch method 
         * of this root thread to display the messages.
         */
        message_render: function (search) {

            this.thread = new mail.Thread(this, {}, {
                'domain' : this.domain,
                'context' : this.context,
                'options': this.action.params,
            });

            this.thread.appendTo( this.$el );

            if (this.action.params.show_compose_message) {
                this.thread.instantiate_compose_message();
                this.thread.compose_message.do_show_compact();
            }

            this.thread.message_fetch(null, null, this.action.params.message_ids);

        },

        bind_events: function () {
            $(document).scroll( _.bind(this.thread.on_scroll, this.thread) );
            $(window).resize( _.bind(this.thread.on_scroll, this.thread) );
            this.$el.resize( _.bind(this.thread.on_scroll, this.thread) );
            window.setTimeout( _.bind(this.thread.on_scroll, this.thread), 500 );
        },
    });


    /**
     * ------------------------------------------------------------
     * mail_thread Widget
     * ------------------------------------------------------------
     *
     * This widget handles the display of messages on a document. Its main
     * use is to receive a context and a domain, and to delegate the message
     * fetching and displaying to the Thread widget.
     * Use Help on the field to display a custom "no message loaded"
     */
    session.web.form.widgets.add('mail_thread', 'openerp.mail.RecordThread');
    mail.RecordThread = session.web.form.AbstractField.extend({
        template: 'mail.record_thread',

        init: function (parent, node) {
            this._super.apply(this, arguments);
            this.node = _.clone(node);
            this.node.params = _.extend({
                'display_indented_thread': -1,
                'show_reply_button': false,
                'show_read_unread_button': false,
                'show_record_name': false,
                'show_compact_message': 1,
            }, this.node.params);

            if (this.node.attrs.placeholder) {
                this.node.params.compose_placeholder = this.node.attrs.placeholder;
            }
            if (this.node.attrs.readonly) {
                this.node.params.readonly = this.node.attrs.readonly;
            }

            this.domain = this.node.params && this.node.params.domain || [];

            if (!this.__parentedParent.is_action_enabled('edit')) {
                this.node.params.show_link = false;
            }
        },

        start: function () {
            this._super.apply(this, arguments);
            // NB: check the actual_mode property on view to know if the view is in create mode anymore
            this.view.on("change:actual_mode", this, this._check_visibility);
            this._check_visibility();
        },

        _check_visibility: function () {
            this.$el.toggle(this.view.get("actual_mode") !== "create");
        },

        render_value: function () {
            var self = this;

            if (! this.view.datarecord.id || session.web.BufferedDataSet.virtual_id_regex.test(this.view.datarecord.id)) {
                this.$('oe_mail_thread').hide();
                return;
            }

            this.node.params = _.extend(this.node.params, {
                'message_ids': this.get_value(),
                'show_compose_message': this.view.is_action_enabled('edit'),
            });
            this.node.context = {
                'mail_read_set_read': true,  // set messages as read in Chatter
                'default_res_id': this.view.datarecord.id || false,
                'default_model': this.view.model || false,
            };

            if (this.root) {
                $('<span class="oe_mail-placeholder"/>').insertAfter(this.root.$el);
                this.root.destroy();
            }
            // create and render Thread widget
            this.root = new mail.Widget(this, _.extend(this.node, {
                'domain' : (this.domain || []).concat([['model', '=', this.view.model], ['res_id', '=', this.view.datarecord.id]]),
            }));

            return this.root.replace(this.$('.oe_mail-placeholder'));
        },
    });


    /**
     * ------------------------------------------------------------
     * Wall Widget
     * ------------------------------------------------------------
     *
     * This widget handles the display of messages on a Wall. Its main
     * use is to receive a context and a domain, and to delegate the message
     * fetching and displaying to the Thread widget.
     */

    session.web.client_actions.add('mail.wall', 'session.mail.Wall');
    mail.Wall = session.web.Widget.extend({
        template: 'mail.wall',

        /**
         * @param {Object} parent parent
         * @param {Object} [options]
         * @param {Array} [options.domain] domain on the Wall
         * @param {Object} [options.context] context, is an object. It should
         *      contain default_model, default_res_id, to give it to the threads.
         */
        init: function (parent, action) {
            this._super(parent, action);

            this.action = _.clone(action);
            this.domain = this.action.params.domain || this.action.domain || [];
            this.context = _.extend(this.action.params.context || {}, this.action.context || {});

            this.defaults = {};
            for (var key in this.context) {
                if (key.match(/^search_default_/)) {
                    this.defaults[key.replace(/^search_default_/, '')] = this.context[key];
                }
            }

            this.action.params = _.extend({
                'display_indented_thread': 1,
                'show_reply_button': true,
                'show_read_unread_button': true,
                'show_compose_message': true,
                'show_record_name': true,
                'show_compact_message': this.action.params.view_mailbox ? false : 1,
                'view_inbox': false,
                'emails_from_on_composer': false,
            }, this.action.params);
        },

        start: function () {
            this._super.apply(this);
            this.bind_events();
            var searchview_loaded = this.load_searchview(this.defaults);
            if (! this.searchview.has_defaults) {
                this.message_render();
            }
        },

        /**
        * crete an object "related_menu"
        * contain the menu widget and the the sub menu related of this wall
        */
        do_reload_menu_emails: function () {
            var menu = this.__parentedParent.__parentedParent.menu;
            // return this.rpc("/web/menu/load", {'menu_id': 100}).done(function(r) {
            //     _.each(menu.data.data.children, function (val) {
            //         if (val.id == 100) {
            //             val.children = _.find(r.data.children, function (r_val) {return r_val.id == 100;}).children;
            //         }
            //     });
            //     var r = menu.data;
            // window.setTimeout(function(){menu.do_reload();}, 0);
            // });
        },

        /**
         * Load the mail.message search view
         * @param {Object} defaults ??
         */
        load_searchview: function (defaults) {
            var self = this;
            var ds_msg = new session.web.DataSetSearch(this, 'mail.message');
            this.searchview = new session.web.SearchView(this, ds_msg, false, defaults || {}, false);
            this.searchview.appendTo(this.$('.oe_view_manager_view_search'))
                .then(function () { self.searchview.on('search_data', self, self.do_searchview_search); });
            if (this.searchview.has_defaults) {
                this.searchview.ready.then(this.searchview.do_search);
            }
            return this.searchview
        },

        /**
         * Get the domains, contexts and groupbys in parameter from search
         * view, then render the filtered threads.
         * @param {Array} domains
         * @param {Array} contexts
         * @param {Array} groupbys
         */
        do_searchview_search: function (domains, contexts, groupbys) {
            var self = this;
            session.web.pyeval.eval_domains_and_contexts({
                domains: domains || [],
                contexts: contexts || [],
                group_by_seq: groupbys || []
            }).then(function (results) {
                if(self.root) {
                    $('<span class="oe_mail-placeholder"/>').insertAfter(self.root.$el);
                    self.root.destroy();
                }
                return self.message_render(results);
            });
        },

        /**
         * Create the root thread widget and display this object in the DOM
         */
        message_render: function (search) {
            var domain = this.domain.concat(search && search['domain'] ? search['domain'] : []);
            var context = _.extend(this.context, search && search['context'] ? search['context'] : {});

            this.root = new mail.Widget(this, _.extend(this.action, {
                'domain' : domain,
                'context' : context,
            }));
            return this.root.replace(this.$('.oe_mail-placeholder'));
        },

        bind_events: function () {
            var self=this;
            this.$(".oe_write_full").click(function (event) {
                event.stopPropagation();
                var action = {
                    type: 'ir.actions.act_window',
                    res_model: 'mail.compose.message',
                    view_mode: 'form',
                    view_type: 'form',
                    action_from: 'mail.ThreadComposeMessage',
                    views: [[false, 'form']],
                    target: 'new',
                    context: {
                    },
                };
                session.client.action_manager.do_action(action);
            });
            this.$(".oe_write_onwall").click(function(){ self.root.thread.on_compose_message(); });
        }
    });


    /**
     * ------------------------------------------------------------
     * UserMenu
     * ------------------------------------------------------------
     * 
     * Add a link on the top user bar for write a full mail
     */
    session.web.ComposeMessageTopButton = session.web.Widget.extend({
        template:'mail.ComposeMessageTopButton',

        start: function () {
            this.$('button').on('click', this.on_compose_message );
            this._super();
        },

        on_compose_message: function (event) {
            event.stopPropagation();
            var action = {
                type: 'ir.actions.act_window',
                res_model: 'mail.compose.message',
                view_mode: 'form',
                view_type: 'form',
                views: [[false, 'form']],
                target: 'new',
                context: {},
            };
            session.client.action_manager.do_action(action);
        },
    });

    session.web.UserMenu.include({
        do_update: function(){
            var self = this;
            this._super.apply(this, arguments);
            this.update_promise.then(function() {
                var mail_button = new session.web.ComposeMessageTopButton();
                mail_button.appendTo(session.webclient.$el.find('.oe_systray'));
            });
        },
    });
};<|MERGE_RESOLUTION|>--- conflicted
+++ resolved
@@ -479,15 +479,9 @@
             this.$('.oe_cancel').on('click', _.bind( this.on_cancel, this) );
             this.$('.oe_post').on('click', _.bind( this.on_message_post, this) );
             this.$('.oe_full').on('click', _.bind( this.on_compose_fullmail, this, this.id ? 'reply' : 'comment') );
-        
             /* stack for don't close the compose form if the user click on a button */
-<<<<<<< HEAD
-            this.$('.oe_msg_footer, .oe_mail_list_recipients').on('mousedown', _.bind( function () { this.stay_open = true; }, this));
-=======
             this.$('.oe_msg_left, .oe_msg_center').on('mousedown', _.bind( function () { this.stay_open = true; }, this));
             this.$('.oe_msg_left, .oe_msg_content').on('mouseup', _.bind( function () { this.$('textarea').focus(); }, this));
-
->>>>>>> 22454532
             var ev_stay = {};
             ev_stay.mouseup = ev_stay.keydown = ev_stay.focus = function () { self.stay_open = false; };
             this.$('textarea').on(ev_stay);
