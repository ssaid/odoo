openerp.mail = function (session) {
    var _t = session.web._t,
       _lt = session.web._lt;

    var mail = session.mail;

<<<<<<< HEAD
    openerp_mail_followers(session, mail);          // import mail_followers.js
    openerp_FieldMany2ManyTagsEmail(session);       // import manyy2many_tags_email.js
=======
    openerp_mail_followers(session, mail);        // import mail_followers.js
    openerp_FieldMany2ManyTagsEmail(session);      // import manyy2many_tags_email.js
    openerp_announcement(session);
>>>>>>> 89a9dbee

    /**
     * ------------------------------------------------------------
     * ChatterUtils
     * ------------------------------------------------------------
     * 
     * This class holds a few tools method for Chatter.
     * Some regular expressions not used anymore, kept because I want to
     * - (^|\s)@((\w|@|\.)*): @login@log.log
     * - (^|\s)\[(\w+).(\w+),(\d)\|*((\w|[@ .,])*)\]: [ir.attachment,3|My Label],
     *   for internal links
     */

    mail.ChatterUtils = {

        /** parse text to find email: Tagada <address@mail.fr> -> [Tagada, address@mail.fr] or False */
        parse_email: function (text) {
            var result = text.match(/(.*)<(.*@.*)>/);
            if (result) {
                return [_.str.trim(result[1]), _.str.trim(result[2])];
            }
            result = text.match(/(.*@.*)/);
            if (result) {
                return [_.str.trim(result[1]), _.str.trim(result[1])];
            }
            return [text, false];
        },

        /* Get an image in /web/binary/image?... */
        get_image: function (session, model, field, id, resize) {
            var r = resize ? encodeURIComponent(resize) : '';
            id = id || '';
            return session.url('/web/binary/image', {model: model, field: field, id: id, resize: r});
        },

        /* Get the url of an attachment {'id': id} */
        get_attachment_url: function (session, message_id, attachment_id) {
            return session.url('/mail/download_attachment', {
                'model': 'mail.message',
                'id': message_id,
                'method': 'download_attachment',
                'attachment_id': attachment_id
            });
        },

        /**
         * Replaces some expressions
         * - :name - shortcut to an image
         */
        do_replace_expressions: function (string) {
            var icon_list = ['al', 'pinky']
            /* special shortcut: :name, try to find an icon if in list */
            var regex_login = new RegExp(/(^|\s):((\w)*)/g);
            var regex_res = regex_login.exec(string);
            while (regex_res != null) {
                var icon_name = regex_res[2];
                if (_.include(icon_list, icon_name))
                    string = string.replace(regex_res[0], regex_res[1] + '<img src="/mail/static/src/img/_' + icon_name + '.png" width="22px" height="22px" alt="' + icon_name + '"/>');
                regex_res = regex_login.exec(string);
            }
            return string;
        },

        /**
         * Replaces textarea text into html text (add <p>, <a>)
         * TDE note : should be done server-side, in Python -> use mail.compose.message ?
         */
        get_text2html: function (text) {
            return text
                .replace(/[\n\r]/g,'<br/>')
                .replace(/((?:https?|ftp):\/\/[\S]+)/g,'<a href="$1">$1</a> ')
        },

        /* Returns the complete domain with "&" 
         * TDE note: please add some comments to explain how/why
         */
        expand_domain: function (domain) {
            var new_domain = [];
            var nb_and = -1;
            // TDE note: smarted code maybe ?
            for ( var k = domain.length-1; k >= 0 ; k-- ) {
                if ( typeof domain[k] != 'array' && typeof domain[k] != 'object' ) {
                    nb_and -= 2;
                    continue;
                }
                nb_and += 1;
            }

            for (var k = 0; k < nb_and ; k++) {
                domain.unshift('&');
            }

            return domain;
        },

        // inserts zero width space between each letter of a string so that
        // the word will correctly wrap in html boxes smaller than the text
        breakword: function(str){
            var out = '';
            if (!str) {
                return str;
            }
            for(var i = 0, len = str.length; i < len; i++){
                out += _.str.escapeHTML(str[i]) + '&#8203;';
            }
            return out;
        },

        // returns the file type of a file based on its extension 
        // As it only looks at the extension it is quite approximative. 
        filetype: function(url){
            var url = url && url.filename || url;
            var tokens = typeof url == 'string' ? url.split('.') : [];
            if(tokens.length <= 1){
                return 'unknown';
            }
            var extension = tokens[tokens.length -1];
            if(extension.length === 0){
                return 'unknown';
            }else{
                extension = extension.toLowerCase();
            }
            var filetypes = {
                'webimage':     ['png','jpg','jpeg','jpe','gif'], // those have browser preview
                'image':        ['tif','tiff','tga',
                                 'bmp','xcf','psd','ppm','pbm','pgm','pnm','mng',
                                 'xbm','ico','icon','exr','webp','psp','pgf','xcf',
                                 'jp2','jpx','dng','djvu','dds'],
                'vector':       ['ai','svg','eps','vml','cdr','xar','cgm','odg','sxd'],
                'print':        ['dvi','pdf','ps'],
                'document':     ['doc','docx','odm','odt'],
                'presentation': ['key','keynote','odp','pps','ppt'],
                'font':         ['otf','ttf','woff','eot'],
                'archive':      ['zip','7z','ace','apk','bzip2','cab','deb','dmg','gzip','jar',
                                 'rar','tar','gz','pak','pk3','pk4','lzip','lz','rpm'],
                'certificate':  ['cer','key','pfx','p12','pem','crl','der','crt','csr'],
                'audio':        ['aiff','wav','mp3','ogg','flac','wma','mp2','aac',
                                 'm4a','ra','mid','midi'],
                'video':        ['asf','avi','flv','mkv','m4v','mpeg','mpg','mpe','wmv','mp4','ogm'],
                'text':         ['txt','rtf','ass'],
                'html':         ['html','xhtml','xml','htm','css'],
                'disk':         ['iso','nrg','img','ccd','sub','cdi','cue','mds','mdx'],
                'script':       ['py','js','c','cc','cpp','cs','h','java','bat','sh',
                                 'd','rb','pl','as','cmd','coffee','m','r','vbs','lisp'],
                'spreadsheet':  ['123','csv','ods','numbers','sxc','xls','vc','xlsx'],
                'binary':       ['exe','com','bin','app'],
            };
            for(filetype in filetypes){
                var ext_list = filetypes[filetype];
                for(var i = 0, len = ext_list.length; i < len; i++){
                    if(extension === ext_list[i]){
                        return filetype;
                    }
                }
            }
            return 'unknown';
        },

    };


    /**
     * ------------------------------------------------------------
     * MessageCommon
     * ------------------------------------------------------------
     * 
     * Common base for expandables, chatter messages and composer. It manages
     * the various variables common to those models.
     */

    mail.MessageCommon = session.web.Widget.extend({

    /**
     * ------------------------------------------------------------
     * FIXME: this comment was moved as is from the ThreadMessage Init as
     * part of a refactoring. Check that it is still correct
     * ------------------------------------------------------------
     * This widget handles the display of a messages in a thread. 
     * Displays a record and performs some formatting on the record :
     * - record.date: formatting according to the user timezone
     * - record.timerelative: relative time givein by timeago lib
     * - record.avatar: image url
     * - record.attachment_ids[].url: url of each attachmentThe
     * thread view :
     * - root thread
     * - - sub message (parent_id = root message)
     * - - - sub thread
     * - - - - sub sub message (parent id = sub thread)
     * - - sub message (parent_id = root message)
     * - - - sub thread
     */
        
        init: function (parent, datasets, options) {
            this._super(parent, options);

            // record options
            this.options = datasets.options || options || {};
            // record domain and context
            this.domain = datasets.domain || options.domain || [];
            this.context = _.extend({
                default_model: false,
                default_res_id: 0,
                default_parent_id: false }, options.context || {});

            // data of this message
            this.id = datasets.id ||  false,
            this.last_id = this.id,
            this.model = datasets.model || this.context.default_model || false,
            this.res_id = datasets.res_id || this.context.default_res_id ||  false,
            this.parent_id = datasets.parent_id ||  false,
            this.type = datasets.type ||  false,
            this.subtype = datasets.subtype ||  false,
            this.is_author = datasets.is_author ||  false,
            this.author_avatar = datasets.author_avatar || false,
            this.is_private = datasets.is_private ||  false,
            this.subject = datasets.subject ||  false,
            this.name = datasets.name ||  false,
            this.record_name = datasets.record_name ||  false,
            this.body = datasets.body || '',
            this.body_short = datasets.body_short || '',
            this.vote_nb = datasets.vote_nb || 0,
            this.has_voted = datasets.has_voted ||  false,
            this.is_favorite = datasets.is_favorite ||  false,
            this.thread_level = datasets.thread_level ||  0,
            this.to_read = datasets.to_read || false,
            this.author_id = datasets.author_id || false,
            this.attachment_ids = datasets.attachment_ids ||  [],
            this.partner_ids = datasets.partner_ids || [];
            this.date = datasets.date;
            this.user_pid = datasets.user_pid || false;
            this.format_data();

            // update record_name: Partner profile
            if (this.model == 'res.partner') {
                this.record_name = 'Partner Profile of ' + this.record_name;
            }
            else if (this.model == 'hr.employee') {
                this.record_name = 'News from ' + this.record_name;
            }
            // record options and data
            this.show_record_name = this.options.show_record_name && this.record_name && !this.thread_level;
            this.options.show_read = false;
            this.options.show_unread = false;
            if (this.options.show_read_unread_button) {
                if (this.options.read_action == 'read') this.options.show_read = true;
                else if (this.options.read_action == 'unread') this.options.show_unread = true;
                else {
                    this.options.show_read = this.to_read;
                    this.options.show_unread = !this.to_read;
                }
                this.options.rerender = true;
                this.options.toggle_read = true;
            }
            this.parent_thread = typeof parent.on_message_detroy == 'function' ? parent : this.options.root_thread;
            this.thread = false;
        },

        /* Convert date, timerelative and avatar in displayable data. */
        format_data: function () {

            //formating and add some fields for render
            this.date = this.date ? session.web.str_to_datetime(this.date) : false;
            this.display_date = this.date.toString('ddd MMM dd yyyy HH:mm');
            if (this.date && new Date().getTime()-this.date.getTime() < 7*24*60*60*1000) {
                this.timerelative = $.timeago(this.date);
            }
            if (this.author_avatar) {
                this.avatar = "data:image/png;base64," + this.author_avatar;
            } else if (this.type == 'email' && (!this.author_id || !this.author_id[0])) {
                this.avatar = ('/mail/static/src/img/email_icon.png');
            } else if (this.author_id && this.template != 'mail.compose_message') {
                this.avatar = mail.ChatterUtils.get_image(this.session, 'res.partner', 'image_small', this.author_id[0]);
            } else {
                this.avatar = mail.ChatterUtils.get_image(this.session, 'res.users', 'image_small', this.session.uid);
            }
            if (this.author_id && this.author_id[1]) {
                var parsed_email = mail.ChatterUtils.parse_email(this.author_id[1]);
                this.author_id.push(parsed_email[0], parsed_email[1]);
            }
            if (this.partner_ids && this.partner_ids.length > 3) {
                this.extra_partners_nbr = this.partner_ids.length - 3;
                this.extra_partners_str = ''
                var extra_partners = this.partner_ids.slice(3);
                for (var key in extra_partners) {
                    this.extra_partners_str += extra_partners[key][1];
                }
            }
        },


        /* upload the file on the server, add in the attachments list and reload display
         */
        display_attachments: function () {
            for (var l in this.attachment_ids) {
                var attach = this.attachment_ids[l];
                if (!attach.formating) {
                    attach.url = mail.ChatterUtils.get_attachment_url(this.session, this.id, attach.id);
                    attach.filetype = mail.ChatterUtils.filetype(attach.filename || attach.name);
                    attach.name = mail.ChatterUtils.breakword(attach.name || attach.filename);
                    attach.formating = true;
                }
            }
            this.$(".oe_msg_attachment_list").html( session.web.qweb.render('mail.thread.message.attachments', {'widget': this}) );
        },

        /* return the link to resized image
         */
        attachments_resize_image: function (id, resize) {
            return mail.ChatterUtils.get_image(this.session, 'ir.attachment', 'datas', id, resize);
        },

        /* get all child message id linked.
         * @return array of id
        */
        get_child_ids: function () {
            return _.map(this.get_childs(), function (val) { return val.id; });
        },

        /* get all child message linked.
         * @return array of message object
        */
        get_childs: function (nb_thread_level) {
            var res=[];
            if (arguments[1] && this.id) res.push(this);
            if ((isNaN(nb_thread_level) || nb_thread_level>0) && this.thread) {
                _(this.thread.messages).each(function (val, key) {
                    res = res.concat( val.get_childs((isNaN(nb_thread_level) ? undefined : nb_thread_level-1), true) );
                });
            }
            return res;
        },

        /**
         * search a message in all thread and child thread.
         * This method return an object message.
         * @param {object}{int} option.id
         * @param {object}{string} option.model
         * @param {object}{boolean} option._go_thread_wall
         *      private for check the top thread
         * @return thread object
         */
        browse_message: function (options) {
            // goto the wall thread for launch browse
            if (!options._go_thread_wall) {
                options._go_thread_wall = true;
                for (var i in this.options.root_thread.messages) {
                    var res=this.options.root_thread.messages[i].browse_message(options);
                    if (res) return res;
                }
            }

            if (this.id==options.id)
                return this;

            for (var i in this.thread.messages) {
                if (this.thread.messages[i].thread) {
                    var res=this.thread.messages[i].browse_message(options);
                    if (res) return res;
                }
            }

            return false;
        },

        /**
         * call on_message_delete on his parent thread
        */
        destroy: function () {

            this._super();
            this.parent_thread.on_message_detroy(this);

        }

    });

    /**
     * ------------------------------------------------------------
     * ComposeMessage widget
     * ------------------------------------------------------------
     * 
     * This widget handles the display of a form to compose a new message.
     * This form is a mail.compose.message form_view.
     * On first time : display a compact textarea that is not the compose form.
     * When the user focuses the textarea, the compose message is instantiated.
     */
    
    mail.ThreadComposeMessage = mail.MessageCommon.extend({
        template: 'mail.compose_message',

        /**
         * @param {Object} parent parent
         * @param {Object} [options]
         *      @param {Object} [context] context passed to the
         *          mail.compose.message DataSetSearch. Please refer to this model
         *          for more details about fields and default values.
         * @param {Object} recipients = [
                        {
                            'email_address': [str],
                            'partner_id': False/[int],
                            'name': [str],
                            'full_name': name<email_address>,
                        },
                        { ... },
                    ]
         */

        init: function (parent, datasets, options) {
            this._super(parent, datasets, options);
            this.show_compact_message = false;
            this.show_delete_attachment = true;
            this.is_log = false;
            this.recipients = [];
            this.recipient_ids = [];
        },

        start: function () {
            this._super.apply(this, arguments);

            this.ds_attachment = new session.web.DataSetSearch(this, 'ir.attachment');
            this.fileupload_id = _.uniqueId('oe_fileupload_temp');
            $(window).on(this.fileupload_id, this.on_attachment_loaded);

            this.display_attachments();
            this.bind_events();
        },

        /* when a user click on the upload button, send file read on_attachment_loaded
        */
        on_attachment_change: function (event) {
            event.stopPropagation();
            var self = this;
            var $target = $(event.target);
            if ($target.val() !== '') {

                var filename = $target.val().replace(/.*[\\\/]/,'');

                // if the files exits for this answer, delete the file before upload
                var attachments=[];
                for (var i in this.attachment_ids) {
                    if ((this.attachment_ids[i].filename || this.attachment_ids[i].name) == filename) {
                        if (this.attachment_ids[i].upload) {
                            return false;
                        }
                        this.ds_attachment.unlink([this.attachment_ids[i].id]);
                    } else {
                        attachments.push(this.attachment_ids[i]);
                    }
                }
                this.attachment_ids = attachments;

                // submit file
                this.$('form.oe_form_binary_form').submit();

                this.$(".oe_attachment_file").hide();

                this.attachment_ids.push({
                    'id': 0,
                    'name': filename,
                    'filename': filename,
                    'url': '',
                    'upload': true
                });
                this.display_attachments();
            }
        },
        
        /* when the file is uploaded 
        */
        on_attachment_loaded: function (event, result) {

            if (result.erorr || !result.id ) {
                this.do_warn( session.web.qweb.render('mail.error_upload'), result.error);
                this.attachment_ids = _.filter(this.attachment_ids, function (val) { return !val.upload; });
            } else {
                for (var i in this.attachment_ids) {
                    if (this.attachment_ids[i].filename == result.filename && this.attachment_ids[i].upload) {
                        this.attachment_ids[i]={
                            'id': result.id,
                            'name': result.name,
                            'filename': result.filename,
                            'url': mail.ChatterUtils.get_attachment_url(this.session, this.id, result.id)
                        };
                    }
                }
            }
            this.display_attachments();
            var $input = this.$('input.oe_form_binary_file');
            $input.after($input.clone(true)).remove();
            this.$(".oe_attachment_file").show();
        },

        /* unlink the file on the server and reload display
         */
        on_attachment_delete: function (event) {
            event.stopPropagation();
            var attachment_id=$(event.target).data("id");
            if (attachment_id) {
                var attachments=[];
                for (var i in this.attachment_ids) {
                    if (attachment_id!=this.attachment_ids[i].id) {
                        attachments.push(this.attachment_ids[i]);
                    }
                    else {
                        this.ds_attachment.unlink([attachment_id]);
                    }
                }
                this.attachment_ids = attachments;
                this.display_attachments();
            }
        },

        bind_events: function () {
            var self = this;
            this.$('.oe_compact_inbox').on('click', self.on_toggle_quick_composer);
            this.$('.oe_compose_post').on('click', self.on_toggle_quick_composer);
            this.$('.oe_compose_log').on('click', self.on_toggle_quick_composer);
            this.$('input.oe_form_binary_file').on('change', _.bind( this.on_attachment_change, this));
            this.$('.oe_cancel').on('click', _.bind( this.on_cancel, this));
            this.$('.oe_post').on('click', self.on_message_post);
            this.$('.oe_full').on('click', _.bind( this.on_compose_fullmail, this, this.id ? 'reply' : 'comment'));
            /* stack for don't close the compose form if the user click on a button */
            this.$('.oe_msg_left, .oe_msg_center').on('mousedown', _.bind( function () { this.stay_open = true; }, this));
            this.$('.oe_msg_left, .oe_msg_content').on('mouseup', _.bind( function () { this.$('textarea').focus(); }, this));
            var ev_stay = {};
            ev_stay.mouseup = ev_stay.keydown = ev_stay.focus = function () { self.stay_open = false; };
            this.$('textarea').on(ev_stay);
            this.$('textarea').autosize();

            // auto close
            this.$('textarea').on('blur', self.on_toggle_quick_composer);

            // event: delete child attachments off the oe_msg_attachment_list box
            this.$(".oe_msg_attachment_list").on('click', '.oe_delete', this.on_attachment_delete);

            this.$(".oe_recipients").on('change', 'input', this.on_checked_recipient);
        },

        on_compose_fullmail: function (default_composition_mode) {
            var self = this;
            if(!this.do_check_attachment_upload()) {
                return false;
            }
            var recipient_done = $.Deferred();
            if (this.is_log) {
                recipient_done.resolve([]);
            }
            else {
                recipient_done = this.check_recipient_partners();
            }
            $.when(recipient_done).done(function (partner_ids) {
                var context = {
                    'default_composition_mode': default_composition_mode,
                    'default_parent_id': self.id,
                    'default_body': mail.ChatterUtils.get_text2html(self.$el ? (self.$el.find('textarea:not(.oe_compact)').val() || '') : ''),
                    'default_attachment_ids': _.map(self.attachment_ids, function (file) {return file.id;}),
                    'default_partner_ids': partner_ids,
                    'mail_post_autofollow': true,
                    'mail_post_autofollow_partner_ids': partner_ids,
                    'is_private': self.is_private
                };
                if (self.is_log) {
                    _.extend(context, {'mail_compose_log': true});
                }
                if (default_composition_mode != 'reply' && self.context.default_model && self.context.default_res_id) {
                    context.default_model = self.context.default_model;
                    context.default_res_id = self.context.default_res_id;
                }

                var action = {
                    type: 'ir.actions.act_window',
                    res_model: 'mail.compose.message',
                    view_mode: 'form',
                    view_type: 'form',
                    views: [[false, 'form']],
                    target: 'new',
                    context: context,
                };

                self.do_action(action);
                self.on_cancel();
            });

        },

        reinit: function() {
            var $render = $( session.web.qweb.render('mail.compose_message', {'widget': this}) );

            $render.insertAfter(this.$el.last());
            this.$el.remove();
            this.$el = $render;

            this.display_attachments();
            this.bind_events();
        },

        on_cancel: function (event) {
            if (event) event.stopPropagation();
            this.attachment_ids=[];
            this.stay_open = false;
            this.show_composer = false;
            this.reinit();
        },

        /* return true if all file are complete else return false and make an alert */
        do_check_attachment_upload: function () {
            if (_.find(this.attachment_ids, function (file) {return file.upload;})) {
                this.do_warn(session.web.qweb.render('mail.error_upload'), session.web.qweb.render('mail.error_upload_please_wait'));
                return false;
            } else {
                return true;
            }
        },

        check_recipient_partners: function () {
            var self = this;
            var check_done = $.Deferred();
            var recipients = _.filter(this.recipients, function (recipient) { return recipient.checked });
            var recipients_to_find = _.filter(recipients, function (recipient) { return (! recipient.partner_id) });
            var names_to_find = _.pluck(recipients_to_find, 'full_name');
            var recipients_to_check = _.filter(recipients, function (recipient) { return (recipient.partner_id && ! recipient.email_address) });
            var recipient_ids = _.pluck(_.filter(recipients, function (recipient) { return recipient.partner_id && recipient.email_address }), 'partner_id');
            var names_to_remove = [];
            var recipient_ids_to_remove = [];

            // have unknown names -> call message_get_partner_info_from_emails to try to find partner_id
            var find_done = $.Deferred();
            if (names_to_find.length > 0) {
                find_done = self.parent_thread.ds_thread._model.call('message_partner_info_from_emails', [this.context.default_res_id, names_to_find]);
            }
            else {
                find_done.resolve([]);
            }

            // for unknown names + incomplete partners -> open popup - cancel = remove from recipients
            $.when(find_done).pipe(function (result) {
                var emails_deferred = [];
                var recipient_popups = result.concat(recipients_to_check);

                _.each(recipient_popups, function (partner_info) {
                    var deferred = $.Deferred()
                    emails_deferred.push(deferred);

                    var partner_name = partner_info.full_name;
                    var partner_id = partner_info.partner_id;
                    var parsed_email = mail.ChatterUtils.parse_email(partner_name);

                    var pop = new session.web.form.FormOpenPopup(this);                    
                    pop.show_element(
                        'res.partner',
                        partner_id,
                        {   'force_email': true,
                            'ref': "compound_context",
                            'default_name': parsed_email[0],
                            'default_email': parsed_email[1],
                        }, {
                            title: _t("Please complete partner's informations"),
                        }
                    );
                    pop.on('closed', self, function () {
                        deferred.resolve();
                    });
                    pop.view_form.on('on_button_cancel', self, function () {
                        names_to_remove.push(partner_name);
                        if (partner_id) {
                            recipient_ids_to_remove.push(partner_id);
                        }
                    });
                });

                $.when.apply($, emails_deferred).then(function () {
                    var new_names_to_find = _.difference(names_to_find, names_to_remove);
                    find_done = $.Deferred();
                    if (new_names_to_find.length > 0) {
                        find_done = self.parent_thread.ds_thread._model.call('message_partner_info_from_emails', [self.context.default_res_id, new_names_to_find, true]);
                    }
                    else {
                        find_done.resolve([]);
                    }
                    $.when(find_done).pipe(function (result) {
                        var recipient_popups = result.concat(recipients_to_check);
                        _.each(recipient_popups, function (partner_info) {
                            if (partner_info.partner_id && _.indexOf(partner_info.partner_id, recipient_ids_to_remove) == -1) {
                                recipient_ids.push(partner_info.partner_id);
                            }
                        });
                    }).pipe(function () {
                        check_done.resolve(recipient_ids);
                    });
                });
            });
            
            return check_done;
        },

        on_message_post: function (event) {
            var self = this;
            if (self.flag_post) {
                return;
            }
            self.flag_post = true;
            if (this.do_check_attachment_upload() && (this.attachment_ids.length || this.$('textarea').val().match(/\S+/))) {
                if (this.is_log) {
                    this.do_send_message_post([], this.is_log);
                }
                else {
                    this.check_recipient_partners().done(function (partner_ids) {
                        self.do_send_message_post(partner_ids, self.is_log);
                    });
                }
            }
        },

        /* do post a message and fetch the message */
        do_send_message_post: function (partner_ids, log) {
            var self = this;
            var values = {
                'body': this.$('textarea').val(),
                'subject': false,
                'parent_id': this.context.default_parent_id,
                'attachment_ids': _.map(this.attachment_ids, function (file) {return file.id;}),
                'partner_ids': partner_ids,
                'context': _.extend(this.parent_thread.context, {
                    'mail_post_autofollow': true,
                    'mail_post_autofollow_partner_ids': partner_ids,
                }),
                'type': 'comment',
                'content_subtype': 'plaintext',
            };
            if (log) {
                values['subtype'] = false;
            }
            else {
                values['subtype'] = 'mail.mt_comment';   
            }
            this.parent_thread.ds_thread._model.call('message_post', [this.context.default_res_id], values).done(function (message_id) {
                var thread = self.parent_thread;
                var root = thread == self.options.root_thread;
                if (self.options.display_indented_thread < self.thread_level && thread.parent_message) {
                    var thread = thread.parent_message.parent_thread;
                }
                // create object and attach to the thread object
                thread.message_fetch([["id", "=", message_id]], false, [message_id], function (arg, data) {
                    var message = thread.create_message_object( data.slice(-1)[0] );
                    // insert the message on dom
                    thread.insert_message( message, root ? undefined : self.$el, root );
                });
                self.on_cancel();
                self.flag_post = false;
            });
        },

        /* Quick composer: toggle minimal / expanded mode
         * - toggle minimal (one-liner) / expanded (textarea, buttons) mode
         * - when going into expanded mode:
         *  - call `message_get_suggested_recipients` to have a list of partners to add
         *  - compute email_from list (list of unknown email_from to propose to create partners)
         */
        on_toggle_quick_composer: function (event) {
            var self = this;
            var $input = $(event.target);
            this.compute_emails_from();
            var email_addresses = _.pluck(this.recipients, 'email_address');
            var suggested_partners = $.Deferred();

            // if clicked: call for suggested recipients
            if (event.type == 'click') {
                this.is_log = $input.hasClass('oe_compose_log');
                suggested_partners = this.parent_thread.ds_thread.call('message_get_suggested_recipients', [[this.context.default_res_id], this.context]).done(function (additional_recipients) {
                    var thread_recipients = additional_recipients[self.context.default_res_id];
                    _.each(thread_recipients, function (recipient) {
                        var parsed_email = mail.ChatterUtils.parse_email(recipient[1]);
                        if (_.indexOf(email_addresses, parsed_email[1]) == -1) {
                            self.recipients.push({
                                'checked': true,
                                'partner_id': recipient[0],
                                'full_name': recipient[1],
                                'name': parsed_email[0],
                                'email_address': parsed_email[1],
                                'reason': recipient[2],
                            })
                        }
                    });
                });
            }
            else {
                suggested_partners.resolve({});
            }

            // when call for suggested partners finished: re-render the widget
            $.when(suggested_partners).pipe(function (additional_recipients) {
                if ((!self.stay_open || (event && event.type == 'click')) && (!self.show_composer || !self.$('textarea:not(.oe_compact)').val().match(/\S+/) && !self.attachment_ids.length)) {
                    self.show_composer = !self.show_composer || self.stay_open;
                    self.reinit();
                }
                if (!self.stay_open && self.show_composer && (!event || event.type != 'blur')) {
                    self.$('textarea:not(.oe_compact):first').focus();
                }
            });

            return suggested_partners;
        },

        do_hide_compact: function () {
            this.show_compact_message = false;
            if (!this.show_composer) {
                this.reinit();
            }
        },

        do_show_compact: function () {
            this.show_compact_message = true;
            if (!this.show_composer) {
                this.reinit();
            }
        },

        /** Compute the list of unknown email_from the the given thread
         * TDE FIXME: seems odd to delegate to the composer
         * TDE TODO: please de-obfuscate and comment your code */
        compute_emails_from: function () {
            var self = this;
            var messages = [];

            if (this.parent_thread.parent_message) {
                // go to the parented message
                var message = this.parent_thread.parent_message;
                var parent_message = message.parent_id ? message.parent_thread.parent_message : message;
                if(parent_message){
                    var messages = [parent_message].concat(parent_message.get_childs());
                }
            } else if (this.options.emails_from_on_composer) {
                // get all wall messages if is not a mail.Wall
                _.each(this.options.root_thread.messages, function (msg) {messages.push(msg); messages.concat(msg.get_childs());});
            }

            _.each(messages, function (thread) {
                if (thread.author_id && !thread.author_id[0] &&
                    !_.find(self.recipients, function (recipient) {return recipient.email_address == thread.author_id[3];})) {
                    self.recipients.push({  'full_name': thread.author_id[1],
                                            'name': thread.author_id[2],
                                            'email_address': thread.author_id[3],
                                            'partner_id': false,
                                            'checked': true,
                                            'reason': 'Incoming email author'
                                        });
                }
            });
            return self.recipients;
        },

        on_checked_recipient: function (event) {
            var $input = $(event.target);
            var full_name = $input.attr("data");
            _.each(this.recipients, function (recipient) {
                if (recipient.full_name == full_name) {
                    recipient.checked = $input.is(":checked");
                }
            });
        },
    });

    /**
     * ------------------------------------------------------------
     * Thread Message Expandable Widget
     * ------------------------------------------------------------
     *
     * This widget handles the display the expandable message in a thread.
     * - thread
     * - - visible message
     * - - expandable
     * - - visible message
     * - - visible message
     * - - expandable
     */
    mail.ThreadExpandable = mail.MessageCommon.extend({
        template: 'mail.thread.expandable',

        init: function (parent, datasets, options) {
            this._super(parent, datasets, options);
            this.type = 'expandable';
            this.max_limit = datasets.max_limit;
            this.nb_messages = datasets.nb_messages;
            this.flag_used = false;
        },
        
        start: function () {
            this._super.apply(this, arguments);
            this.bind_events();
        },

        reinit: function () {
            var $render = $(session.web.qweb.render('mail.thread.expandable', {'widget': this}));
            this.$el.replaceWith( $render );
            this.$el = $render;
            this.bind_events();
        },

        /**
         * Bind events in the widget. Each event is slightly described
         * in the function. */
        bind_events: function () {
            this.$('.oe_msg_more_message').on('click', this.on_expandable);
        },

        animated_destroy: function (fadeTime) {
            var self=this;
            this.$el.fadeOut(fadeTime, function () {
                self.destroy();
            });
        },

        /*The selected thread and all childs (messages/thread) became read
        * @param {object} mouse envent
        */
        on_expandable: function (event) {
            if (event)event.stopPropagation();
            if (this.flag_used) {
                return false
            }
            this.flag_used = true;

            var self = this;

            // read messages
            self.parent_thread.message_fetch(this.domain, this.context, false, function (arg, data) {
                self.id = false;
                // insert the message on dom after this message
                self.parent_thread.switch_new_message( data, self.$el );
                self.animated_destroy(200);
            });

            return false;
        },

    });

    mail.ThreadMessage = mail.MessageCommon.extend({
        template: 'mail.thread.message',
        
        start: function () {
            this._super.apply(this, arguments);
            this.bind_events();
            if(this.thread_level < this.options.display_indented_thread) {
                this.create_thread();
            }
            this.display_attachments();

            this.ds_notification = new session.web.DataSetSearch(this, 'mail.notification');
            this.ds_message = new session.web.DataSetSearch(this, 'mail.message');
        },

        /**
         * Bind events in the widget. Each event is slightly described
         * in the function. */
        bind_events: function () {
            var self = this;
            // header icons bindings
            this.$('.oe_read').on('click', this.on_message_read);
            this.$('.oe_unread').on('click', this.on_message_unread);
            this.$('.oe_msg_delete').on('click', this.on_message_delete);
            this.$('.oe_reply').on('click', this.on_message_reply);
            this.$('.oe_star').on('click', this.on_star);
            this.$('.oe_msg_vote').on('click', this.on_vote);
            this.$('.oe_mail_expand').on('click', this.on_expand);
            this.$('.oe_mail_reduce').on('click', this.on_expand);
            this.$('.oe_mail_action_model').on('click', this.on_record_clicked);
        },

        on_record_clicked: function  (event) {
            event.stopPropagation();
            var state = {
                'model': this.model,
                'id': this.res_id,
                'title': this.record_name
            };
            session.webclient.action_manager.do_push_state(state);
            this.do_action({
                res_model: state.model,
                res_id: state.id,
                type: 'ir.actions.act_window',
                views: [[false, 'form']]
            });
            return false;
        },

        /* Call the on_compose_message on the thread of this message. */
        on_message_reply:function (event) {
            event.stopPropagation();
            this.create_thread();
            this.thread.on_compose_message(event);
            return false;
        },

        on_expand: function (event) {
            event.stopPropagation();
            this.$('.oe_msg_body_short:first').toggle();
            this.$('.oe_msg_body_long:first').toggle();
            return false;
        },

        /**
         * Instantiate the thread object of this message.
         * Each message have only one thread.
         */
        create_thread: function () {
            if (this.thread) {
                return false;
            }
            /*create thread*/
            this.thread = new mail.Thread(this, this, {
                    'domain': this.domain,
                    'context':{
                        'default_model': this.model,
                        'default_res_id': this.res_id,
                        'default_parent_id': this.id
                    },
                    'options': this.options
                }
            );
            /*insert thread in parent message*/
            this.thread.insertAfter(this.$el);
        },
        
        /**
         * Fade out the message and his child thread.
         * Then this object is destroyed.
         */
        animated_destroy: function (fadeTime) {
            var self=this;
            this.$el.fadeOut(fadeTime, function () {
                self.parent_thread.message_to_expandable(self);
            });
            if (this.thread) {
                this.thread.$el.fadeOut(fadeTime);
            }
        },

        /**
         * Wait a confirmation for delete the message on the DB.
         * Make an animate destroy
         */
        on_message_delete: function (event) {
            event.stopPropagation();
            if (! confirm(_t("Do you really want to delete this message?"))) { return false; }
            
            this.animated_destroy(150);
            // delete this message and his childs
            var ids = [this.id].concat( this.get_child_ids() );
            this.ds_message.unlink(ids);
            return false;
        },

        /* Check if the message must be destroy and detroy it or check for re render widget
        * @param {callback} apply function
        */
        check_for_rerender: function () {
            var self = this;

            var messages = [this].concat(this.get_childs());
            var message_ids = _.map(messages, function (msg) { return msg.id;});
            var domain = mail.ChatterUtils.expand_domain( this.options.root_thread.domain )
                .concat([["id", "in", message_ids ]]);

            return this.parent_thread.ds_message.call('message_read', [undefined, domain, [], !!this.parent_thread.options.display_indented_thread, this.context, this.parent_thread.id])
                .then( function (records) {
                    // remove message not loaded
                    _.map(messages, function (msg) {
                        if(!_.find(records, function (record) { return record.id == msg.id; })) {
                            msg.animated_destroy(150);
                        } else {
                            msg.renderElement();
                            msg.start();
                        }
                        self.options.root_thread.MailWidget.do_reload_menu_emails();
                    });

                });
        },

        on_message_read: function (event) {
            event.stopPropagation();
            this.on_message_read_unread(true);
            return false;
        },

        on_message_unread: function (event) {
            event.stopPropagation();
            this.on_message_read_unread(false);
            return false;
        },

        /* Set the selected thread and all childs as read or unread, based on
         * read parameter.
         * @param {boolean} read_value
         */
        on_message_read_unread: function (read_value) {
            var self = this;
            var messages = [this].concat(this.get_childs());

            // inside the inbox, when the user mark a message as read/done, don't apply this value
            // for the stared/favorite message
            if (this.options.view_inbox && read_value) {
                var messages = _.filter(messages, function (val) { return !val.is_favorite && val.id; });
                if (!messages.length) {
                    this.check_for_rerender();
                    return false;
                }
            }
            var message_ids = _.map(messages, function (val) { return val.id; });

            this.ds_message.call('set_message_read', [message_ids, read_value, true, this.context])
                .then(function () {
                    // apply modification
                    _.each(messages, function (msg) {
                        msg.to_read = !read_value;
                        if (msg.options.toggle_read) {
                            msg.options.show_read = msg.to_read;
                            msg.options.show_unread = !msg.to_read;
                        }
                    });
                    // check if the message must be display, destroy or rerender
                    self.check_for_rerender();
                });
            return false;
        },

        /**
         * add or remove a vote for a message and display the result
        */
        on_vote: function (event) {
            event.stopPropagation();
            this.ds_message.call('vote_toggle', [[this.id]])
                .then(
                    _.bind(function (vote) {
                        this.has_voted = vote;
                        this.vote_nb += this.has_voted ? 1 : -1;
                        this.display_vote();
                    }, this));
            return false;
        },

        /**
         * Display the render of this message's vote
        */
        display_vote: function () {
            var vote_element = session.web.qweb.render('mail.thread.message.vote', {'widget': this});
            this.$(".oe_msg_footer:first .oe_mail_vote_count").remove();
            this.$(".oe_msg_footer:first .oe_msg_vote").replaceWith(vote_element);
            this.$('.oe_msg_vote').on('click', this.on_vote);
        },

        /**
         * add or remove a favorite (or starred) for a message and change class on the DOM
        */
        on_star: function (event) {
            event.stopPropagation();
            var self=this;
            var button = self.$('.oe_star:first');

            this.ds_message.call('set_message_starred', [[self.id], !self.is_favorite, true])
                .then(function (star) {
                    self.is_favorite=star;
                    if (self.is_favorite) {
                        button.addClass('oe_starred');
                    } else {
                        button.removeClass('oe_starred');
                    }

                    if (self.options.view_inbox && self.is_favorite) {
                        self.on_message_read_unread(true);
                    } else {
                        self.check_for_rerender();
                    }
                });
            return false;
        },

    });

    /**
     * ------------------------------------------------------------
     * Thread Widget
     * ------------------------------------------------------------
     *
     * This widget handles the display of a thread of messages. The
     * thread view:
     * - root thread
     * - - sub message (parent_id = root message)
     * - - - sub thread
     * - - - - sub sub message (parent id = sub thread)
     * - - sub message (parent_id = root message)
     * - - - sub thread
     */
    mail.Thread = session.web.Widget.extend({
        template: 'mail.thread',

        /**
         * @param {Object} parent parent
         * @param {Array} [domain]
         * @param {Object} [context] context of the thread. It should
            contain at least default_model, default_res_id. Please refer to
            the ComposeMessage widget for more information about it.
         * @param {Object} [options]
         *      @param {Object} [message] read about mail.ThreadMessage object
         *      @param {Object} [thread]
         *          @param {int} [display_indented_thread] number thread level to indented threads.
         *              other are on flat mode
         *          @param {Array} [parents] liked with the parents thread
         *              use with browse, fetch... [O]= top parent
         */
        init: function (parent, datasets, options) {
            var self = this;
            this._super(parent, options);
            this.MailWidget = parent instanceof mail.Widget ? parent : false;
            this.domain = options.domain || [];
            this.context = _.extend(options.context || {});

            this.options = options.options;
            this.options.root_thread = (options.options.root_thread != undefined ? options.options.root_thread : this);
            this.options.show_compose_message = this.options.show_compose_message && !this.thread_level;
            
            // record options and data
            this.parent_message= parent.thread!= undefined ? parent : false ;

            // data of this thread
            this.id = datasets.id || false;
            this.last_id = datasets.last_id || false;
            this.parent_id = datasets.parent_id || false;
            this.is_private = datasets.is_private || false;
            this.author_id = datasets.author_id || false;
            this.thread_level = (datasets.thread_level+1) || 0;
            datasets.partner_ids = datasets.partner_ids || [];
            if (datasets.author_id && !_.contains(_.flatten(datasets.partner_ids),datasets.author_id[0]) && datasets.author_id[0]) {
                datasets.partner_ids.push(datasets.author_id);
            }
            this.user_pid = datasets.user_pid || false;
            this.partner_ids = datasets.partner_ids;
            this.messages = [];
            this.options.flat_mode = (this.options.display_indented_thread - this.thread_level > 0);

            // object compose message
            this.compose_message = false;

            this.ds_thread = new session.web.DataSetSearch(this, this.context.default_model || 'mail.thread');
            this.ds_message = new session.web.DataSetSearch(this, 'mail.message');
            this.render_mutex = new $.Mutex();
        },
        
        start: function () {
            this._super.apply(this, arguments);
            this.bind_events();
        },

        /* instantiate the compose message object and insert this on the DOM.
        * The compose message is display in compact form.
        */
        instantiate_compose_message: function () {
            // add message composition form view
            if (!this.compose_message) {
                this.compose_message = new mail.ThreadComposeMessage(this, this, {
                    'context': this.options.compose_as_todo && !this.thread_level ? _.extend(this.context, { 'default_starred': true }) : this.context,
                    'options': this.options,
                });
                if (!this.thread_level || this.thread_level > this.options.display_indented_thread) {
                    this.compose_message.insertBefore(this.$el);
                } else {
                    this.compose_message.prependTo(this.$el);
                }
            }
        },

        /* When the expandable object is visible on screen (with scrolling)
         * then the on_expandable function is launch
        */
        on_scroll: function () {
            var expandables = 
            _.each( _.filter(this.messages, function (val) {return val.max_limit && !val.parent_id;}), function (val) {
                var pos = val.$el.position();
                if (pos.top) {
                    /* bottom of the screen */
                    var bottom = $(window).scrollTop()+$(window).height()+200;
                    if (bottom > pos.top) {
                        val.on_expandable();
                    }
                }
            });
        },

        /**
         * Bind events in the widget. Each event is slightly described
         * in the function. */
        bind_events: function () {
            var self = this;
            self.$('.oe_mail_list_recipients .oe_more').on('click', self.on_show_recipients);
            self.$('.oe_mail_compose_textarea .oe_more_hidden').on('click', self.on_hide_recipients);
        },

        /**
         *show all the partner list of this parent message
        */
        on_show_recipients: function () {
            var p=$(this).parent(); 
            p.find('.oe_more_hidden, .oe_hidden').show(); 
            p.find('.oe_more').hide(); 
            return false;
        },

        /**
         *hide a part of the partner list of this parent message
        */
        on_hide_recipients: function () {
            var p=$(this).parent(); 
            p.find('.oe_more_hidden, .oe_hidden').hide(); 
            p.find('.oe_more').show(); 
            return false;
        },

        /* get all child message/thread id linked.
         * @return array of id
        */
        get_child_ids: function () {
            return _.map(this.get_childs(), function (val) { return val.id; });
        },

        /* get all child message/thread linked.
         * @param {int} nb_thread_level, number of traversed thread level for this search
         * @return array of thread object
        */
        get_childs: function (nb_thread_level) {
            var res=[];
            if (arguments[1]) res.push(this);
            if (isNaN(nb_thread_level) || nb_thread_level>0) {
                _(this.messages).each(function (val, key) {
                    if (val.thread) {
                        res = res.concat( val.thread.get_childs((isNaN(nb_thread_level) ? undefined : nb_thread_level-1), true) );
                    }
                });
            }
            return res;
        },

        /**
         *search a thread in all thread and child thread.
         * This method return an object thread.
         * @param {object}{int} option.id
         * @param {object}{string} option.model
         * @param {object}{boolean} option._go_thread_wall
         *      private for check the top thread
         * @param {object}{boolean} option.default_return_top_thread
         *      return the top thread (wall) if no thread found
         * @return thread object
         */
        browse_thread: function (options) {
            // goto the wall thread for launch browse
            if (!options._go_thread_wall) {
                options._go_thread_wall = true;
                return this.options.root_thread.browse_thread(options);
            }

            if (this.id == options.id) {
                return this;
            }

            if (options.id) {
                for (var i in this.messages) {
                    if (this.messages[i].thread) {
                        var res = this.messages[i].thread.browse_thread({'id':options.id, '_go_thread_wall':true});
                        if (res) return res;
                    }
                }
            }

            //if option default_return_top_thread, return the top if no found thread
            if (options.default_return_top_thread) {
                return this;
            }

            return false;
        },

        /**
         *search a message in all thread and child thread.
         * This method return an object message.
         * @param {object}{int} option.id
         * @param {object}{string} option.model
         * @param {object}{boolean} option._go_thread_wall
         *      private for check the top thread
         * @return message object
         */
        browse_message: function (options) {
            if (this.options.root_thread.messages[0])
                return this.options.root_thread.messages[0].browse_message(options);
        },

        /**
         *If compose_message doesn't exist, instantiate the compose message.
        * Call the on_toggle_quick_composer method to allow the user to write his message.
        * (Is call when a user click on "Reply" button)
        */
        on_compose_message: function (event) {
            this.instantiate_compose_message();
            this.compose_message.on_toggle_quick_composer(event);
            return false;
        },

        /**
         *display the message "there are no message" on the thread
        */
        no_message: function () {
            var no_message = $(session.web.qweb.render('mail.wall_no_message', {}));
            if (this.options.help) {
                no_message.html(this.options.help);
            }
            if (!this.$el.find(".oe_view_nocontent").length)
            {
                no_message.appendTo(this.$el);
            }
        },

        /**
         *make a request to read the message (calling RPC to "message_read").
         * The result of this method is send to the switch message for sending ach message to
         * his parented object thread.
         * @param {Array} replace_domain: added to this.domain
         * @param {Object} replace_context: added to this.context
         * @param {Array} ids read (if the are some ids, the method don't use the domain)
         */
        message_fetch: function (replace_domain, replace_context, ids, callback) {
            return this.ds_message.call('message_read', [
                    // ids force to read
                    ids == false ? undefined : ids, 
                    // domain + additional
                    (replace_domain ? replace_domain : this.domain), 
                    // ids allready loaded
                    (this.id ? [this.id].concat( this.get_child_ids() ) : this.get_child_ids()), 
                    // option for sending in flat mode by server
                    this.options.flat_mode, 
                    // context + additional
                    (replace_context ? replace_context : this.context), 
                    // parent_id
                    this.context.default_parent_id || undefined
                ]).done(callback ? _.bind(callback, this, arguments) : this.proxy('switch_new_message')
                ).done(this.proxy('message_fetch_set_read'));
        },

        message_fetch_set_read: function (message_list) {
            if (! this.context.mail_read_set_read) return;
            var self = this;
            this.render_mutex.exec(function() {
                msg_ids = _.pluck(message_list, 'id');
                return self.ds_message.call('set_message_read', [msg_ids, true, false, self.context])
                    .then(function (nb_read) {
                        if (nb_read) {
                            self.options.root_thread.MailWidget.do_reload_menu_emails();
                        }
                    });
             });
        },

        /**
         *create the message object and attached on this thread.
         * When the message object is create, this method call insert_message for,
         * displaying this message on the DOM.
         * @param : {object} data from calling RPC to "message_read"
         */
        create_message_object: function (data) {
            var self = this;

            data.thread_level = self.thread_level || 0;
            data.options = _.extend(data.options || {}, self.options);

            if (data.type=='expandable') {
                var message = new mail.ThreadExpandable(self, data, {'context':{
                    'default_model': data.model || self.context.default_model,
                    'default_res_id': data.res_id || self.context.default_res_id,
                    'default_parent_id': self.id,
                }});
            } else {
                data.record_name= (data.record_name != '' && data.record_name) || (self.parent_message && self.parent_message.record_name);
                var message = new mail.ThreadMessage(self, data, {'context':{
                    'default_model': data.model,
                    'default_res_id': data.res_id,
                    'default_parent_id': data.id,
                }});
            }

            // check if the message is already create
            for (var i in self.messages) {
                if (message.id && self.messages[i] && self.messages[i].id == message.id) {
                    self.messages[i].destroy();
                }
            }
            self.messages.push( message );

            return message;
        },

        /**
         *insert the message on the DOM.
         * All message (and expandable message) are sorted. The method get the
         * older and newer message to insert the message (before, after).
         * If there are no older or newer, the message is prepend or append to
         * the thread (parent object or on root thread for flat view).
         * The sort is define by the thread_level (O for newer on top).
         * @param : {object} ThreadMessage object
         */
        insert_message: function (message, dom_insert_after, prepend) {
            var self=this;
            if (this.options.show_compact_message > this.thread_level) {
                this.instantiate_compose_message();
                this.compose_message.do_show_compact();
            }

            this.$('.oe_view_nocontent').remove();
            if (dom_insert_after && dom_insert_after.parent()[0] == self.$el[0]) {
                message.insertAfter(dom_insert_after);
            } else if (prepend) {
                message.prependTo(self.$el);
            } else {
                message.appendTo(self.$el);
            }
            message.$el.hide().fadeIn(500);

            return message
        },
        
        /**
         *get the parent thread of the messages.
         * Each message is send to his parent object (or parent thread flat mode) for creating the object message.
         * @param : {Array} datas from calling RPC to "message_read"
         */
        switch_new_message: function (records, dom_insert_after) {
            var self=this;
            var dom_insert_after = typeof dom_insert_after == 'object' ? dom_insert_after : false;
            _(records).each(function (record) {
                var thread = self.browse_thread({
                    'id': record.parent_id, 
                    'default_return_top_thread':true
                });
                // create object and attach to the thread object
                var message = thread.create_message_object( record );
                // insert the message on dom
                thread.insert_message( message, dom_insert_after);
            });
            if (!records.length && this.options.root_thread == this) {
                this.no_message();
            }
        },

        /**
         * this method is call when the widget of a message or an expandable message is destroy
         * in this thread. The this.messages array is filter to remove this message
         */
        on_message_detroy: function (message) {

            this.messages = _.filter(this.messages, function (val) { return !val.isDestroyed(); });
            if (this.options.root_thread == this && !this.messages.length) {
                this.no_message();
            }
            return false;

        },

        /**
         * Convert a destroyed message into a expandable message
         */
        message_to_expandable: function (message) {

            if (!this.thread_level || message.isDestroyed()) {
                message.destroy();
                return false;
            }

            var messages = _.sortBy( this.messages, function (val) { return val.id; });
            var it = _.indexOf( messages, message );

            var msg_up = message.$el.prev('.oe_msg');
            var msg_down = message.$el.next('.oe_msg');
            var msg_up = msg_up.hasClass('oe_msg_expandable') ? _.find( this.messages, function (val) { return val.$el[0] == msg_up[0]; }) : false;
            var msg_down = msg_down.hasClass('oe_msg_expandable') ? _.find( this.messages, function (val) { return val.$el[0] == msg_down[0]; }) : false;

            var message_dom = [ ["id", "=", message.id] ];

            if ( msg_up && msg_up.type == "expandable" && msg_down && msg_down.type == "expandable") {
                // concat two expandable message and add this message to this dom
                msg_up.domain = mail.ChatterUtils.expand_domain( msg_up.domain );
                msg_down.domain = mail.ChatterUtils.expand_domain( msg_down.domain );

                msg_down.domain = ['|','|'].concat( msg_up.domain ).concat( message_dom ).concat( msg_down.domain );

                if ( !msg_down.max_limit ) {
                    msg_down.nb_messages += 1 + msg_up.nb_messages;
                }

                msg_up.$el.remove();
                msg_up.destroy();

                msg_down.reinit();

            } else if ( msg_up && msg_up.type == "expandable") {
                // concat preview expandable message and this message to this dom
                msg_up.domain = mail.ChatterUtils.expand_domain( msg_up.domain );
                msg_up.domain = ['|'].concat( msg_up.domain ).concat( message_dom );
                
                msg_up.nb_messages++;

                msg_up.reinit();

            } else if ( msg_down && msg_down.type == "expandable") {
                // concat next expandable message and this message to this dom
                msg_down.domain = mail.ChatterUtils.expand_domain( msg_down.domain );
                msg_down.domain = ['|'].concat( msg_down.domain ).concat( message_dom );
                
                // it's maybe a message expandable for the max limit read message
                if ( !msg_down.max_limit ) {
                    msg_down.nb_messages++;
                }
                
                msg_down.reinit();

            } else {
                // create a expandable message
                var expandable = new mail.ThreadExpandable(this, {
                    'model': message.model,
                    'parent_id': message.parent_id,
                    'nb_messages': 1,
                    'thread_level': message.thread_level,
                    'parent_id': message.parent_id,
                    'domain': message_dom,
                    'options': message.options,
                    }, {
                    'context':{
                        'default_model': message.model || this.context.default_model,
                        'default_res_id': message.res_id || this.context.default_res_id,
                        'default_parent_id': this.id,
                    }
                });

                // add object on array and DOM
                this.messages.push(expandable);
                expandable.insertAfter(message.$el);
            }

            // destroy message
            message.destroy();

            return true;
        },
    });

    /**
     * ------------------------------------------------------------
     * mail : root Widget
     * ------------------------------------------------------------
     *
     * This widget handles the display of messages with thread options. Its main
     * use is to receive a context and a domain, and to delegate the message
     * fetching and displaying to the Thread widget.
     */
    session.web.client_actions.add('mail.Widget', 'session.mail.Widget');
    mail.Widget = session.web.Widget.extend({
        template: 'mail.Root',

        /**
         * @param {Object} parent parent
         * @param {Array} [domain]
         * @param {Object} [context] context of the thread. It should
         *   contain at least default_model, default_res_id. Please refer to
         *   the compose_message widget for more information about it.
         * @param {Object} [options]
         *...  @param {Number} [truncate_limit=250] number of character to
         *      display before having a "show more" link; note that the text
         *      will not be truncated if it does not have 110% of the parameter
         *...  @param {Boolean} [show_record_name] display the name and link for do action
         *...  @param {boolean} [show_reply_button] display the reply button
         *...  @param {boolean} [show_read_unread_button] display the read/unread button
         *...  @param {int} [display_indented_thread] number thread level to indented threads.
         *      other are on flat mode
         *...  @param {Boolean} [show_compose_message] allow to display the composer
         *...  @param {Boolean} [show_compact_message] display the compact message on the thread
         *      when the user clic on this compact mode, the composer is open
         *...  @param {Array} [message_ids] List of ids to fetch by the root thread.
         *      When you use this option, the domain is not used for the fetch root.
         *     @param {String} [no_message] Message to display when there are no message
         *     @param {Boolean} [show_link] Display partner (authors, followers...) on link or not
         *     @param {Boolean} [compose_as_todo] The root composer mark automatically the message as todo
         *     @param {Boolean} [readonly] Read only mode, hide all action buttons and composer
         */
        init: function (parent, action) {
            this._super(parent, action);
            var self = this;
            this.action = _.clone(action);
            this.domain = this.action.domain || this.action.params.domain || [];
            this.context = this.action.context || this.action.params.context || {};

            this.action.params = _.extend({
                'display_indented_thread' : -1,
                'show_reply_button' : false,
                'show_read_unread_button' : false,
                'truncate_limit' : 250,
                'show_record_name' : false,
                'show_compose_message' : false,
                'show_compact_message' : false,
                'compose_placeholder': false,
                'show_link': true,
                'view_inbox': false,
                'message_ids': undefined,
                'compose_as_todo' : false,
                'readonly' : false,
                'emails_from_on_composer': true,
            }, this.action.params);

            this.action.params.help = this.action.help || false;
        },

        start: function (options) {
            this._super.apply(this, arguments);
            this.message_render();
            this.bind_events();
        },
        
        /**
        * create an object "related_menu"
        * contains the menu widget and the sub menu related of this wall
        */
        do_reload_menu_emails: function () {
            var menu = session.webclient.menu;
            if (!menu || !menu.current_menu) {
                return $.when();
            }
            return menu.rpc("/web/menu/load_needaction", {'menu_ids': [menu.current_menu]}).done(function(r) {
                menu.on_needaction_loaded(r);
            }).then(function () {
                menu.trigger("need_action_reloaded");
            });
        },

        /**
         *Create the root thread and display this object in the DOM.
         * Call the no_message method then c all the message_fetch method 
         * of this root thread to display the messages.
         */
        message_render: function (search) {

            this.thread = new mail.Thread(this, {}, {
                'domain' : this.domain,
                'context' : this.context,
                'options': this.action.params,
            });

            this.thread.appendTo( this.$el );

            if (this.action.params.show_compose_message) {
                this.thread.instantiate_compose_message();
                this.thread.compose_message.do_show_compact();
            }

            this.thread.message_fetch(null, null, this.action.params.message_ids);

        },

        bind_events: function () {
            $(document).scroll( _.bind(this.thread.on_scroll, this.thread) );
            $(window).resize( _.bind(this.thread.on_scroll, this.thread) );
            this.$el.resize( _.bind(this.thread.on_scroll, this.thread) );
            window.setTimeout( _.bind(this.thread.on_scroll, this.thread), 500 );
        },
    });


    /**
     * ------------------------------------------------------------
     * mail_thread Widget
     * ------------------------------------------------------------
     *
     * This widget handles the display of messages on a document. Its main
     * use is to receive a context and a domain, and to delegate the message
     * fetching and displaying to the Thread widget.
     * Use Help on the field to display a custom "no message loaded"
     */
    session.web.form.widgets.add('mail_thread', 'openerp.mail.RecordThread');
    mail.RecordThread = session.web.form.AbstractField.extend({
        template: 'mail.record_thread',

        init: function (parent, node) {
            this._super.apply(this, arguments);
            this.ParentViewManager = parent;
            this.node = _.clone(node);
            this.node.params = _.extend({
                'display_indented_thread': -1,
                'show_reply_button': false,
                'show_read_unread_button': true,
                'read_action': 'unread',
                'show_record_name': false,
                'show_compact_message': 1,
            }, this.node.params);

            if (this.node.attrs.placeholder) {
                this.node.params.compose_placeholder = this.node.attrs.placeholder;
            }
            if (this.node.attrs.readonly) {
                this.node.params.readonly = this.node.attrs.readonly;
            }

            this.domain = this.node.params && this.node.params.domain || [];

            if (!this.ParentViewManager.is_action_enabled('edit')) {
                this.node.params.show_link = false;
            }
        },

        start: function () {
            this._super.apply(this, arguments);
            // NB: check the actual_mode property on view to know if the view is in create mode anymore
            this.view.on("change:actual_mode", this, this._check_visibility);
            this._check_visibility();
        },

        _check_visibility: function () {
            this.$el.toggle(this.view.get("actual_mode") !== "create");
        },

        render_value: function () {
            var self = this;

            if (! this.view.datarecord.id || session.web.BufferedDataSet.virtual_id_regex.test(this.view.datarecord.id)) {
                this.$('oe_mail_thread').hide();
                return;
            }

            this.node.params = _.extend(this.node.params, {
                'message_ids': this.get_value(),
                'show_compose_message': this.view.is_action_enabled('edit'),
            });
            this.node.context = {
                'mail_read_set_read': true,  // set messages as read in Chatter
                'default_res_id': this.view.datarecord.id || false,
                'default_model': this.view.model || false,
            };

            if (this.root) {
                $('<span class="oe_mail-placeholder"/>').insertAfter(this.root.$el);
                this.root.destroy();
            }
            // create and render Thread widget
            this.root = new mail.Widget(this, _.extend(this.node, {
                'domain' : (this.domain || []).concat([['model', '=', this.view.model], ['res_id', '=', this.view.datarecord.id]]),
            }));

            return this.root.replace(this.$('.oe_mail-placeholder'));
        },
    });


    /**
     * ------------------------------------------------------------
     * Aside Widget
     * ------------------------------------------------------------
     * 
     * This widget handles the display of a sidebar on the Wall. Its main use
     * is to display group and employees suggestion (if hr is installed).
     */
    mail.WallSidebar = session.web.Widget.extend({
        template: 'mail.wall.sidebar',
    });


    /**
     * ------------------------------------------------------------
     * Wall Widget
     * ------------------------------------------------------------
     *
     * This widget handles the display of messages on a Wall. Its main
     * use is to receive a context and a domain, and to delegate the message
     * fetching and displaying to the Thread widget.
     */

    session.web.client_actions.add('mail.wall', 'session.mail.Wall');
    mail.Wall = session.web.Widget.extend({
        template: 'mail.wall',

        /**
         * @param {Object} parent parent
         * @param {Object} [options]
         * @param {Array} [options.domain] domain on the Wall
         * @param {Object} [options.context] context, is an object. It should
         *      contain default_model, default_res_id, to give it to the threads.
         */
        init: function (parent, action) {
            this._super(parent, action);
            this.ActionManager = parent;

            this.action = _.clone(action);
            this.domain = this.action.params.domain || this.action.domain || [];
            this.context = _.extend(this.action.params.context || {}, this.action.context || {});

            // filter some parameters that we will propagate as search_default
            this.defaults = {};
            for (var key in this.action.context.params) {
                if (_.indexOf(['model', 'res_id'], key) == -1) {
                    continue;
                }
                this.context['search_default_' + key] = this.action.context.params[key];
            }
            for (var key in this.context) {
                if (key.match(/^search_default_/)) {
                    this.defaults[key.replace(/^search_default_/, '')] = this.context[key];
                }
            }
            this.action.params = _.extend({
                'display_indented_thread': 1,
                'show_reply_button': true,
                'show_read_unread_button': true,
                'show_compose_message': true,
                'show_record_name': true,
                'show_compact_message': this.action.params.view_mailbox ? false : 1,
                'view_inbox': false,
                'emails_from_on_composer': false,
            }, this.action.params);
        },

        start: function () {
            this._super.apply(this);
            this.bind_events();
            var searchview_loaded = this.load_searchview(this.defaults);
            if (! this.searchview.has_defaults) {
                this.message_render();
            }
            // render sidebar
            var wall_sidebar = new mail.WallSidebar(this);
            wall_sidebar.appendTo(this.$el.find('.oe_mail_wall_aside'));
        },

        /**
         * Load the mail.message search view
         * @param {Object} defaults ??
         */
        load_searchview: function (defaults) {
            var self = this;
            var ds_msg = new session.web.DataSetSearch(this, 'mail.message');
            this.searchview = new session.web.SearchView(this, ds_msg, false, defaults || {}, false);
            this.searchview.appendTo(this.$('.oe_view_manager_view_search'))
                .then(function () { self.searchview.on('search_data', self, self.do_searchview_search); });
            if (this.searchview.has_defaults) {
                this.searchview.ready.then(this.searchview.do_search);
            }
            return this.searchview
        },

        /**
         * Get the domains, contexts and groupbys in parameter from search
         * view, then render the filtered threads.
         * @param {Array} domains
         * @param {Array} contexts
         * @param {Array} groupbys
         */
        do_searchview_search: function (domains, contexts, groupbys) {
            var self = this;
            session.web.pyeval.eval_domains_and_contexts({
                domains: domains || [],
                contexts: contexts || [],
                group_by_seq: groupbys || []
            }).then(function (results) {
                if(self.root) {
                    $('<span class="oe_mail-placeholder"/>').insertAfter(self.root.$el);
                    self.root.destroy();
                }
                return self.message_render(results);
            });
        },

        /**
         * Create the root thread widget and display this object in the DOM
         */
        message_render: function (search) {
            var domain = this.domain.concat(search && search['domain'] ? search['domain'] : []);
            var context = _.extend(this.context, search && search['context'] ? search['context'] : {});

            this.root = new mail.Widget(this, _.extend(this.action, {
                'domain' : domain,
                'context' : context,
            }));
            return this.root.replace(this.$('.oe_mail-placeholder'));
        },

        bind_events: function () {
            var self=this;
            this.$(".oe_write_full").click(function (event) {
                event.stopPropagation();
                var action = {
                    name: _t('Compose Email'),
                    type: 'ir.actions.act_window',
                    res_model: 'mail.compose.message',
                    view_mode: 'form',
                    view_type: 'form',
                    action_from: 'mail.ThreadComposeMessage',
                    views: [[false, 'form']],
                    target: 'new',
                    context: {
                    },
                };
                session.client.action_manager.do_action(action);
            });
            this.$(".oe_write_onwall").click(function (event) { self.root.thread.on_compose_message(event); });
        }
    });


    /**
     * ------------------------------------------------------------
     * UserMenu
     * ------------------------------------------------------------
     * 
     * Add a link on the top user bar for write a full mail
     */
    session.web.ComposeMessageTopButton = session.web.Widget.extend({
        template:'mail.ComposeMessageTopButton',

        start: function () {
            this.$('button').on('click', this.on_compose_message );
            this._super();
        },

        on_compose_message: function (event) {
            event.stopPropagation();
            var action = {
                type: 'ir.actions.act_window',
                res_model: 'mail.compose.message',
                view_mode: 'form',
                view_type: 'form',
                views: [[false, 'form']],
                target: 'new',
                context: {},
            };
            session.client.action_manager.do_action(action);
        },
    });

    session.web.UserMenu.include({
        do_update: function(){
            var self = this;
            this._super.apply(this, arguments);
            this.update_promise.then(function() {
                var mail_button = new session.web.ComposeMessageTopButton();
                mail_button.appendTo(session.webclient.$el.find('.oe_systray'));
            });
        },
    });


    /**
     * ------------------------------------------------------------
     * Sub-widgets loading
     * ------------------------------------------------------------
     * 
     * Load here widgets that could depend on widgets defined in mail.js
     */

    openerp.mail.suggestions(session, mail);        // import suggestion.js (suggestion widget)

};<|MERGE_RESOLUTION|>--- conflicted
+++ resolved
@@ -4,14 +4,9 @@
 
     var mail = session.mail;
 
-<<<<<<< HEAD
     openerp_mail_followers(session, mail);          // import mail_followers.js
     openerp_FieldMany2ManyTagsEmail(session);       // import manyy2many_tags_email.js
-=======
-    openerp_mail_followers(session, mail);        // import mail_followers.js
-    openerp_FieldMany2ManyTagsEmail(session);      // import manyy2many_tags_email.js
     openerp_announcement(session);
->>>>>>> 89a9dbee
 
     /**
      * ------------------------------------------------------------
