--- conflicted
+++ resolved
@@ -62,29 +62,23 @@
         'partner_id': fields.many2one('res.partner', string='Contact',
                         ondelete='cascade', required=True, select=1),
         'read': fields.boolean('Read', select=1),
-<<<<<<< HEAD
-        'date': fields.date('Date'),
-=======
         'starred': fields.boolean('Starred', select=1,
             help='Starred message that goes into the todo mailbox'),
->>>>>>> cc69fe1b
+        'date': fields.date('Date'),
         'message_id': fields.many2one('mail.message', string='Message',
                         ondelete='cascade', required=True, select=1),
     }
 
     _defaults = {
         'read': False,
-<<<<<<< HEAD
         'date': lambda *a: fields.datetime.now(),
-=======
         'starred': False,
->>>>>>> cc69fe1b
     }
 
     def init(self, cr):
-        cr.execute('SELECT indexname FROM pg_indexes WHERE indexname = %s', ('mail_notification_partner_id_read_starred_message_id',))
+        cr.execute('SELECT indexname FROM pg_indexes WHERE indexname = %s', ('mail_notification_partner_id_read_starred_date_message_id',))
         if not cr.fetchone():
-            cr.execute('CREATE INDEX mail_notification_partner_id_read_starred_message_id ON mail_notification (partner_id, read, starred, message_id)')
+            cr.execute('CREATE INDEX mail_notification_partner_id_read_starred_date_message_id ON mail_notification (partner_id, read, starred, date, message_id)')
 
     def create(self, cr, uid, vals, context=None):
         """ Override of create to check that we can not create a notification
