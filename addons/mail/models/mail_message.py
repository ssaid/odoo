--- conflicted
+++ resolved
@@ -412,18 +412,9 @@
         subtype_ids = [msg['subtype_id'][0] for msg in message_values if msg['subtype_id']]
         subtypes = self.env['mail.message.subtype'].sudo().browse(subtype_ids).read(['internal', 'description','id'])
         subtypes_dict = dict((subtype['id'], subtype) for subtype in subtypes)
-<<<<<<< HEAD
 
         com_id = self.env['ir.model.data'].xmlid_to_res_id('mail.mt_comment')
         note_id = self.env['ir.model.data'].xmlid_to_res_id('mail.mt_note')
-
-        for message in message_values:
-            message['needaction_partner_ids'] = self.env['mail.notification'].sudo().search([('mail_message_id', '=', message['id']), ('is_read', '=', False)]).mapped('res_partner_id').ids
-            message['is_note'] = message['subtype_id'] and subtypes_dict[message['subtype_id'][0]]['id'] == note_id
-            message['is_discussion'] = message['subtype_id'] and subtypes_dict[message['subtype_id'][0]]['id'] == com_id
-            message['is_notification'] = message['is_note'] and not message['model'] and not message['res_id']
-=======
-        xml_comment_id = self.env.ref('mail.mt_comment').id
 
         # fetch notification status
         notif_dict = {}
@@ -436,9 +427,9 @@
 
         for message in message_values:
             message['needaction_partner_ids'] = notif_dict.get(message['id'], dict()).get('partner_id', [])
-            message['is_note'] = message['subtype_id'] and subtypes_dict[message['subtype_id'][0]]['internal']
-            message['is_discussion'] = message['subtype_id'] and subtypes_dict[message['subtype_id'][0]]['id'] == xml_comment_id
->>>>>>> 16552029
+            message['is_note'] = message['subtype_id'] and subtypes_dict[message['subtype_id'][0]]['id'] == note_id
+            message['is_discussion'] = message['subtype_id'] and subtypes_dict[message['subtype_id'][0]]['id'] == com_id
+            message['is_notification'] = message['is_note'] and not message['model'] and not message['res_id']
             message['subtype_description'] = message['subtype_id'] and subtypes_dict[message['subtype_id'][0]]['description']
             if message['model'] and self.env[message['model']]._original_module:
                 message['module_icon'] = modules.module.get_module_icon(self.env[message['model']]._original_module)
