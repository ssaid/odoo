import os

import unittest2

import openerp.tests

inject = [
    ("openerp.website.Tour", os.path.join(os.path.dirname(__file__), '../../website/static/src/js/website.tour.js')),
    ("openerp.website.Tour.ShopTest", os.path.join(os.path.dirname(__file__), "../static/src/js/website.tour.sale.js")),
]

class TestUi(openerp.tests.HttpCase):
    def test_01_admin_shop_tour(self):
        self.phantom_js("/", "openerp.website.Tour.run_test('shop')", "openerp.website.Tour.Shop", login="admin")

    def test_02_admin_checkout(self):
        self.phantom_js("/", "openerp.website.Tour.run_test('shop_buy_product')", "openerp.website.Tour", login="admin")

    @unittest2.expectedFailure
    def test_03_demo_checkout(self):
        self.phantom_js("/", "openerp.website.Tour.run_test('shop_buy_product')", "openerp.website.Tour.ShopTest", login="demo", inject=inject)

    @unittest2.expectedFailure
    def test_04_public_checkout(self):
<<<<<<< HEAD
        return
        self.phantom_js("/", "openerp.website.Tour.run_test('shop_buy_product')", "openerp.website.Tour.ShopTest", inject=inject)
=======
        self.phantom_js("/", "openerp.website.Tour.run_test('shop_buy_product')", "openerp.website.Tour.ShopTest", inject=inject)
>>>>>>> d24b67ed
<|MERGE_RESOLUTION|>--- conflicted
+++ resolved
@@ -22,9 +22,4 @@
 
     @unittest2.expectedFailure
     def test_04_public_checkout(self):
-<<<<<<< HEAD
-        return
-        self.phantom_js("/", "openerp.website.Tour.run_test('shop_buy_product')", "openerp.website.Tour.ShopTest", inject=inject)
-=======
-        self.phantom_js("/", "openerp.website.Tour.run_test('shop_buy_product')", "openerp.website.Tour.ShopTest", inject=inject)
->>>>>>> d24b67ed
+        self.phantom_js("/", "openerp.website.Tour.run_test('shop_buy_product')", "openerp.website.Tour.ShopTest", inject=inject)