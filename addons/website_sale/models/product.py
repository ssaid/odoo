# -*- coding: utf-8 -*-
# Part of Odoo. See LICENSE file for full copyright and licensing details.
from odoo import api, fields, models, tools, _


class ProductStyle(models.Model):
    _name = "product.style"

    name = fields.Char(string='Style Name', required=True)
    html_class = fields.Char(string='HTML Classes')


class ProductPricelist(models.Model):
    _inherit = "product.pricelist"

    code = fields.Char(string='E-commerce Promotional Code')


class ProductPublicCategory(models.Model):
    _name = "product.public.category"
    _inherit = ["website.seo.metadata"]
    _description = "Website Product Category"
    _order = "sequence, name"

    name = fields.Char(required=True, translate=True)
    parent_id = fields.Many2one('product.public.category', string='Parent Category', index=True)
    child_id = fields.One2many('product.public.category', 'parent_id', string='Children Categories')
    sequence = fields.Integer(help="Gives the sequence order when displaying a list of product categories.")
    # NOTE: there is no 'default image', because by default we don't show
    # thumbnails for categories. However if we have a thumbnail for at least one
    # category, then we display a default image on the other, so that the
    # buttons have consistent styling.
    # In this case, the default image is set by the js code.
<<<<<<< HEAD
    image = fields.Binary(attachment=True, help="This field holds the image used as image for the category, limited to 1024x1024px.")
    image_medium = fields.Binary(string='Medium-sized image',
                                 compute='_compute_images', inverse='_inverse_image_medium', store=True, attachment=True,
                                 help="Medium-sized image of the category. It is automatically "
                                 "resized as a 128x128px image, with aspect ratio preserved. "
                                 "Use this field in form views or some kanban views.")
    image_small = fields.Binary(string='Small-sized image',
                                compute='_compute_images', inverse='_inverse_image_small', store=True, attachment=True,
                                help="Small-sized image of the category. It is automatically "
                                "resized as a 64x64px image, with aspect ratio preserved. "
                                "Use this field anywhere a small image is required.")

    @api.depends('image')
    def _compute_images(self):
        for rec in self:
            rec.image_medium = tools.image_resize_image_medium(rec.image)
            rec.image_small = tools.image_resize_image_small(rec.image)
=======
    image = openerp.fields.Binary("Image", attachment=True,
        help="This field holds the image used as image for the category, limited to 1024x1024px.")
    image_medium = openerp.fields.Binary("Medium-sized image", attachment=True,
        help="Medium-sized image of the category. It is automatically "\
             "resized as a 128x128px image, with aspect ratio preserved. "\
             "Use this field in form views or some kanban views.")
    image_small = openerp.fields.Binary("Small-sized image", attachment=True,
        help="Small-sized image of the category. It is automatically "\
             "resized as a 64x64px image, with aspect ratio preserved. "\
             "Use this field anywhere a small image is required.")

    @openerp.api.model
    def create(self, vals):
        tools.image_resize_images(vals)
        return super(product_public_category, self).create(vals)
>>>>>>> aa6ebd14

    @openerp.api.multi
    def write(self, vals):
        tools.image_resize_images(vals)
        return super(product_public_category, self).write(vals)

    @api.constrains('parent_id')
    def check_parent_id(self):
        if not self._check_recursion():
            raise ValueError(_('Error ! You cannot create recursive categories.'))

    @api.multi
    def name_get(self):
        res = []
        for category in self:
            names = [category.name]
            parent_category = category.parent_id
            while parent_category:
                names.append(parent_category.name)
                parent_category = parent_category.parent_id
            res.append((category.id, ' / '.join(reversed(names))))
        return res


class ProductTemplate(models.Model):
    _inherit = ["product.template", "website.seo.metadata", 'website.published.mixin', 'rating.mixin']
    _order = 'website_published desc, website_sequence desc, name'
    _name = 'product.template'
    _mail_post_access = 'read'

    # TODO FIXME tde: when website_mail/mail_thread.py inheritance work -> this field won't be necessary
    website_message_ids = fields.One2many(
        'mail.message', 'res_id',
        domain=lambda self: ['&', ('model', '=', self._name), ('message_type', '=', 'comment')],
        string='Website Comments',
    )
    website_description = fields.Html('Description for the website', sanitize=False, translate=True)
    alternative_product_ids = fields.Many2many('product.template', 'product_alternative_rel', 'src_id', 'dest_id',
                                               string='Suggested Products', help='Appear on the product page')
    accessory_product_ids = fields.Many2many('product.product', 'product_accessory_rel', 'src_id', 'dest_id',
                                             string='Accessory Products', help='Appear on the shopping cart')
    website_size_x = fields.Integer('Size X', default=1)
    website_size_y = fields.Integer('Size Y', default=1)
    website_style_ids = fields.Many2many('product.style', string='Styles')
    website_sequence = fields.Integer('Sequence', help="Determine the display order in the Website E-commerce",
                                      default=lambda self: self._default_website_sequence())
    public_categ_ids = fields.Many2many('product.public.category', string='Website Product Category',
                                        help="Those categories are used to group similar products for e-commerce.")

    def _default_website_sequence(self):
        min_sequence = self.sudo().search([], order='website_sequence', limit=1).website_sequence
        return min_sequence and min_sequence - 1 or 10

    def set_sequence_top(self):
        self.website_sequence = self.sudo().search([], order='website_sequence desc', limit=1).website_sequence + 1

    def set_sequence_bottom(self):
        self.website_sequence = self.sudo().search([], order='website_sequence', limit=1).website_sequence - 1

    def set_sequence_up(self):
        previous_product_tmpl = self.sudo().search(
            [('website_sequence', '>', self.website_sequence), ('website_published', '=', self.website_published)],
            order='website_sequence', limit=1)
        if previous_product_tmpl:
            previous_product_tmpl.website_sequence, self.website_sequence = self.website_sequence, previous_product_tmpl.website_sequence
        else:
            self.set_sequence_top()

    def set_sequence_down(self):
        next_prodcut_tmpl = self.search([('website_sequence', '<', self.website_sequence), ('website_published', '=', self.website_published)], order='website_sequence desc', limit=1)
        if next_prodcut_tmpl:
            next_prodcut_tmpl.website_sequence, self.website_sequence = self.website_sequence, next_prodcut_tmpl.website_sequence
        else:
            return self.set_sequence_bottom()

    @api.multi
    def _website_url(self, field_name, arg):
        res = super(ProductTemplate, self)._website_url(field_name, arg)
        for product in self:
            res[product.id] = "/shop/product/%s" % (product.id,)
        return res


class Product(models.Model):
    _inherit = "product.product"

    @api.multi
    def website_publish_button(self):
        self.ensure_one()
        return self.product_tmpl_id.website_publish_button()


class ProductAttribute(models.Model):
    _inherit = "product.attribute"

    type = fields.Selection([('radio', 'Radio'), ('select', 'Select'), ('color', 'Color'), ('hidden', 'Hidden')], default='radio')


class ProductAttributeValue(models.Model):
    _inherit = "product.attribute.value"

    html_color = fields.Char(string='HTML Color Index', oldname='color', help="Here you can set a "
                             "specific HTML color index (e.g. #ff0000) to display the color on the website if the "
                             "attibute type is 'Color'.")<|MERGE_RESOLUTION|>--- conflicted
+++ resolved
@@ -31,43 +31,22 @@
     # category, then we display a default image on the other, so that the
     # buttons have consistent styling.
     # In this case, the default image is set by the js code.
-<<<<<<< HEAD
     image = fields.Binary(attachment=True, help="This field holds the image used as image for the category, limited to 1024x1024px.")
-    image_medium = fields.Binary(string='Medium-sized image',
-                                 compute='_compute_images', inverse='_inverse_image_medium', store=True, attachment=True,
+    image_medium = fields.Binary(string='Medium-sized image', attachment=True,
                                  help="Medium-sized image of the category. It is automatically "
                                  "resized as a 128x128px image, with aspect ratio preserved. "
                                  "Use this field in form views or some kanban views.")
-    image_small = fields.Binary(string='Small-sized image',
-                                compute='_compute_images', inverse='_inverse_image_small', store=True, attachment=True,
+    image_small = fields.Binary(string='Small-sized image', attachment=True,
                                 help="Small-sized image of the category. It is automatically "
                                 "resized as a 64x64px image, with aspect ratio preserved. "
                                 "Use this field anywhere a small image is required.")
 
-    @api.depends('image')
-    def _compute_images(self):
-        for rec in self:
-            rec.image_medium = tools.image_resize_image_medium(rec.image)
-            rec.image_small = tools.image_resize_image_small(rec.image)
-=======
-    image = openerp.fields.Binary("Image", attachment=True,
-        help="This field holds the image used as image for the category, limited to 1024x1024px.")
-    image_medium = openerp.fields.Binary("Medium-sized image", attachment=True,
-        help="Medium-sized image of the category. It is automatically "\
-             "resized as a 128x128px image, with aspect ratio preserved. "\
-             "Use this field in form views or some kanban views.")
-    image_small = openerp.fields.Binary("Small-sized image", attachment=True,
-        help="Small-sized image of the category. It is automatically "\
-             "resized as a 64x64px image, with aspect ratio preserved. "\
-             "Use this field anywhere a small image is required.")
-
-    @openerp.api.model
+    @api.model
     def create(self, vals):
         tools.image_resize_images(vals)
         return super(product_public_category, self).create(vals)
->>>>>>> aa6ebd14
 
-    @openerp.api.multi
+    @api.multi
     def write(self, vals):
         tools.image_resize_images(vals)
         return super(product_public_category, self).write(vals)
