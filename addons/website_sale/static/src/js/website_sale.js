--- conflicted
+++ resolved
@@ -114,7 +114,6 @@
             }
         });
 
-<<<<<<< HEAD
         // change for css
         $(oe_website_sale).on('mouseup touchend', '.js_publish', function (ev) {
             $(ev.currentTarget).parents(".thumbnail").toggleClass("disabled");
@@ -131,54 +130,12 @@
         $(oe_website_sale).on("change", ".oe_cart input.js_quantity[data-product-id]", function () {
           var $input = $(this);
             if ($input.data('update_change')) {
-=======
-    var clickwatch = (function(){
-          var timer = 0;
-          return function(callback, ms){
-            clearTimeout(timer);
-            timer = setTimeout(callback, ms);
-          };
-    })();
-
-    $(oe_website_sale).on("change", ".oe_cart input.js_quantity[data-product-id]", function () {
-      var $input = $(this);
-        if ($input.data('update_change')) {
-            return;
-        }
-      var value = parseInt($input.val() || 0, 10);
+                return;
+            }
+          var value = parseInt($input.val() || 0, 10);
       if (isNaN(value)) {
           value = 1;
       }
-      var $dom = $(this).closest('tr');
-      var default_price = parseFloat($dom.find('.text-danger > span.oe_currency_value').text());
-      var $dom_optional = $dom.nextUntil(':not(.optional_product.info)');
-      var line_id = parseInt($input.data('line-id'),10);
-      var product_id = parseInt($input.data('product-id'),10);
-      var product_ids = [product_id];
-      clickwatch(function(){
-
-        $dom_optional.each(function(){
-            $(this).find('.js_quantity').text(value);
-            product_ids.push($(this).find('span[data-product-id]').data('product-id'));
-        });
-        $input.data('update_change', true);
-
-        ajax.jsonRpc("/shop/cart/update_json", 'call', {
-        'line_id': line_id,
-        'product_id': parseInt($input.data('product-id'),10),
-        'set_qty': value})
-        .then(function (data) {
-            $input.data('update_change', false);
-            var check_value = parseInt($input.val() || 0, 10);
-            if (isNaN(check_value)) {
-                check_value = 1;
-            }
-            if (value !== check_value) {
-                $input.trigger('change');
->>>>>>> 82bde850
-                return;
-            }
-          var value = parseInt($input.val() || 0, 10);
           var $dom = $(this).closest('tr');
           //var default_price = parseFloat($dom.find('.text-danger > span.oe_currency_value').text());
           var $dom_optional = $dom.nextUntil(':not(.optional_product.info)');
@@ -197,7 +154,11 @@
                 'set_qty': value
             }).then(function (data) {
                 $input.data('update_change', false);
-                if (value !== parseInt($input.val() || 0, 10)) {
+                var check_value = parseInt($input.val() || 0, 10);
+                if (isNaN(check_value)) {
+                    check_value = 1;
+                }
+                if (value !== check_value) {
                     $input.trigger('change');
                     return;
                 }
