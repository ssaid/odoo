--- conflicted
+++ resolved
@@ -1,18 +1,3 @@
-<<<<<<< HEAD
-# Norwegian Bokmal translation for openobject-addons
-# Copyright (c) 2014 Rosetta Contributors and Canonical Ltd 2014
-# This file is distributed under the same license as the openobject-addons package.
-# FIRST AUTHOR <EMAIL@ADDRESS>, 2014.
-#
-msgid ""
-msgstr ""
-"Project-Id-Version: openobject-addons\n"
-"Report-Msgid-Bugs-To: FULL NAME <EMAIL@ADDRESS>\n"
-"POT-Creation-Date: 2014-08-14 13:08+0000\n"
-"PO-Revision-Date: 2014-08-14 16:10+0000\n"
-"Last-Translator: FULL NAME <EMAIL@ADDRESS>\n"
-"Language-Team: Norwegian Bokmal <nb@li.org>\n"
-=======
 # Translation of Odoo Server.
 # This file contains the translation of the following modules:
 # * base_iban
@@ -28,23 +13,18 @@
 "PO-Revision-Date: 2016-07-04 13:59+0000\n"
 "Last-Translator: Martin Trigaux\n"
 "Language-Team: Norwegian Bokmål (http://www.transifex.com/odoo/odoo-8/language/nb/)\n"
->>>>>>> 96502490
 "MIME-Version: 1.0\n"
 "Content-Type: text/plain; charset=UTF-8\n"
-"Content-Transfer-Encoding: 8bit\n"
-"X-Launchpad-Export-Date: 2014-08-15 06:57+0000\n"
-"X-Generator: Launchpad (build 17156)\n"
+"Content-Transfer-Encoding: \n"
+"Language: nb\n"
+"Plural-Forms: nplurals=2; plural=(n != 1);\n"
 
 #. module: base_iban
 #: constraint:res.partner.bank:0
 msgid ""
 "\n"
-"Please define BIC/Swift code on bank for bank type IBAN Account to make "
-"valid payments"
-msgstr ""
-"\n"
-"Vennligst definere BIC / Swift-kode på bank for bank typen IBAN-konto for å "
-"fatte gyldige betalinger"
+"Please define BIC/Swift code on bank for bank type IBAN Account to make valid payments"
+msgstr "\nVennligst definere BIC / Swift-kode på bank for bank typen IBAN-konto for å fatte gyldige betalinger"
 
 #. module: base_iban
 #: model:res.partner.bank.type,format_layout:base_iban.bank_iban
@@ -75,10 +55,9 @@
 #: code:addons/base_iban/base_iban.py:138
 #, python-format
 msgid ""
-"The IBAN does not seem to be correct. You should have entered something like "
-"this %s"
-msgstr ""
-"IBAN synes ikke å være korrekt. Du bør ha angitt noe sånt som dette% s"
+"The IBAN does not seem to be correct. You should have entered something like"
+" this %s"
+msgstr "IBAN synes ikke å være korrekt. Du bør ha angitt noe sånt som dette% s"
 
 #. module: base_iban
 #: code:addons/base_iban/base_iban.py:142
