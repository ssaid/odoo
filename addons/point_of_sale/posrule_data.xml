--- conflicted
+++ resolved
@@ -1,514 +1,5 @@
 <?xml version="1.0" ?>
 <openerp>
     <data>
-
-<<<<<<< HEAD
-		<record id="ir_rule_group_point0" model="ir.rule">
-			<field name="name">point</field>
-	        <field name="model_id" ref="model_pos_order"/>
-	        <field name="global" eval="True"/>
-	        <field name="domain_force">['|',('company_id','=',False),('company_id','child_of',[user.company_id.id])]</field>
-		</record>
-   		<record id="res_users_shopuser0" model="res.users">
-            <field model="ir.actions.actions" name="menu_id" search="[('name','=','Menu')]"/>
-            <field eval="[(6,0,[ref('base.group_partner_manager')])]" name="groups_id"/>
-            <field model="res.partner.address" name="address_id" search="[('name','=','Fabien')]"/>
-            <field eval="[(6,0,[ref('purchase.res_roles_purchase0'),ref('sale.res_roles_salesman0')])]" name="roles_id"/>
-            <field eval="1" name="active"/>
-            <field eval="&quot;&quot;&quot;shop1&quot;&quot;&quot;" name="password"/>
-            <field eval="&quot;&quot;&quot;en_US&quot;&quot;&quot;" name="context_lang"/>
-            <field eval="&quot;&quot;&quot;Shop 1 User&quot;&quot;&quot;" name="name"/>
-            <field name="company_id" ref="stock.res_company_shop0"/>
-            <field name="company_ids" eval="[(4, ref('stock.res_company_shop0'))]"/>
-            <field eval="&quot;&quot;&quot;shop1&quot;&quot;&quot;" name="login"/>
-            <field model="ir.actions.actions" name="action_id" search="[('name','=','Menu')]"/>
-        </record>
-        <record id="res_users_shopuser1" model="res.users">
-            <field model="ir.actions.actions" name="menu_id" search="[('name','=','Menu')]"/>
-            <field eval="[(6,0,[ref('base.group_partner_manager')])]" name="groups_id"/>
-            <field model="res.partner.address" name="address_id" search="[('name','=','Eric')]"/>
-            <field eval="&quot;&quot;&quot;shop2&quot;&quot;&quot;" name="password"/>
-            <field eval="&quot;&quot;&quot;Shop 2 User&quot;&quot;&quot;" name="name"/>
-            <field name="company_id" ref="stock.res_company_tinyshop0"/>
-            <field name="company_ids" eval="[(4, ref('stock.res_company_tinyshop0'))]"/>
-            <field eval="&quot;&quot;&quot;shop2&quot;&quot;&quot;" name="login"/>
-            <field model="ir.actions.actions" name="action_id" search="[('name','=','Menu')]"/>
-        </record>
-		<record id="ir_rule_0" model="ir.rule">
-			<field name="name">POS line</field>
-	        <field name="model_id" ref="model_pos_order_line"/>
-	        <field name="global" eval="True"/>
-	        <field name="domain_force">['|',('company_id','=',False),('company_id','child_of',[user.company_id.id])]</field>
-		</record>
-	</data>
-
-	<data>
-		<record id="res_groups_posuserposline0" model="res.groups">
-			<field eval="[(6,0,[ref('point_of_sale.menu_action_pos_order_line'),ref('point_of_sale.menu_action_pos_order_line_day')])]" name="menu_access"/>
-			<field eval="[(6,0,[ref('ir_rule_0')])]" name="rule_groups"/>
-			<field eval="[(6,0,[ref('res_users_shopuser0'),ref('res_users_shopuser1')])]" name="users"/>
-			<field eval="&quot;&quot;&quot;POS_user_pos_line&quot;&quot;&quot;" name="name"/>
-		</record>
-		<record id="ir_model_access_posorderline0_1" model="ir.model.access">
-			<field name="model_id" ref="point_of_sale.model_pos_order_line"/>
-			<field eval="1" name="perm_read"/>
-			<field eval="&quot;&quot;&quot;pos.order.line&quot;&quot;&quot;" name="name"/>
-			<field eval="1" name="perm_unlink"/>
-			<field eval="1" name="perm_write"/>
-			<field eval="1" name="perm_create"/>
-			<field name="group_id" ref="res_groups_posuserposline0"/>
-		</record>
-		<record id="ir_model_access_posorder0_1" model="ir.model.access">
-			<field name="model_id" ref="point_of_sale.model_pos_order"/>
-			<field eval="1" name="perm_read"/>
-			<field eval="&quot;&quot;&quot;pos.order&quot;&quot;&quot;" name="name"/>
-			<field eval="1" name="perm_unlink"/>
-			<field eval="1" name="perm_write"/>
-			<field eval="1" name="perm_create"/>
-			<field name="group_id" ref="res_groups_posuserposline0"/>
-		</record>
-	</data>
-
-	<data>
-		<record id="ir_rule_0" model="ir.rule">		
-	    	<field eval="&quot;&quot;&quot;point&quot;&quot;&quot;" name="name"/>
-			<field name="model_id" ref="model_pos_order"/>
-	        <field name="global" eval="True"/>
-	        <field name="domain_force">['|',('company_id','=',False),('company_id','child_of',[user.company_id.id])]</field>
-		</record>     
-		<record id="ir_rule_group_posreporting0" model="ir.rule">
-			<field name="model_id" ref="point_of_sale.model_report_transaction_pos"/>
-			<field eval="&quot;&quot;&quot;POS Reporting&quot;&quot;&quot;" name="name"/>
-	  		<field name="global" eval="True"/>
-		</record>
-
-		<record id="ir_rule_5" model="ir.rule">
-			<field name="model_id" ref="point_of_sale.model_report_transaction_pos"/>		
-			<field name="domain_force">['|',('user_id','=',False),('user_id','=',[user.id])]</field>			
-		</record>
-
-	</data>
-
-	<data>
-		<record id="res_groups_posuser0" model="res.groups">
-			<field eval="[(6,0,[ref('point_of_sale.menu_point_ofsale'),
-	 		ref('point_of_sale.menu_point_config'),
-      ref('stock.menu_action_location_form'),
-	 		ref('stock.menu_action_location_tree'),
-      ref('stock.menu_picking_waiting'),
-	 		ref('stock.menu_action_picking_tree3'),
-      ref('stock.menu_action_picking_tree5'),
-	 		ref('stock.menu_action_picking_form'),
-      ref('stock.menu_action_picking_tree7'),
-	 		ref('stock.menu_action_picking_tree8'),
-      ref('stock.menu_action_picking_tree9'),
-	 		ref('procurement.menu_mrp_procurement_action3'),
-	 		ref('point_of_sale.menu_point_root')])]" name="menu_access"/>
-			<field eval="[(6,0,[ref('res_users_shopuser0'),ref('res_users_shopuser1')])]" name="users"/>
- 				<field eval="[(6,0,[ref('point_of_sale.ir_rule_group_point0'),ref('point_of_sale.ir_rule_0'),ref('point_of_sale.ir_rule_group_posreporting0')])]" name="rule_groups"/>
-			<field eval="&quot;&quot;&quot;POS_user&quot;&quot;&quot;" name="name"/>
-		</record>
-		<record id="ir_model_access_point0" model="ir.model.access">
-			<field name="model_id" ref="point_of_sale.model_pos_order"/>
-			<field eval="1" name="perm_read"/>
-			<field eval="&quot;&quot;&quot;pos.order&quot;&quot;&quot;" name="name"/>
-			<field eval="1" name="perm_unlink"/>
-			<field eval="1" name="perm_write"/>
-			<field eval="1" name="perm_create"/>
-			<field name="group_id" ref="res_groups_posuser0"/>
-		</record>
-
-		<record id="ir_model_access_reporttransacationpos0" model="ir.model.access">
-			<field name="model_id" ref="point_of_sale.model_report_transaction_pos"/>
-			<field eval="1" name="perm_read"/>
-			<field eval="&quot;&quot;&quot;report.transacation.pos&quot;&quot;&quot;" name="name"/>
-			<field eval="0" name="perm_unlink"/>
-			<field eval="1" name="perm_write"/>
-			<field eval="1" name="perm_create"/>
-			<field name="group_id" ref="res_groups_posuser0"/>
-		</record>
-
-		<record id="ir_model_access_posorderline0" model="ir.model.access">
-			<field name="model_id" ref="point_of_sale.model_pos_order_line"/>
-			<field eval="1" name="perm_read"/>
-			<field eval="&quot;&quot;&quot;pos.order.line&quot;&quot;&quot;" name="name"/>
-			<field eval="1" name="perm_unlink"/>
-			<field eval="1" name="perm_write"/>
-			<field eval="1" name="perm_create"/>
-			<field name="group_id" ref="res_groups_posuser0"/>
-		</record>
-
-		<record id="ir_modelsmrp_pdt0" model="ir.model.access">
-			<field name="model_id" ref="procurement.model_procurement_order"/>
-			<field eval="1" name="perm_read"/>
-			<field eval="&quot;&quot;&quot;MRP - Procurement&quot;&quot;&quot;" name="name"/>
-			<field eval="0" name="perm_unlink"/>
-			<field eval="1" name="perm_write"/>
-			<field eval="1" name="perm_create"/>
-			<field name="group_id" ref="res_groups_posuser0"/>
-		</record>
-		<record id="ir_modelsupp_pdt0" model="ir.model.access">
-			<field name="model_id" ref="product.model_product_supplierinfo"/>
-			<field eval="1" name="perm_read"/>
-			<field eval="&quot;&quot;&quot;Product - Supplier Infos&quot;&quot;&quot;" name="name"/>
-			<field eval="0" name="perm_unlink"/>
-			<field eval="1" name="perm_write"/>
-			<field eval="1" name="perm_create"/>
-			<field name="group_id" ref="res_groups_posuser0"/>
-		</record>
-		<record id="ir_modeluom_pdt0" model="ir.model.access">
-			<field name="model_id" ref="product.model_product_uom"/>
-			<field eval="1" name="perm_read"/>
-			<field eval="&quot;&quot;&quot;Product - UOM&quot;&quot;&quot;" name="name"/>
-			<field eval="0" name="perm_unlink"/>
-			<field eval="1" name="perm_write"/>
-			<field eval="1" name="perm_create"/>
-			<field name="group_id" ref="res_groups_posuser0"/>
-		</record>
-		<record id="ir_model_access_accountmoveline0" model="ir.model.access">
-			<field name="model_id" ref="account.model_account_move_line"/>
-			<field eval="1" name="perm_read"/>
-			<field eval="&quot;&quot;&quot;Account Move Line&quot;&quot;&quot;" name="name"/>
-			<field eval="0" name="perm_unlink"/>
-			<field eval="1" name="perm_write"/>
-			<field eval="1" name="perm_create"/>
-			<field name="group_id" ref="res_groups_posuser0"/>
-		</record>
-
-		<record id="ir_model_access_accountmove0" model="ir.model.access">
-			<field name="model_id" ref="account.model_account_move"/>
-			<field eval="1" name="perm_read"/>
-			<field eval="&quot;&quot;&quot;Ledger Posting&quot;&quot;&quot;" name="name"/>
-			<field eval="0" name="perm_unlink"/>
-			<field eval="1" name="perm_write"/>
-			<field eval="1" name="perm_create"/>
-			<field name="group_id" ref="res_groups_posuser0"/>
-		</record>
-		<record id="ir_model_access_accountjournal0" model="ir.model.access">
-			<field name="model_id" ref="account.model_account_journal"/>
-			<field eval="1" name="perm_read"/>
-			<field eval="&quot;&quot;&quot;Account Journal&quot;&quot;&quot;" name="name"/>
-			<field eval="0" name="perm_unlink"/>
-			<field eval="1" name="perm_write"/>
-			<field eval="1" name="perm_create"/>
-			<field name="group_id" ref="res_groups_posuser0"/>
-		</record>
-
-		<record id="ir_model_access_saleshop0" model="ir.model.access">
-			<field name="model_id" ref="sale.model_sale_shop"/>
-			<field eval="1" name="perm_read"/>
-			<field eval="&quot;&quot;&quot;sale.shop&quot;&quot;&quot;" name="name"/>
-			<field eval="0" name="perm_unlink"/>
-			<field eval="1" name="perm_write"/>
-			<field eval="1" name="perm_create"/>
-			<field name="group_id" ref="res_groups_posuser0"/>
-		</record>
-		<record id="ir_model_access_stockwarehouse0" model="ir.model.access">
-			<field name="model_id" ref="stock.model_stock_warehouse"/>
-			<field eval="1" name="perm_read"/>
-			<field eval="&quot;&quot;&quot;stock.warehouse&quot;&quot;&quot;" name="name"/>
-			<field eval="0" name="perm_unlink"/>
-			<field eval="1" name="perm_write"/>
-			<field eval="1" name="perm_create"/>
-			<field name="group_id" ref="res_groups_posuser0"/>
-		</record>
-		<record id="ir_model_access_stockwarehouseorderpoint0" model="ir.model.access">
-			<field name="model_id" ref="procurement.model_stock_warehouse_orderpoint"/>
-			<field eval="1" name="perm_read"/>
-			<field eval="&quot;&quot;&quot;stock.warehouse.orderpoint&quot;&quot;&quot;" name="name"/>
-			<field eval="0" name="perm_unlink"/>
-			<field eval="1" name="perm_write"/>
-			<field eval="1" name="perm_create"/>
-			<field name="group_id" ref="res_groups_posuser0"/>
-		</record>
-		<record id="ir_model_access_stocklocation0" model="ir.model.access">
-			<field name="model_id" ref="stock.model_stock_location"/>
-			<field eval="1" name="perm_read"/>
-			<field eval="&quot;&quot;&quot;stock.location&quot;&quot;&quot;" name="name"/>
-			<field eval="0" name="perm_unlink"/>
-			<field eval="1" name="perm_write"/>
-			<field eval="1" name="perm_create"/>
-			<field name="group_id" ref="res_groups_posuser0"/>
-		</record>
-		<record id="ir_model_access_saleorder0" model="ir.model.access">
-			<field name="model_id" ref="sale.model_sale_order"/>
-			<field eval="1" name="perm_read"/>
-			<field eval="&quot;&quot;&quot;sale.order&quot;&quot;&quot;" name="name"/>
-			<field eval="0" name="perm_unlink"/>
-			<field eval="1" name="perm_write"/>
-			<field eval="1" name="perm_create"/>
-		</record>
-
-		<record id="ir_model_access_saleorderline0" model="ir.model.access">
-			<field name="model_id" ref="sale.model_sale_order_line"/>
-			<field eval="1" name="perm_read"/>
-			<field eval="&quot;&quot;&quot;sale.order.line&quot;&quot;&quot;" name="name"/>
-			<field eval="0" name="perm_unlink"/>
-			<field eval="1" name="perm_write"/>
-			<field eval="1" name="perm_create"/>
-			<field name="group_id" ref="res_groups_posuser0"/>
-		</record>
-
-		<record id="ir_model_access_purchaseorder0" model="ir.model.access">
-			<field name="model_id" ref="purchase.model_purchase_order"/>
-			<field eval="1" name="perm_read"/>
-			<field eval="&quot;&quot;&quot;purchase.order&quot;&quot;&quot;" name="name"/>
-			<field eval="1" name="perm_unlink"/>
-			<field eval="1" name="perm_write"/>
-			<field eval="1" name="perm_create"/>
-			<field name="group_id" ref="res_groups_posuser0"/>
-		</record>
-
-		<record id="ir_model_access_purchaseorderlines0" model="ir.model.access">
-			<field name="model_id" ref="purchase.model_purchase_order_line"/>
-			<field eval="1" name="perm_read"/>
-			<field eval="&quot;&quot;&quot;Purchase Order lines&quot;&quot;&quot;" name="name"/>
-			<field eval="0" name="perm_unlink"/>
-			<field eval="1" name="perm_write"/>
-			<field eval="1" name="perm_create"/>
-			<field name="group_id" ref="res_groups_posuser0"/>
-		</record>
-
-		<record id="ir_model_access_inv0" model="ir.model.access">
-			<field name="model_id" ref="account.model_account_invoice"/>
-			<field eval="1" name="perm_read"/>
-			<field eval="&quot;&quot;&quot;Invoice&quot;&quot;&quot;" name="name"/>
-			<field eval="1" name="perm_unlink"/>
-			<field eval="1" name="perm_write"/>
-			<field eval="1" name="perm_create"/>
-			<field name="group_id" ref="res_groups_posuser0"/>
-		</record>
-
-		<record id="ir_model_access_invorderlines0" model="ir.model.access">
-			<field name="model_id" ref="account.model_account_invoice_line"/>
-			<field eval="1" name="perm_read"/>
-			<field eval="&quot;&quot;&quot;Invoice lines&quot;&quot;&quot;" name="name"/>
-			<field eval="0" name="perm_unlink"/>
-			<field eval="1" name="perm_write"/>
-			<field eval="1" name="perm_create"/>
-			<field name="group_id" ref="res_groups_posuser0"/>
-		</record>
-		<record id="ir_model_access_acc0" model="ir.model.access">
-			<field name="model_id" ref="account.model_account_account"/>
-			<field eval="1" name="perm_read"/>
-			<field eval="&quot;&quot;&quot;Account&quot;&quot;&quot;" name="name"/>
-			<field eval="0" name="perm_unlink"/>
-			<field eval="1" name="perm_write"/>
-			<field eval="1" name="perm_create"/>
-			<field name="group_id" ref="res_groups_posuser0"/>
-		</record>
-
-		<record id="ir_model_access_period0" model="ir.model.access">
-			<field name="model_id" ref="account.model_account_period"/>
-			<field eval="1" name="perm_read"/>
-			<field eval="&quot;&quot;&quot;Period&quot;&quot;&quot;" name="name"/>
-			<field eval="0" name="perm_unlink"/>
-			<field eval="1" name="perm_write"/>
-			<field eval="1" name="perm_create"/>
-			<field name="group_id" ref="res_groups_posuser0"/>
-		</record>
-		<record id="ir_model_access_journalperiod0" model="ir.model.access">
-			<field name="model_id" ref="account.model_account_journal_period"/>
-			<field eval="1" name="perm_read"/>
-			<field eval="&quot;&quot;&quot;Journal - Period&quot;&quot;&quot;" name="name"/>
-			<field eval="0" name="perm_unlink"/>
-			<field eval="1" name="perm_write"/>
-			<field eval="1" name="perm_create"/>
-			<field name="group_id" ref="res_groups_posuser0"/>
-		</record>
-		<record id="ir_model_access_values0" model="ir.model.access">
-			<field name="model_id" ref="base.model_ir_values"/>
-			<field eval="1" name="perm_read"/>
-			<field eval="&quot;&quot;&quot;values&quot;&quot;&quot;" name="name"/>
-			<field eval="0" name="perm_unlink"/>
-			<field eval="1" name="perm_write"/>
-			<field eval="1" name="perm_create"/>
-			<field name="group_id" ref="res_groups_posuser0"/>
-		</record>
-
-		<record id="ir_model_access_prop0" model="ir.model.access">
-			<field name="model_id" ref="base.model_ir_property"/>
-			<field eval="1" name="perm_read"/>
-			<field eval="&quot;&quot;&quot;properties&quot;&quot;&quot;" name="name"/>
-			<field eval="0" name="perm_unlink"/>
-			<field eval="1" name="perm_write"/>
-			<field eval="1" name="perm_create"/>
-			<field name="group_id" ref="res_groups_posuser0"/>
-		</record>
-		<record id="ir_model_pdt_pdt0" model="ir.model.access">
-			<field name="model_id" ref="product.model_product_product"/>
-			<field eval="1" name="perm_read"/>
-			<field eval="&quot;&quot;&quot;Product - Product&quot;&quot;&quot;" name="name"/>
-			<field eval="0" name="perm_unlink"/>
-			<field eval="1" name="perm_write"/>
-			<field eval="1" name="perm_create"/>
-			<field name="group_id" ref="res_groups_posuser0"/>
-		</record>
-		<record id="ir_model_pdt_tmplt0" model="ir.model.access">
-			<field name="model_id" ref="product.model_product_template"/>
-			<field eval="1" name="perm_read"/>
-			<field eval="&quot;&quot;&quot;Product - Template&quot;&quot;&quot;" name="name"/>
-			<field eval="0" name="perm_unlink"/>
-			<field eval="1" name="perm_write"/>
-			<field eval="1" name="perm_create"/>
-			<field name="group_id" ref="res_groups_posuser0"/>
-		</record>
-		<record id="ir_model_access_accountinvtax0" model="ir.model.access">
-			<field name="model_id" ref="account.model_account_invoice_tax"/>
-			<field eval="1" name="perm_read"/>
-			<field eval="&quot;&quot;&quot;Account Invoice Tax&quot;&quot;&quot;" name="name"/>
-			<field eval="0" name="perm_unlink"/>
-			<field eval="1" name="perm_write"/>
-			<field eval="1" name="perm_create"/>
-			<field name="group_id" ref="res_groups_posuser0"/>
-		</record>
-
-		<record id="ir_model_access_productpricelist0" model="ir.model.access">
-			<field name="model_id" ref="product.model_product_pricelist"/>
-			<field eval="1" name="perm_read"/>
-			<field eval="&quot;&quot;&quot;product.pricelist&quot;&quot;&quot;" name="name"/>
-			<field eval="0" name="perm_unlink"/>
-			<field eval="1" name="perm_write"/>
-			<field eval="1" name="perm_create"/>
-			<field name="group_id" ref="res_groups_posuser0"/>
-		</record>
-		<record id="ir_model_access_productpricelisttype0" model="ir.model.access">
-			<field name="model_id" ref="product.model_product_pricelist_type"/>
-			<field eval="1" name="perm_read"/>
-			<field eval="&quot;&quot;&quot;product.pricelist.type&quot;&quot;&quot;" name="name"/>
-			<field eval="1" name="perm_unlink"/>
-			<field eval="1" name="perm_write"/>
-			<field eval="1" name="perm_create"/>
-			<field name="group_id" ref="res_groups_posuser0"/>
-		</record>
-		<record id="ir_model_access_productpricetype0" model="ir.model.access">
-			<field name="model_id" ref="product.model_product_price_type"/>
-			<field eval="1" name="perm_read"/>
-			<field eval="&quot;&quot;&quot;product.price.type&quot;&quot;&quot;" name="name"/>
-			<field eval="0" name="perm_unlink"/>
-			<field eval="1" name="perm_write"/>
-			<field eval="1" name="perm_create"/>
-			<field name="group_id" ref="res_groups_posuser0"/>
-		</record>
-		<record id="ir_model_access_productcategory0" model="ir.model.access">
-			<field name="model_id" ref="product.model_product_category"/>
-			<field eval="1" name="perm_read"/>
-			<field eval="&quot;&quot;&quot;product.category&quot;&quot;&quot;" name="name"/>
-			<field eval="0" name="perm_unlink"/>
-			<field eval="1" name="perm_write"/>
-			<field eval="1" name="perm_create"/>
-			<field name="group_id" ref="res_groups_posuser0"/>
-		</record>
-		<record id="ir_model_access_stockpicking0" model="ir.model.access">
-			<field name="model_id" ref="stock.model_stock_picking"/>
-			<field eval="1" name="perm_read"/>
-			<field eval="&quot;&quot;&quot;stock.picking&quot;&quot;&quot;" name="name"/>
-			<field eval="0" name="perm_unlink"/>
-			<field eval="1" name="perm_write"/>
-			<field eval="1" name="perm_create"/>
-			<field name="group_id" ref="res_groups_posuser0"/>
-		</record>
-		<record id="ir_model_access_stockmove0" model="ir.model.access">
-			<field name="model_id" ref="stock.model_stock_move"/>
-			<field eval="1" name="perm_read"/>
-			<field eval="&quot;&quot;&quot;stock.move&quot;&quot;&quot;" name="name"/>
-			<field eval="0" name="perm_unlink"/>
-			<field eval="1" name="perm_write"/>
-			<field eval="1" name="perm_create"/>
-			<field name="group_id" ref="res_groups_posuser0"/>
-		</record>
-		<record id="ir_model_access_productunitofmeasure0" model="ir.model.access">
-			<field name="model_id" ref="product.model_product_uom"/>
-			<field eval="1" name="perm_read"/>
-			<field eval="&quot;&quot;&quot;Product Unit of Measure&quot;&quot;&quot;" name="name"/>
-			<field eval="0" name="perm_unlink"/>
-			<field eval="1" name="perm_write"/>
-			<field eval="1" name="perm_create"/>
-			<field name="group_id" ref="res_groups_posuser0"/>
-		</record>
-		<record id="ir_model_access_journalview0" model="ir.model.access">
-			<field name="model_id" ref="account.model_account_journal_view"/>
-			<field eval="1" name="perm_read"/>
-			<field eval="&quot;&quot;&quot;Journal View&quot;&quot;&quot;" name="name"/>
-			<field eval="0" name="perm_unlink"/>
-			<field eval="1" name="perm_write"/>
-			<field eval="1" name="perm_create"/>
-			<field name="group_id" ref="res_groups_posuser0"/>
-		</record>
-		<record id="ir_model_access_journalcolumn0" model="ir.model.access">
-			<field name="model_id" ref="account.model_account_journal_column"/>
-			<field eval="1" name="perm_read"/>
-			<field eval="&quot;&quot;&quot;Journal Column&quot;&quot;&quot;" name="name"/>
-			<field eval="0" name="perm_unlink"/>
-			<field eval="1" name="perm_write"/>
-			<field eval="1" name="perm_create"/>
-			<field name="group_id" ref="res_groups_posuser0"/>
-		</record>
-		<record id="ir_model_access_paymenttermline0" model="ir.model.access">
-			<field name="model_id" ref="account.model_account_payment_term_line"/>
-			<field eval="1" name="perm_read"/>
-			<field eval="&quot;&quot;&quot;Payment Term Line&quot;&quot;&quot;" name="name"/>
-			<field eval="0" name="perm_unlink"/>
-			<field eval="1" name="perm_write"/>
-			<field eval="1" name="perm_create"/>
-			<field name="group_id" ref="res_groups_posuser0"/>
-		</record>
-		<record id="ir_model_access_paymentterm0" model="ir.model.access">
-			<field name="model_id" ref="account.model_account_payment_term"/>
-			<field eval="1" name="perm_read"/>
-			<field eval="&quot;&quot;&quot;Payment Term&quot;&quot;&quot;" name="name"/>
-			<field eval="0" name="perm_unlink"/>
-			<field eval="1" name="perm_write"/>
-			<field eval="1" name="perm_create"/>
-			<field name="group_id" ref="res_groups_posuser0"/>
-		</record>
-		<record id="ir_model_access_rescompany0" model="ir.model.access">
-			<field name="model_id" ref="base.model_res_company"/>
-			<field eval="1" name="perm_read"/>
-			<field eval="&quot;&quot;&quot;res.company&quot;&quot;&quot;" name="name"/>
-			<field eval="0" name="perm_unlink"/>
-			<field eval="1" name="perm_write"/>
-			<field eval="1" name="perm_create"/>
-			<field name="group_id" ref="res_groups_posuser0"/>
-		</record>
-		<record id="ir_model_access_accounttype0" model="ir.model.access">
-			<field name="model_id" ref="account.model_account_account_type"/>
-			<field eval="1" name="perm_read"/>
-			<field eval="&quot;&quot;&quot;Account Type&quot;&quot;&quot;" name="name"/>
-			<field eval="0" name="perm_unlink"/>
-			<field eval="1" name="perm_write"/>
-			<field eval="1" name="perm_create"/>
-			<field name="group_id" ref="res_groups_posuser0"/>
-		</record>
-        <record id="ir_model_access_procurement0" model="ir.model.access">
-            <field name="model_id" ref="procurement.model_procurement_order" />
-            <field eval="1" name="perm_read" />
-            <field eval="1" name="perm_write" />
-            <field eval="1" name="perm_create" />
-            <field eval="0" name="perm_unlink" />
-            <field name="name" eval="&quot;&quot;&quot;procurement.order&quot;&quot;&quot;" />
-			<field name="group_id" ref="res_groups_posuser0"/>
-        </record>
-        <record id="ir_model_access_tax0" model="ir.model.access">
-			<field name="model_id" ref="account.model_account_tax"/>
-			<field eval="1" name="perm_read"/>
-			<field eval="&quot;&quot;&quot;TAX&quot;&quot;&quot;" name="name"/>
-			<field eval="1" name="perm_unlink"/>
-			<field eval="1" name="perm_write"/>
-			<field eval="1" name="perm_create"/>
-			<field name="group_id" ref="res_groups_posuser0"/>
-		</record>
-
-		<menuitem
-            id="stock.next_id_61"
-            name="Reporting"
-            parent="stock.menu_stock_root" groups="base.group_user"/>
-		<menuitem action="stock.action_picking_tree" id="stock.menu_action_picking_tree" parent="stock.menu_stock_warehouse_mgmt" sequence="19" groups="res_groups_posuser0"/>
-<!--        <menuitem id="procurement.menu_mrp_reordering" name="Automatic Procurements" parent="stock.menu_stock_root" sequence="4" groups="base.group_user"/>-->
-        <menuitem parent="stock.next_id_61" action="stock.action_stock_line_date" id="stock.menu_report_stock_line_date" groups="base.group_user"/>
-
-	</data>
-=======
     </data>
->>>>>>> e459cec0
 </openerp>
