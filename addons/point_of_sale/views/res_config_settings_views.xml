--- conflicted
+++ resolved
@@ -29,25 +29,7 @@
                     </div>
                     <h2>Pricing</h2>
                     <div class="row mt16 o_settings_container">
-<<<<<<< HEAD
-                        <div class="col-12 col-lg-6 o_setting_box" id="product_prices">
-                            <div class="o_setting_right_pane">
-                                <label for="iface_tax_included" string="Product Prices"/>
-                                <div class="text-muted">
-                                    Product prices on receipts
-                                </div>
-                                <div class="content-group">
-                                    <div class="mt16">
-                                        <field name="iface_tax_included" class="o_light_label" widget="radio"/>
-                                    </div>
-                                    <a attrs="{'invisible': [('iface_tax_included', '!=', 'total')]}" href="https://www.odoo.com/documentation/user/11.0/accounting/others/taxes/tax_included.html"  target="_blank" class="oe-link"><i class="fa fa-fw fa-arrow-right"/>How to manage tax-included prices</a>
-                                </div>
-                            </div>
-                        </div>
                         <div class="col-12 col-lg-6 o_setting_box" title="There are two ways to manage pricelists: 1) Multiple prices per product (e.g. quantity, shop-specific) : must be set in the Sales tab of the product detail form. 2) Price computed from formulas (discounts, margins, rounding) : must be set in the pricelist form.">
-=======
-                        <div class="col-xs-12 col-md-6 o_setting_box" title="There are two ways to manage pricelists: 1) Multiple prices per product (e.g. quantity, shop-specific) : must be set in the Sales tab of the product detail form. 2) Price computed from formulas (discounts, margins, rounding) : must be set in the pricelist form.">
->>>>>>> edd58600
                             <div class="o_setting_left_pane">
                                 <field name="pos_sales_price"/>
                             </div>
