# -*- encoding: utf-8 -*-
##############################################################################
#
#    OpenERP, Open Source Management Solution	
#    Copyright (C) 2004-2009 Tiny SPRL (<http://tiny.be>). All Rights Reserved
#    $Id$
#
#    This program is free software: you can redistribute it and/or modify
#    it under the terms of the GNU General Public License as published by
#    the Free Software Foundation, either version 3 of the License, or
#    (at your option) any later version.
#
#    This program is distributed in the hope that it will be useful,
#    but WITHOUT ANY WARRANTY; without even the implied warranty of
#    MERCHANTABILITY or FITNESS FOR A PARTICULAR PURPOSE.  See the
#    GNU General Public License for more details.
#
#    You should have received a copy of the GNU General Public License
#    along with this program.  If not, see <http://www.gnu.org/licenses/>.
#
##############################################################################

import time
from report import report_sxw


class pos_invoice(report_sxw.rml_parse):
    def __init__(self, cr, uid, name, context):
        super(pos_invoice, self).__init__(cr, uid, name, context)
        self.localcontext.update({
            'time': time,
        })
<<<<<<< HEAD

    def preprocess(self, objects, data, ids):
        super(pos_invoice, self).preprocess(objects, data, ids)

        post_objects = []
        for obj in objects:
            if obj.invoice_id:
                post_objects.append(obj.invoice_id)

        #self.localcontext['objects'] = objects
        self.localcontext['objects'] = post_objects


report_sxw.report_sxw(
    'report.pos.invoice',
    'pos.order',
    'addons/point_of_sale/report/pos_invoice.rml',
    parser=pos_invoice)
=======
        
    def set_context(self, objects, data, ids, report_type = None):
        super(pos_invoice, self).set_context(objects, data, ids, report_type)
        iids = []
        nids = []
        for order in objects:
            order.write({'nb_print': order.nb_print + 1})
            if order.invoice_id and order.invoice_id not in iids:
                iids.append(order.invoice_id)
                nids.append(order.invoice_id.id)
        self.cr.commit()
        data['ids'] = nids
        self.datas = data
        self.ids = nids
        self.objects = iids
        self.localcontext['data'] = data
        self.localcontext['objects'] = iids

report_sxw.report_sxw('report.pos.invoice', 'pos.order', 'account/report/invoice.rml', parser= pos_invoice)

# vim:expandtab:smartindent:tabstop=4:softtabstop=4:shiftwidth=4:
>>>>>>> 92a17b14
<|MERGE_RESOLUTION|>--- conflicted
+++ resolved
@@ -30,26 +30,6 @@
         self.localcontext.update({
             'time': time,
         })
-<<<<<<< HEAD
-
-    def preprocess(self, objects, data, ids):
-        super(pos_invoice, self).preprocess(objects, data, ids)
-
-        post_objects = []
-        for obj in objects:
-            if obj.invoice_id:
-                post_objects.append(obj.invoice_id)
-
-        #self.localcontext['objects'] = objects
-        self.localcontext['objects'] = post_objects
-
-
-report_sxw.report_sxw(
-    'report.pos.invoice',
-    'pos.order',
-    'addons/point_of_sale/report/pos_invoice.rml',
-    parser=pos_invoice)
-=======
         
     def set_context(self, objects, data, ids, report_type = None):
         super(pos_invoice, self).set_context(objects, data, ids, report_type)
@@ -71,4 +51,3 @@
 report_sxw.report_sxw('report.pos.invoice', 'pos.order', 'account/report/invoice.rml', parser= pos_invoice)
 
 # vim:expandtab:smartindent:tabstop=4:softtabstop=4:shiftwidth=4:
->>>>>>> 92a17b14
