--- conflicted
+++ resolved
@@ -6,9 +6,9 @@
 //
 // it is available to all pos objects trough the '.gui' field.
 
-<<<<<<< HEAD
 var core = require('web.core');
 var Model = require('web.Model');
+var cordova = require('web.cordova');
 
 var _t = core._t;
 
@@ -27,72 +27,9 @@
         this.current_screen = null; 
 
         this.chrome.ready.then(function(){
+            cordova.posready();
             self.close_other_tabs();
             var order = self.pos.get_order();
-=======
-openerp.point_of_sale.load_gui = function load_gui(instance, module) {
-    "use strict";
-
-    var QWeb = instance.web.qweb;
-    var _t = instance.web._t;
-
-    module.Gui = instance.web.Class.extend({
-        screen_classes: [],
-        popup_classes:  [],
-        init: function(options){
-            var self = this;
-            this.pos            = options.pos;
-            this.chrome         = options.chrome;
-            this.screen_instances     = {};
-            this.popup_instances      = {};
-            this.default_screen = null;
-            this.startup_screen = null;
-            this.current_popup  = null;
-            this.current_screen = null; 
-
-            this.chrome.ready.then(function(){
-                instance.web.cordova.posready();
-                var order = self.pos.get_order();
-                if (order) {
-                    self.show_saved_screen(order);
-                } else {
-                    self.show_screen(self.startup_screen);
-                }
-                self.pos.bind('change:selectedOrder', function(){
-                    self.show_saved_screen(self.pos.get_order());
-                });
-            });
-        },
-
-        /* ---- Gui: SCREEN MANIPULATION ---- */
-
-        // register a screen widget to the gui,
-        // it must have been inserted into the dom.
-        add_screen: function(name, screen){
-            screen.hide();
-            this.screen_instances[name] = screen;
-        },
-
-        // sets the screen that will be displayed
-        // for new orders
-        set_default_screen: function(name){ 
-            this.default_screen = name;
-        },
-
-        // sets the screen that will be displayed
-        // when no orders are present
-        set_startup_screen: function(name) {
-            this.startup_screen = name;
-        },
-
-        // display the screen saved in an order,
-        // called when the user changes the current order
-        // no screen saved ? -> display default_screen
-        // no order ? -> display startup_screen
-        show_saved_screen:  function(order,options) {
-            options = options || {};
-            this.close_popup();
->>>>>>> 81b5c601
             if (order) {
                 self.show_saved_screen(order);
             } else {
@@ -398,6 +335,7 @@
         this.chrome.loading_message(_t('Closing ...'));
 
         this.pos.push_order().then(function(){
+            cordova.poslogout();
             return new Model("ir.model.data").get_func("search_read")([['name', '=', 'action_client_pos_menu']], ['res_id'])
             .pipe(function(res) {
                 window.location = '/web#action=' + res[0]['res_id'];
@@ -507,34 +445,7 @@
             } else {
                 newbuf += input;
             }
-<<<<<<< HEAD
-        }
-=======
-        },
-
-        /* ---- Gui: CLOSING THE POINT OF SALE ---- */
-
-        close: function() {
-            var self = this;
-            this.chrome.loading_show();
-            this.chrome.loading_message(_t('Closing ...'));
-
-            this.pos.push_order().then(function(){
-                instance.web.cordova.poslogout();
-                return new instance.web.Model("ir.model.data").get_func("search_read")([['name', '=', 'action_client_pos_menu']], ['res_id'])
-                .pipe(function(res) {
-                    window.location = '/web#action=' + res[0]['res_id'];
-                },function(err,event) {
-                    event.preventDefault();
-                    self.show_popup('error',{
-                        'title': _t('Could not close the point of sale.'),
-                        'body':  _t('Your internet connection is probably down.'),
-                    });
-                    self.chrome.widget.close_button.renderElement();
-                });
-            });
-        },
->>>>>>> 81b5c601
+        }
 
         // End of input buffer at 12 characters.
         if (newbuf.length > buffer.length && newbuf.length > 12) {
