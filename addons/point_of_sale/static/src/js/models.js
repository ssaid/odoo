--- conflicted
+++ resolved
@@ -188,12 +188,6 @@
             loaded: function(self, taxes){
                 self.taxes = taxes;
                 self.taxes_by_id = {};
-<<<<<<< HEAD
-                
-                for (var i = 0; i < taxes.length; i++) {
-                    self.taxes_by_id[taxes[i].id] = taxes[i];
-                }
-=======
                 _.each(taxes, function(tax){
                     self.taxes_by_id[tax.id] = tax;
                 });
@@ -203,7 +197,6 @@
                         tax.child_taxes[child_tax_id] = self.taxes_by_id[child_tax_id];
                     });
                 });
->>>>>>> 2492503d
             },
         },{
             model:  'pos.session',
@@ -1093,7 +1086,6 @@
         get_tax_details: function(){
             return this.get_all_prices().taxDetails;
         },
-<<<<<<< HEAD
         get_taxes: function(){
             var taxes_ids = this.get_product().taxes_id;
             var taxes = [];
@@ -1102,10 +1094,7 @@
             }
             return taxes;
         },
-        get_all_prices: function(){
-=======
         compute_all: function(taxes, price_unit) {
->>>>>>> 2492503d
             var self = this;
             var res = [];
             var currency_rounding = this.pos.currency.rounding;
