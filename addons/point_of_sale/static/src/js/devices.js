odoo.define('point_of_sale.devices', function (require) {
"use strict";

var core = require('web.core');
var mixins = require('web.mixins');
var rpc = require('web.rpc');
var Session = require('web.Session');
var PosBaseWidget = require('point_of_sale.BaseWidget');

var QWeb = core.qweb;
var _t = core._t;

// the JobQueue schedules a sequence of 'jobs'. each job is
// a function returning a deferred. the queue waits for each job to finish
// before launching the next. Each job can also be scheduled with a delay.
// the  is used to prevent parallel requests to the proxy.

var JobQueue = function(){
    var queue = [];
    var running = false;
    var scheduled_end_time = 0;
    var end_of_queue = (new $.Deferred()).resolve();
    var stoprepeat = false;

    var run = function(){
        if(end_of_queue.state() === 'resolved'){
            end_of_queue =  new $.Deferred();
        }
        if(queue.length > 0){
            running = true;
            var job = queue[0];
            if(!job.opts.repeat || stoprepeat){
                queue.shift();
                stoprepeat = false;
            }

            // the time scheduled for this job
            scheduled_end_time = (new Date()).getTime() + (job.opts.duration || 0);

            // we run the job and put in def when it finishes
            var def = job.fun() || (new $.Deferred()).resolve();

            // we don't care if a job fails ...
            def.always(function(){
                // we run the next job after the scheduled_end_time, even if it finishes before
                setTimeout(function(){
                    run();
                }, Math.max(0, scheduled_end_time - (new Date()).getTime()) );
            });
        }else{
            running = false;
            scheduled_end_time = 0;
            end_of_queue.resolve();
        }
    };

    // adds a job to the schedule.
    // opts : {
    //    duration    : the job is guaranteed to finish no quicker than this (milisec)
    //    repeat      : if true, the job will be endlessly repeated
    //    important   : if true, the scheduled job cannot be canceled by a queue.clear()
    // }
    this.schedule  = function(fun, opts){
        queue.push({fun:fun, opts:opts || {}});
        if(!running){
            run();
        }
    };

    // remove all jobs from the schedule (except the ones marked as important)
    this.clear = function(){
        queue = _.filter(queue,function(job){return job.opts.important === true;});
    };

    // end the repetition of the current job
    this.stoprepeat = function(){
        stoprepeat = true;
    };

    // returns a deferred that resolves when all scheduled
    // jobs have been run.
    // ( jobs added after the call to this method are considered as well )
    this.finished = function(){
        return end_of_queue;
    };

};


// this object interfaces with the local proxy to communicate to the various hardware devices
// connected to the Point of Sale. As the communication only goes from the POS to the proxy,
// methods are used both to signal an event, and to fetch information.

var ProxyDevice  = core.Class.extend(mixins.PropertiesMixin,{
    init: function(parent,options){
        mixins.PropertiesMixin.init.call(this,parent);
        var self = this;
        options = options || {};

        this.pos = parent;

        this.weighing = false;
        this.debug_weight = 0;
        this.use_debug_weight = false;

        this.paying = false;
        this.default_payment_status = {
            status: 'waiting',
            message: '',
            payment_method: undefined,
            receipt_client: undefined,
            receipt_shop:   undefined,
        };
        this.custom_payment_status = this.default_payment_status;

        this.receipt_queue = [];

        this.notifications = {};
        this.bypass_proxy = false;

        this.connection = null;
        this.host       = '';
        this.keptalive  = false;

        this.set('status',{});

        this.set_connection_status('disconnected');

        this.on('change:status',this,function(eh,status){
            status = status.newValue;
            if(status.status === 'connected'){
                self.print_receipt();
            }
        });

        this.posbox_supports_display = true;

        window.hw_proxy = this;
    },
    set_connection_status: function(status,drivers){
        var oldstatus = this.get('status');
        var newstatus = {};
        newstatus.status = status;
        newstatus.drivers = status === 'disconnected' ? {} : oldstatus.drivers;
        newstatus.drivers = drivers ? drivers : newstatus.drivers;
        this.set('status',newstatus);
    },
    disconnect: function(){
        if(this.get('status').status !== 'disconnected'){
            this.connection.destroy();
            this.set_connection_status('disconnected');
        }
    },

    // connects to the specified url
    connect: function(url){
        var self = this;
        this.connection = new Session(undefined,url, { use_cors: true});
        this.host   = url;
        this.set_connection_status('connecting',{});

        return this.message('handshake').then(function(response){
                if(response){
                    self.set_connection_status('connected');
                    localStorage.hw_proxy_url = url;
                    self.keepalive();
                }else{
                    self.set_connection_status('disconnected');
                    console.error('Connection refused by the Proxy');
                }
            },function(){
                self.set_connection_status('disconnected');
                console.error('Could not connect to the Proxy');
            });
    },

    // find a proxy and connects to it. for options see find_proxy
    //   - force_ip : only try to connect to the specified ip.
    //   - port: what port to listen to (default 8069)
    //   - progress(fac) : callback for search progress ( fac in [0,1] )
    autoconnect: function(options){
        var self = this;
        this.set_connection_status('connecting',{});
        var found_url = new $.Deferred();
        var success = new $.Deferred();

        if ( options.force_ip ){
            // if the ip is forced by server config, bailout on fail
            found_url = this.try_hard_to_connect(options.force_ip, options);
        }else if( localStorage.hw_proxy_url ){
            // try harder when we remember a good proxy url
            found_url = this.try_hard_to_connect(localStorage.hw_proxy_url, options)
                .then(null,function(){
                    return self.find_proxy(options);
                });
        }else{
            // just find something quick
            found_url = this.find_proxy(options);
        }

        success = found_url.then(function(url){
                return self.connect(url);
            });

        success.fail(function(){
            self.set_connection_status('disconnected');
        });

        return success;
    },

    // starts a loop that updates the connection status
    keepalive: function(){
        var self = this;

        function status(){
            self.connection.rpc('/hw_proxy/status_json',{},{timeout:2500})
                .then(function(driver_status){
                    self.set_connection_status('connected',driver_status);
                },function(){
                    if(self.get('status').status !== 'connecting'){
                        self.set_connection_status('disconnected');
                    }
                }).always(function(){
                    setTimeout(status,5000);
                });
        }

        if(!this.keptalive){
            this.keptalive = true;
            status();
        }
    },

    message : function(name,params){
        var callbacks = this.notifications[name] || [];
        for(var i = 0; i < callbacks.length; i++){
            callbacks[i](params);
        }
        if(this.get('status').status !== 'disconnected'){
            return this.connection.rpc('/hw_proxy/' + name, params || {});
        }else{
            return (new $.Deferred()).reject();
        }
    },

    // try several time to connect to a known proxy url
    try_hard_to_connect: function(url,options){
        options   = options || {};
        var port  = ':' + (options.port || '8069');

        this.set_connection_status('connecting');

        if(url.indexOf('//') < 0){
            url = 'http://'+url;
        }

        if(url.indexOf(':',5) < 0){
            url = url+port;
        }

        // try real hard to connect to url, with a 1sec timeout and up to 'retries' retries
        function try_real_hard_to_connect(url, retries, done){

            done = done || new $.Deferred();

            $.ajax({
                url: url + '/hw_proxy/hello',
                method: 'GET',
                timeout: 1000,
            })
            .done(function(){
                done.resolve(url);
            })
            .fail(function(){
                if(retries > 0){
                    try_real_hard_to_connect(url,retries-1,done);
                }else{
                    done.reject();
                }
            });
            return done;
        }

        return try_real_hard_to_connect(url,3);
    },

    // returns as a deferred a valid host url that can be used as proxy.
    // options:
    //   - port: what port to listen to (default 8069)
    //   - progress(fac) : callback for search progress ( fac in [0,1] )
    find_proxy: function(options){
        options = options || {};
        var self  = this;
        var port  = ':' + (options.port || '8069');
        var urls  = [];
        var found = false;
        var parallel = 8;
        var done = new $.Deferred(); // will be resolved with the proxies valid urls
        var threads  = [];
        var progress = 0;


        urls.push('http://localhost'+port);
        for(var i = 0; i < 256; i++){
            urls.push('http://192.168.0.'+i+port);
            urls.push('http://192.168.1.'+i+port);
            urls.push('http://10.0.0.'+i+port);
        }

        var prog_inc = 1/urls.length;

        function update_progress(){
            progress = found ? 1 : progress + prog_inc;
            if(options.progress){
                options.progress(progress);
            }
        }

        function thread(done){
            var url = urls.shift();

            done = done || new $.Deferred();

            if( !url || found || !self.searching_for_proxy ){
                done.resolve();
                return done;
            }

            $.ajax({
                    url: url + '/hw_proxy/hello',
                    method: 'GET',
                    timeout: 400,
                }).done(function(){
                    found = true;
                    update_progress();
                    done.resolve(url);
                })
                .fail(function(){
                    update_progress();
                    thread(done);
                });

            return done;
        }

        this.searching_for_proxy = true;

        var len  = Math.min(parallel,urls.length);
        for(i = 0; i < len; i++){
            threads.push(thread());
        }

        $.when.apply($,threads).then(function(){
            var urls = [];
            for(var i = 0; i < arguments.length; i++){
                if(arguments[i]){
                    urls.push(arguments[i]);
                }
            }
            done.resolve(urls[0]);
        });

        return done;
    },

    stop_searching: function(){
        this.searching_for_proxy = false;
        this.set_connection_status('disconnected');
    },

    // this allows the client to be notified when a proxy call is made. The notification
    // callback will be executed with the same arguments as the proxy call
    add_notification: function(name, callback){
        if(!this.notifications[name]){
            this.notifications[name] = [];
        }
        this.notifications[name].push(callback);
    },

    // returns the weight on the scale.
    scale_read: function(){
        var self = this;
        var ret = new $.Deferred();
        if (self.use_debug_weight) {
            return (new $.Deferred()).resolve({weight:this.debug_weight, unit:'Kg', info:'ok'});
        }
        this.message('scale_read',{})
            .then(function(weight){
                ret.resolve(weight);
            }, function(){ //failed to read weight
                ret.resolve({weight:0.0, unit:'Kg', info:'ok'});
            });
        return ret;
    },

    // sets a custom weight, ignoring the proxy returned value.
    debug_set_weight: function(kg){
        this.use_debug_weight = true;
        this.debug_weight = kg;
    },

    // resets the custom weight and re-enable listening to the proxy for weight values
    debug_reset_weight: function(){
        this.use_debug_weight = false;
        this.debug_weight = 0;
    },

    // ask for the cashbox (the physical box where you store the cash) to be opened
    open_cashbox: function(){
        return this.message('open_cashbox');
    },

    /*
     * ask the printer to print a receipt
     */
    print_receipt: function(receipt){
        var self = this;
        if(receipt){
            this.receipt_queue.push(receipt);
        }
        function send_printing_job(){
            if (self.receipt_queue.length > 0){
                var r = self.receipt_queue.shift();
                self.message('print_xml_receipt',{ receipt: r },{ timeout: 5000 })
                    .then(function(){
                        send_printing_job();
                    },function(error){
                        if (error) {
                            self.pos.gui.show_popup('error-traceback',{
                                'title': _t('Printing Error: ') + error.data.message,
                                'body':  error.data.debug,
                            });
                            return;
                        }
                        self.receipt_queue.unshift(r);
                    });
            }
        }
        send_printing_job();
    },

    print_sale_details: function() {
        var self = this;
<<<<<<< HEAD
        rpc.query({
                model: 'report.point_of_sale.report_saledetails',
                method: 'get_sale_details',
            })
            .then(function(result){
                var env = {
                    company: self.pos.company,
                    pos: self.pos,
                    products: result.products,
                    payments: result.payments,
                    taxes: result.taxes,
                    total_paid: result.total_paid,
                    date: (new Date()).toLocaleString(),
                };
                var report = QWeb.render('SaleDetailsReport', env);
                self.print_receipt(report);
            });
    },

    update_customer_facing_display: function(html) {
        if (this.posbox_supports_display) {
            return this.message('customer_facing_display',
                { html: html },
                { timeout: 5000 });
        }
    },

    take_ownership_over_client_screen: function(html) {
        return this.message("take_control", { html: html });
    },

    test_ownership_of_client_screen: function() {
        if (this.connection) {
            return this.message("test_ownership", {});
        }
        return null;
=======
        new Model('report.point_of_sale.report_saledetails').call('get_sale_details').then(function(result){
            var env = {
                widget: new PosBaseWidget(self),
                company: self.pos.company,
                pos: self.pos,
                products: result.products,
                payments: result.payments,
                taxes: result.taxes,
                total_paid: result.total_paid,
                date: (new Date()).toLocaleString(),
            };
            var report = QWeb.render('SaleDetailsReport', env);
            self.print_receipt(report);
        })
>>>>>>> 791e0cf4
    },

    // asks the proxy to log some information, as with the debug.log you can provide several arguments.
    log: function(){
        return this.message('log',{'arguments': _.toArray(arguments)});
    },

});

// this module interfaces with the barcode reader. It assumes the barcode reader
// is set-up to act like  a keyboard. Use connect() and disconnect() to activate
// and deactivate the barcode reader. Use set_action_callbacks to tell it
// what to do when it reads a barcode.
var BarcodeReader = core.Class.extend({
    actions:[
        'product',
        'cashier',
        'client',
    ],

    init: function(attributes){
        this.pos = attributes.pos;
        this.action_callback = {};
        this.proxy = attributes.proxy;
        this.remote_scanning = false;
        this.remote_active = 0;

        this.barcode_parser = attributes.barcode_parser;

        this.action_callback_stack = [];

        core.bus.on('barcode_scanned', this, function (barcode) {
            this.scan(barcode);
        });
    },

    set_barcode_parser: function(barcode_parser) {
        this.barcode_parser = barcode_parser;
    },

    save_callbacks: function(){
        var callbacks = {};
        for(var name in this.action_callback){
            callbacks[name] = this.action_callback[name];
        }
        this.action_callback_stack.push(callbacks);
    },

    restore_callbacks: function(){
        if(this.action_callback_stack.length){
            var callbacks = this.action_callback_stack.pop();
            this.action_callback = callbacks;
        }
    },

    // when a barcode is scanned and parsed, the callback corresponding
    // to its type is called with the parsed_barcode as a parameter.
    // (parsed_barcode is the result of parse_barcode(barcode))
    //
    // callbacks is a Map of 'actions' : callback(parsed_barcode)
    // that sets the callback for each action. if a callback for the
    // specified action already exists, it is replaced.
    //
    // possible actions include :
    // 'product' | 'cashier' | 'client' | 'discount'
    set_action_callback: function(action, callback){
        if(arguments.length == 2){
            this.action_callback[action] = callback;
        }else{
            var actions = arguments[0];
            for(var action in actions){
                this.set_action_callback(action,actions[action]);
            }
        }
    },

    //remove all action callbacks
    reset_action_callbacks: function(){
        for(var action in this.action_callback){
            this.action_callback[action] = undefined;
        }
    },

    scan: function(code){
        if (!code) {
            return;
        }
        var parsed_result = this.barcode_parser.parse_barcode(code);
        if (this.action_callback[parsed_result.type]) {
            this.action_callback[parsed_result.type](parsed_result);
        } else if (this.action_callback.error) {
            this.action_callback.error(parsed_result);
        } else {
            console.warn("Ignored Barcode Scan:", parsed_result);
        }
    },

    // the barcode scanner will listen on the hw_proxy/scanner interface for
    // scan events until disconnect_from_proxy is called
    connect_to_proxy: function(){
        var self = this;
        this.remote_scanning = true;
        if(this.remote_active >= 1){
            return;
        }
        this.remote_active = 1;

        function waitforbarcode(){
            return self.proxy.connection.rpc('/hw_proxy/scanner',{},{timeout:7500})
                .then(function(barcode){
                    if(!self.remote_scanning){
                        self.remote_active = 0;
                        return;
                    }
                    self.scan(barcode);
                    waitforbarcode();
                },
                function(){
                    if(!self.remote_scanning){
                        self.remote_active = 0;
                        return;
                    }
                    setTimeout(waitforbarcode,5000);
                });
        }
        waitforbarcode();
    },

    // the barcode scanner will stop listening on the hw_proxy/scanner remote interface
    disconnect_from_proxy: function(){
        this.remote_scanning = false;
    },
});

return {
    JobQueue: JobQueue,
    ProxyDevice: ProxyDevice,
    BarcodeReader: BarcodeReader,
};

});<|MERGE_RESOLUTION|>--- conflicted
+++ resolved
@@ -442,13 +442,13 @@
 
     print_sale_details: function() {
         var self = this;
-<<<<<<< HEAD
         rpc.query({
                 model: 'report.point_of_sale.report_saledetails',
                 method: 'get_sale_details',
             })
             .then(function(result){
                 var env = {
+                    widget: new PosBaseWidget(self),
                     company: self.pos.company,
                     pos: self.pos,
                     products: result.products,
@@ -479,22 +479,6 @@
             return this.message("test_ownership", {});
         }
         return null;
-=======
-        new Model('report.point_of_sale.report_saledetails').call('get_sale_details').then(function(result){
-            var env = {
-                widget: new PosBaseWidget(self),
-                company: self.pos.company,
-                pos: self.pos,
-                products: result.products,
-                payments: result.payments,
-                taxes: result.taxes,
-                total_paid: result.total_paid,
-                date: (new Date()).toLocaleString(),
-            };
-            var report = QWeb.render('SaleDetailsReport', env);
-            self.print_receipt(report);
-        })
->>>>>>> 791e0cf4
     },
 
     // asks the proxy to log some information, as with the debug.log you can provide several arguments.
