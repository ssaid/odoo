--- conflicted
+++ resolved
@@ -1451,55 +1451,15 @@
                 },this);
             this.watch_order_changes();
 
-<<<<<<< HEAD
             this.inputbuffer = "";
             this.firstinput  = true;
+            this.decimal_point = instance.web._t.database.parameters.decimal_point;
             
             // This is a keydown handler that prevents backspace from
             // doing a back navigation
             this.keyboard_no_backnav = function(event){
                 if (event.keyCode === 8) {  // Backspace
                     event.preventDefault();
-=======
-            this.bind_events();
-            this.decimal_point = instance.web._t.database.parameters.decimal_point;
-
-            this.line_delete_handler = function(event){
-                var node = this;
-                while(node && !node.classList.contains('paymentline')){
-                    node = node.parentNode;
-                }
-                if(node){
-                    self.pos.get('selectedOrder').removePaymentline(node.line)   
-                }
-                event.stopPropagation();
-            };
-
-            this.line_change_handler = function(event){
-                var node = this;
-                while(node && !node.classList.contains('paymentline')){
-                    node = node.parentNode;
-                }
-                if(node){
-                    var amount;
-                    try{
-                        amount = instance.web.parse_value(this.value, {type: "float"});
-                    }
-                    catch(e){
-                        amount = 0;
-                    }
-                    node.line.set_amount(amount);
-                }
-            };
-
-            this.line_click_handler = function(event){
-                var node = this;
-                while(node && !node.classList.contains('paymentline')){
-                    node = node.parentNode;
-                }
-                if(node){
-                    self.pos.get('selectedOrder').selectPaymentline(node.line);
->>>>>>> 327e471c
                 }
             };
             
@@ -1556,7 +1516,14 @@
                 this.inputbuffer = newbuf;
                 var order = this.pos.get_order();
                 if (order.selected_paymentline) {
-                    order.selected_paymentline.set_amount(parseFloat(this.inputbuffer));
+                    var amount;
+                    try{
+                        amount = instance.web.parse_value(this.inputbuffer, {type: "float"});
+                    }
+                    catch(e){
+                        amount = 0;
+                    }
+                    order.selected_paymentline.set_amount(amount);
                     this.order_changes();
                     this.render_paymentlines();
                     this.$('.paymentline.selected .edit').text(this.inputbuffer);
