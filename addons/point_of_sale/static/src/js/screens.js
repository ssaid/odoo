
// this file contains the screens definitions. Screens are the
// content of the right pane of the pos, containing the main functionalities. 
// screens are contained in the PosWidget, in pos_widget.js
// all screens are present in the dom at all time, but only one is shown at the
// same time. 
//
// transition between screens is made possible by the use of the screen_selector,
// which is responsible of hiding and showing the screens, as well as maintaining
// the state of the screens between different orders.
//
// all screens inherit from ScreenWidget. the only addition from the base widgets
// are show() and hide() which shows and hides the screen but are also used to 
// bind and unbind actions on widgets and devices. The screen_selector guarantees
// that only one screen is shown at the same time and that show() is called after all
// hide()s

function openerp_pos_screens(instance, module){ //module is instance.point_of_sale
    var QWeb = instance.web.qweb,
    _t = instance.web._t;

    module.ScreenSelector = instance.web.Class.extend({
        init: function(options){
            this.pos = options.pos;

            this.screen_set = options.screen_set || {};

            this.popup_set = options.popup_set || {};

            this.default_client_screen = options.default_client_screen;
            this.default_cashier_screen = options.default_cashier_screen;

            this.current_popup = null;

            this.current_mode = options.default_mode || 'client';

            this.current_screen = null; 

            for(screen_name in this.screen_set){
                this.screen_set[screen_name].hide();
            }
            
            for(popup_name in this.popup_set){
                this.popup_set[popup_name].hide();
            }

            this.selected_order = this.pos.get('selectedOrder');
            this.selected_order.set_screen_data({
                client_screen: this.default_client_screen,
                cashier_screen: this.default_cashier_screen,
            });

            this.pos.bind('change:selectedOrder', this.load_saved_screen, this);
        },
        add_screen: function(screen_name, screen){
            screen.hide();
            this.screen_set[screen_name] = screen;
            return this;
        },
        show_popup: function(name){
            if(this.current_popup){
                this.close_popup();
            }
            this.current_popup = this.popup_set[name];
            this.current_popup.show();
        },
        close_popup: function(){
            if(this.current_popup){
                this.current_popup.close();
                this.current_popup.hide();
                this.current_popup = null;
            }
        },
        load_saved_screen:  function(){
            this.close_popup();

            var selectedOrder = this.pos.get('selectedOrder');
            
            if(this.current_mode === 'client'){
                this.set_current_screen(selectedOrder.get_screen_data('client_screen') || this.default_client_screen,null,'refresh');
            }else if(this.current_mode === 'cashier'){
                this.set_current_screen(selectedOrder.get_screen_data('cashier_screen') || this.default_cashier_screen,null,'refresh');
            }
            this.selected_order = selectedOrder;
        },
        set_user_mode: function(user_mode){
            if(user_mode !== this.current_mode){
                this.close_popup();
                this.current_mode = user_mode;
                this.load_saved_screen();
            }
        },
        get_user_mode: function(){
            return this.current_mode;
        },
        set_current_screen: function(screen_name,params,refresh){
            var screen = this.screen_set[screen_name];
            if(!screen){
                console.error("ERROR: set_current_screen("+screen_name+") : screen not found");
            }

            this.close_popup();
            var selectedOrder = this.pos.get('selectedOrder');
            if(this.current_mode === 'client'){
                selectedOrder.set_screen_data('client_screen',screen_name);
                if(params){ 
                    selectedOrder.set_screen_data('client_screen_params',params); 
                }
            }else{
                selectedOrder.set_screen_data('cashier_screen',screen_name);
                if(params){
                    selectedOrder.set_screen_data('cashier_screen_params',params);
                }
            }

            if(screen && (refresh || screen !== this.current_screen)){
                if(this.current_screen){
                    this.current_screen.close();
                    this.current_screen.hide();
                }
                this.current_screen = screen;
                this.current_screen.show();
            }
        },
        get_current_screen_param: function(param){
            var selected_order = this.pos.get('selectedOrder');
            if(this.current_mode === 'client'){
                var params = selected_order.get_screen_data('client_screen_params');
            }else{
                var params = selected_order.get_screen_data('cashier_screen_params');
            }
            if(params){
                return params[param];
            }else{
                return undefined;
            }
        },
        set_default_screen: function(){
            this.set_current_screen(this.current_mode === 'client' ? this.default_client_screen : this.default_cashier_screen);
        },
    });

    module.ScreenWidget = module.PosBaseWidget.extend({

        show_numpad:     true,  
        show_leftpane:   true,

        init: function(parent,options){
            this._super(parent,options);
            this.hidden = false;
        },

        help_button_action: function(){
            this.pos_widget.screen_selector.show_popup('help');
        },

        barcode_product_screen:         'products',     //if defined, this screen will be loaded when a product is scanned
        barcode_product_error_popup:    'error-product',    //if defined, this popup will be loaded when there's an error in the popup

        // what happens when a product is scanned : 
        // it will add the product to the order and go to barcode_product_screen. Or show barcode_product_error_popup if 
        // there's an error.
        barcode_product_action: function(ean){
            var self = this;
            if(self.pos.scan_product(ean)){
                self.pos.proxy.scan_item_success(ean);
                if(self.barcode_product_screen){ 
                    self.pos_widget.screen_selector.set_current_screen(self.barcode_product_screen);
                }
            }else{
                self.pos.proxy.scan_item_error_unrecognized(ean);
                if(self.barcode_product_error_popup && self.pos_widget.screen_selector.get_user_mode() !== 'cashier'){
                    self.pos_widget.screen_selector.show_popup(self.barcode_product_error_popup);
                }
            }
        },
        
        // what happens when a cashier id barcode is scanned.
        // the default behavior is the following : 
        // - if there's a user with a matching ean, put it as the active 'cashier', go to cashier mode, and return true
        // - else : do nothing and return false. You probably want to extend this to show and appropriate error popup... 
        barcode_cashier_action: function(ean){
            var users = this.pos.get('user_list');
            for(var i = 0, len = users.length; i < len; i++){
                if(users[i].ean13 === ean.ean){
                    this.pos.set('cashier',users[i]);
                    this.pos_widget.username.refresh();
                    this.pos.proxy.cashier_mode_activated();
                    this.pos_widget.screen_selector.set_user_mode('cashier');
                    return true;
                }
            }
            this.pos.proxy.scan_item_error_unrecognized(ean);
            return false;
        },
        
        // what happens when a client id barcode is scanned.
        // the default behavior is the following : 
        // - if there's a user with a matching ean, put it as the active 'client' and return true
        // - else : return false. 
        barcode_client_action: function(ean){
            var partners = this.pos.get('partner_list');
            for(var i = 0, len = partners.length; i < len; i++){
                if(partners[i].ean13 === ean.ean){
                    this.pos.get('selectedOrder').set_client(partners[i]);
                    this.pos_widget.username.refresh();
                    this.pos.proxy.scan_item_success(ean);
                    return true;
                }
            }
            this.pos.proxy.scan_item_error_unrecognized(ean);
            return false;
            //TODO start the transaction
        },
        
        // what happens when a discount barcode is scanned : the default behavior
        // is to set the discount on the last order.
        barcode_discount_action: function(ean){
            this.pos.proxy.scan_item_success(ean);
            var last_orderline = this.pos.get('selectedOrder').getLastOrderline();
            if(last_orderline){
                last_orderline.set_discount(ean.value)
            }
        },

        // shows an action bar on the screen. The actionbar is automatically shown when you add a button
        // with add_action_button()
        show_action_bar: function(){
            this.pos_widget.action_bar.show();
            this.$el.css({'bottom':'105px'});
        },

        // hides the action bar. The actionbar is automatically hidden when it is empty
        hide_action_bar: function(){
            this.pos_widget.action_bar.hide();
            this.$el.css({'bottom':'0px'});
        },

        // adds a new button to the action bar. The button definition takes three parameters, all optional :
        // - label: the text below the button
        // - icon:  a small icon that will be shown
        // - click: a callback that will be executed when the button is clicked.
        // the method returns a reference to the button widget, and automatically show the actionbar.
        add_action_button: function(button_def){
            this.show_action_bar();
            return this.pos_widget.action_bar.add_new_button(button_def);
        },

        // this method shows the screen and sets up all the widget related to this screen. Extend this method
        // if you want to alter the behavior of the screen.
        show: function(){
            var self = this;

            this.hidden = false;
            if(this.$el){
                this.$el.show();
            }

            if(this.pos_widget.action_bar.get_button_count() > 0){
                this.show_action_bar();
            }else{
                this.hide_action_bar();
            }
            
            // we add the help button by default. we do this because the buttons are cleared on each refresh so that
            // the button stay local to each screen
            this.pos_widget.left_action_bar.add_new_button({
                    label: _t('Help'),
                    icon: '/point_of_sale/static/src/img/icons/png48/help.png',
                    click: function(){ self.help_button_action(); },
                });

            var self = this;
            var cashier_mode = this.pos_widget.screen_selector.get_user_mode() === 'cashier';

            this.pos_widget.set_numpad_visible(this.show_numpad && cashier_mode);
            this.pos_widget.set_leftpane_visible(this.show_leftpane);
            this.pos_widget.set_left_action_bar_visible(this.show_leftpane && !cashier_mode);
            this.pos_widget.set_cashier_controls_visible(cashier_mode);

            if(cashier_mode && this.pos.iface_self_checkout){
                this.pos_widget.client_button.show();
            }else{
                this.pos_widget.client_button.hide();
            }
            if(cashier_mode){
                this.pos_widget.close_button.show();
            }else{
                this.pos_widget.close_button.hide();
            }
            
            this.pos_widget.username.set_user_mode(this.pos_widget.screen_selector.get_user_mode());

            this.pos.barcode_reader.set_action_callback({
                'cashier': self.barcode_cashier_action ? function(ean){ self.barcode_cashier_action(ean); } : undefined ,
                'product': self.barcode_product_action ? function(ean){ self.barcode_product_action(ean); } : undefined ,
                'client' : self.barcode_client_action ?  function(ean){ self.barcode_client_action(ean);  } : undefined ,
                'discount': self.barcode_discount_action ? function(ean){ self.barcode_discount_action(ean); } : undefined,
            });
        },

        // this method is called when the screen is closed to make place for a new screen. this is a good place
        // to put your cleanup stuff as it is guaranteed that for each show() there is one and only one close()
        close: function(){
            if(this.pos.barcode_reader){
                this.pos.barcode_reader.reset_action_callbacks();
            }
            this.pos_widget.action_bar.destroy_buttons();
            this.pos_widget.left_action_bar.destroy_buttons();
        },

        // this methods hides the screen. It's not a good place to put your cleanup stuff as it is called on the
        // POS initialization.
        hide: function(){
            this.hidden = true;
            if(this.$el){
                this.$el.hide();
            }
        },

        // we need this because some screens re-render themselves when they are hidden
        // (due to some events, or magic, or both...)  we must make sure they remain hidden.
        // the good solution would probably be to make them not re-render themselves when they
        // are hidden. 
        renderElement: function(){
            this._super();
            if(this.hidden){
                if(this.$el){
                    this.$el.hide();
                }
            }
        },
    });

    module.PopUpWidget = module.PosBaseWidget.extend({
        show: function(){
            if(this.$el){
                this.$el.show();
            }
        },
        /* called before hide, when a popup is closed */
        close: function(){
        },
        /* hides the popup. keep in mind that this is called in the initialization pass of the 
         * pos instantiation, so you don't want to do anything fancy in here */
        hide: function(){
            if(this.$el){
                this.$el.hide();
            }
        },
    });

    module.HelpPopupWidget = module.PopUpWidget.extend({
        template:'HelpPopupWidget',
        show: function(){
            this._super();
            this.pos.proxy.help_needed();
            var self = this;
            
            this.$el.find('.button').off('click').click(function(){
                self.pos_widget.screen_selector.close_popup();
            });
        },
        close:function(){
            this.pos.proxy.help_canceled();
        },
    });

    module.ChooseReceiptPopupWidget = module.PopUpWidget.extend({
        template:'ChooseReceiptPopupWidget',
        show: function(){
            this._super();
            this.renderElement();
            var self = this;
            var currentOrder = self.pos.get('selectedOrder');
            
            this.$('.button.receipt').off('click').click(function(){
                currentOrder.set_receipt_type('receipt');
                self.pos_widget.screen_selector.set_current_screen('products');
            });

            this.$('.button.invoice').off('click').click(function(){
                currentOrder.set_receipt_type('invoice');
                self.pos_widget.screen_selector.set_current_screen('products');
            });
        },
        get_client_name: function(){
            var client = this.pos.get('selectedOrder').get_client();
            if( client ){
                return client.name;
            }else{
                return '';
            }
        },
    });

    module.ErrorPopupWidget = module.PopUpWidget.extend({
        template:'ErrorPopupWidget',
        show: function(){
            var self = this;
            this._super();
            this.pos.proxy.help_needed();
            this.pos.proxy.scan_item_error_unrecognized();

            this.pos.barcode_reader.save_callbacks();
            this.pos.barcode_reader.reset_action_callbacks();
            this.pos.barcode_reader.set_action_callback({
                'cashier': function(ean){
                    clearInterval(this.intervalID);
                    self.pos.proxy.cashier_mode_activated();
                    self.pos_widget.screen_selector.set_user_mode('cashier');
                },
            });
            this.$('.footer .button').off('click').click(function(){
                self.pos_widget.screen_selector.close_popup();
            });
        },
        close:function(){
            this._super();
            this.pos.proxy.help_canceled();
            this.pos.barcode_reader.restore_callbacks();
        },
    });

    module.ProductErrorPopupWidget = module.ErrorPopupWidget.extend({
        template:'ProductErrorPopupWidget',
    });

    module.ErrorSessionPopupWidget = module.ErrorPopupWidget.extend({
        template:'ErrorSessionPopupWidget',
    });

    module.ErrorNegativePricePopupWidget = module.ErrorPopupWidget.extend({
        template:'ErrorNegativePricePopupWidget',
    });

    module.ErrorNoClientPopupWidget = module.ErrorPopupWidget.extend({
        template: 'ErrorNoClientPopupWidget',
    });

    module.ErrorInvoiceTransferPopupWidget = module.ErrorPopupWidget.extend({
        template: 'ErrorInvoiceTransferPopupWidget',
    });

    module.ScaleInviteScreenWidget = module.ScreenWidget.extend({
        template:'ScaleInviteScreenWidget',

        next_screen:'scale',
        previous_screen:'products',

        show: function(){
            this._super();
            var self = this;

            self.pos.proxy.weighting_start();

            this.intervalID = setInterval(function(){
                var weight = self.pos.proxy.weighting_read_kg();
                if(weight > 0.001){
                    clearInterval(this.intervalID);
                    self.pos_widget.screen_selector.set_current_screen(self.next_screen);
                }
            },500);

            this.add_action_button({
                    label: _t('Back'),
                    icon: '/point_of_sale/static/src/img/icons/png48/go-previous.png',
                    click: function(){  
                        clearInterval(this.intervalID);
                        self.pos.proxy.weighting_end();
                        self.pos_widget.screen_selector.set_current_screen(self.previous_screen);
                    }
                });
        },
        close: function(){
            this._super();
            clearInterval(this.intervalID);
            this.pos.proxy.weighting_end();
        },
    });

    module.ScaleScreenWidget = module.ScreenWidget.extend({
        template:'ScaleScreenWidget',

        next_screen: 'products',
        previous_screen: 'products',

        show: function(){
            this._super();
            this.renderElement();
            var self = this;


            this.add_action_button({
                    label: _t('Back'),
                    icon: '/point_of_sale/static/src/img/icons/png48/go-previous.png',
                    click: function(){
                        self.pos_widget.screen_selector.set_current_screen(self.previous_screen);
                    }
                });

            this.validate_button = this.add_action_button({
                    label: _t('Validate'),
                    icon: '/point_of_sale/static/src/img/icons/png48/validate.png',
                    click: function(){
                        self.order_product();
                        self.pos_widget.screen_selector.set_current_screen(self.next_screen);
                    },
                });
            
            this.pos.proxy.weighting_start();
            this.intervalID = setInterval(function(){
                var weight = self.pos.proxy.weighting_read_kg();
                if(weight != self.weight){
                    self.weight = weight;
                    self.renderElement();
                }
            },200);
        },
        renderElement: function(){
            var self = this;
            this._super();
            this.$('.product-picture').click(function(){
                self.order_product();
                self.pos_widget.screen_selector.set_current_screen(self.next_screen);
            });
        },
        get_product: function(){
            var ss = this.pos_widget.screen_selector;
            if(ss){
                return ss.get_current_screen_param('product');
            }else{
                return undefined;
            }
        },
        order_product: function(){
            var weight = this.pos.proxy.weighting_read_kg();
            this.pos.get('selectedOrder').addProduct(this.get_product(),{ quantity:weight });
        },
        get_product_name: function(){
            var product = this.get_product();
            return (product ? product.get('name') : undefined) || 'Unnamed Product';
        },
        get_product_price: function(){
            var product = this.get_product();
            return (product ? product.get('price') : 0) || 0;
        },
        get_product_weight: function(){
            return this.weight || 0;
        },
        close: function(){
            this._super();
            clearInterval(this.intervalID);
            this.pos.proxy.weighting_end();
        },
    });

    // the JobQueue schedules a sequence of 'jobs'. each job is
    // a function returning a deferred. the queue waits for each job to finish 
    // before launching the next. Each job can also be scheduled with a delay. 
    // the queue jobqueue is used to prevent parallel requests to the payment terminal.

    module.JobQueue = function(){
        var queue = [];
        var running = false;
        var run = function(){
            if(queue.length > 0){
                running = true;
                var job = queue.shift();
                setTimeout(function(){
                    var def = job.fun();
                    if(def){
                        def.done(run);
                    }else{
                        run();
                    }
                },job.delay || 0);
            }else{
                running = false;
            }
        };
        
        // adds a job to the schedule.
        this.schedule  = function(fun, delay){
            queue.push({fun:fun, delay:delay});
            if(!running){
                run();
            }
        }

        // remove all jobs from the schedule
        this.clear = function(){
            queue = [];
        };
    };

    module.ClientPaymentScreenWidget =  module.ScreenWidget.extend({
        template:'ClientPaymentScreenWidget',

        next_screen: 'welcome',
        previous_screen: 'products',

        show: function(){
            this._super();
            var self = this;
           
            this.queue = new module.JobQueue();
            this.canceled = false;
            this.paid     = false;

            // initiates the connection to the payment terminal and starts the update requests
            this.start = function(){
                var def = new $.Deferred();
                self.pos.proxy.payment_request(self.pos.get('selectedOrder').getDueLeft())
                    .done(function(ack){
                        if(ack === 'ok'){
                            self.queue.schedule(self.update);
                        }else if(ack.indexOf('error') === 0){
                            console.error('cannot make payment. TODO');
                        }else{
                            console.error('unknown payment request return value:',ack);
                        }
                        def.resolve();
                    });
                return def;
            };
            
            // gets updated status from the payment terminal and performs the appropriate consequences
            this.update = function(){
                var def = new $.Deferred();
                if(self.canceled){
                    return def.resolve();
                }
                self.pos.proxy.payment_status()
                    .done(function(status){
                        if(status.status === 'paid'){

                            var currentOrder = self.pos.get('selectedOrder');
                            
                            //we get the first cashregister marked as self-checkout
                            var selfCheckoutRegisters = [];
                            for(var i = 0; i < self.pos.get('cashRegisters').models.length; i++){
                                var cashregister = self.pos.get('cashRegisters').models[i];
                                if(cashregister.self_checkout_payment_method){
                                    selfCheckoutRegisters.push(cashregister);
                                }
                            }

                            var cashregister = selfCheckoutRegisters[0] || self.pos.get('cashRegisters').models[0];
                            currentOrder.addPaymentLine(cashregister);
                            self.pos.push_order(currentOrder)
                            currentOrder.destroy();
                            self.pos.proxy.transaction_end();
                            self.pos_widget.screen_selector.set_current_screen(self.next_screen);
                            self.paid = true;
                        }else if(status.status.indexOf('error') === 0){
                            console.error('error in payment request. TODO');
                        }else if(status.status === 'waiting'){
                            self.queue.schedule(self.update,200);
                        }else{
                            console.error('unknown status value:',status.status);
                        }
                        def.resolve();
                    });
                return def;
            }
            
            // cancels a payment.
            this.cancel = function(){
                if(!self.paid && !self.canceled){
                    self.canceled = true;
                    self.pos.proxy.payment_cancel();
                    self.pos_widget.screen_selector.set_current_screen(self.previous_screen);
                    self.queue.clear();
                }
                return (new $.Deferred()).resolve();
            }
            
            if(this.pos.get('selectedOrder').getDueLeft() <= 0){
                this.pos_widget.screen_selector.show_popup('error-negative-price');
            }else{
                this.queue.schedule(this.start);
            }

            this.add_action_button({
                    label: _t('Back'),
                    icon: '/point_of_sale/static/src/img/icons/png48/go-previous.png',
                    click: function(){  
                       self.queue.schedule(self.cancel);
                    }
                });
        },
        close: function(){
            if(this.queue){
                this.queue.schedule(this.cancel);
            }
            //TODO CANCEL
            this._super();
        },
    });

    module.WelcomeScreenWidget = module.ScreenWidget.extend({
        template:'WelcomeScreenWidget',

        next_screen: 'products',

        show_numpad:     false,
        show_leftpane:   false,
        barcode_product_action: function(ean){
            this.pos.proxy.transaction_start();
            this._super(ean);
        },

        barcode_client_action: function(ean){
            this.pos.proxy.transaction_start();
            this._super(ean);
            $('.goodbye-message').hide();
            this.pos_widget.screen_selector.show_popup('choose-receipt');
        },
        
        show: function(){
            this._super();
            var self = this;

            this.add_action_button({
                    label: _t('Help'),
                    icon: '/point_of_sale/static/src/img/icons/png48/help.png',
                    click: function(){ 
                        $('.goodbye-message').css({opacity:1}).hide();
                        self.help_button_action();
                    },
                });

            $('.goodbye-message').css({opacity:1}).show();
            setTimeout(function(){
                $('.goodbye-message').animate({opacity:0},500,'swing',function(){$('.goodbye-message').hide();});
            },5000);
        },
    });
    
    module.ProductScreenWidget = module.ScreenWidget.extend({
        template:'ProductScreenWidget',

        scale_screen: 'scale_invite',
        client_next_screen:  'client_payment',

        show_numpad:     true,
        show_leftpane:   true,

        start: function(){ //FIXME this should work as renderElement... but then the categories aren't properly set. explore why
            var self = this;
            this.product_categories_widget = new module.ProductCategoriesWidget(this,{});
            this.product_categories_widget.replace($('.placeholder-ProductCategoriesWidget'));

            this.product_list_widget = new module.ProductListWidget(this,{
                click_product_action: function(product){
                    if(product.get('to_weight') && self.pos.iface_electronic_scale){
                        self.pos_widget.screen_selector.set_current_screen(self.scale_screen, {product: product});
                    }else{
                        self.pos.get('selectedOrder').addProduct(product);
                    }
                },
            });
            this.product_list_widget.replace($('.placeholder-ProductListWidget'));
        },

        show: function(){
            this._super();
            var self = this;

            this.product_categories_widget.reset_category();

            this.pos_widget.order_widget.set_numpad_state(this.pos_widget.numpad.state);
            if(this.pos.iface_vkeyboard){
                this.pos_widget.onscreen_keyboard.connect();
            }

            if(this.pos_widget.screen_selector.current_mode === 'client'){ 
                this.add_action_button({
                        label: _t('Pay'),
                        icon: '/point_of_sale/static/src/img/icons/png48/go-next.png',
                        click: function(){  
                            self.pos_widget.screen_selector.set_current_screen(self.client_next_screen);
                        }
                    });
            }
        },

        close: function(){
            this._super();
            this.pos_widget.order_widget.set_numpad_state(null);
            this.pos_widget.payment_screen.set_numpad_state(null);
        },

    });

    module.ReceiptScreenWidget = module.ScreenWidget.extend({
        template: 'ReceiptScreenWidget',

        show_numpad:     true,
        show_leftpane:   true,

        init: function(parent, options) {
            this._super(parent,options);
            this.model = options.model;
            this.user = this.pos.get('user');
            this.company = this.pos.get('company');
            this.shop_obj = this.pos.get('shop');
        },
        renderElement: function() {
            this._super();
            this.pos.bind('change:selectedOrder', this.change_selected_order, this);
            this.change_selected_order();
        },
        show: function(){
            this._super();
            var self = this;

<<<<<<< HEAD
            this.add_action_button({
                    label: _t('Print'),
=======
            var print_button = this.add_action_button({
                    label: 'Print',
>>>>>>> ef81f0bd
                    icon: '/point_of_sale/static/src/img/icons/png48/printer.png',
                    click: function(){ self.print(); },
                });

<<<<<<< HEAD
            this.add_action_button({
                    label: _t('Next Order'),
=======
            var finish_button = this.add_action_button({
                    label: 'Next Order',
>>>>>>> ef81f0bd
                    icon: '/point_of_sale/static/src/img/icons/png48/go-next.png',
                    click: function() { self.finishOrder(); },
                });

            window.print();

            // THIS IS THE HACK OF THE CENTURY
            //
            // The problem is that in chrome the print() is asynchronous and doesn't
            // execute until all rpc are finished. So it conflicts with the rpc used
            // to send the orders to the backend, and the user is able to go to the next 
            // screen before the printing dialog is opened. The problem is that what's 
            // printed is whatever is in the page when the dialog is opened and not when it's called,
            // and so you end up printing the product list instead of the receipt... 
            //
            // Fixing this would need a re-architecturing
            // of the code to postpone sending of orders after printing.
            //
            // But since the print dialog also blocks the other asynchronous calls, the
            // button enabling in the setTimeout() is blocked until the printing dialog is 
            // closed. But the timeout has to be big enough or else it doesn't work
            // 2 seconds is the same as the default timeout for sending orders and so the dialog
            // should have appeared before the timeout... so yeah that's not ultra reliable. 

            finish_button.set_disabled(true);   
            setTimeout(function(){
                finish_button.set_disabled(false);
            }, 2000);
        },
        print: function() {
            window.print();
        },
        finishOrder: function() {
            this.pos.get('selectedOrder').destroy();
        },
        change_selected_order: function() {
            if (this.currentOrderLines)
                this.currentOrderLines.unbind();
            this.currentOrderLines = (this.pos.get('selectedOrder')).get('orderLines');
            this.currentOrderLines.bind('add', this.refresh, this);
            this.currentOrderLines.bind('change', this.refresh, this);
            this.currentOrderLines.bind('remove', this.refresh, this);
            if (this.currentPaymentLines)
                this.currentPaymentLines.unbind();
            this.currentPaymentLines = (this.pos.get('selectedOrder')).get('paymentLines');
            this.currentPaymentLines.bind('all', this.refresh, this);
            this.refresh();
        },
        refresh: function() {
            this.currentOrder = this.pos.get('selectedOrder');
            $('.pos-receipt-container', this.$el).html(QWeb.render('PosTicket',{widget:this}));
        },
    });

    module.PaymentScreenWidget = module.ScreenWidget.extend({
        template: 'PaymentScreenWidget',
        back_screen: 'products',
        next_screen: 'receipt',
        init: function(parent, options) {
            this._super(parent,options);
            this.model = options.model;
            this.pos.bind('change:selectedOrder', this.change_selected_order, this);
            this.bindPaymentLineEvents();
            this.bind_orderline_events();
            this.paymentlinewidgets = [];
            this.focusedLine = null;
        },
        show: function(){
            this._super();
            var self = this;

            if(this.pos.iface_cashdrawer){
                this.pos.proxy.open_cashbox();
            }

            this.set_numpad_state(this.pos_widget.numpad.state);
            
<<<<<<< HEAD
            this.back_button = this.add_action_button({
                    label: _t('Back'),
=======
            this.add_action_button({
                    label: 'Back',
>>>>>>> ef81f0bd
                    icon: '/point_of_sale/static/src/img/icons/png48/go-previous.png',
                    click: function(){  
                        self.pos_widget.screen_selector.set_current_screen(self.back_screen);
                    },
                });
            
<<<<<<< HEAD
            this.validate_button = this.add_action_button({
                    label: _t('Validate'),
=======
            this.add_action_button({
                    label: 'Validate',
>>>>>>> ef81f0bd
                    name: 'validation',
                    icon: '/point_of_sale/static/src/img/icons/png48/validate.png',
                    click: function(){
                        self.validateCurrentOrder();
                    },
                });
           
            if(this.pos.iface_invoicing){
                this.add_action_button({
                        label: 'Invoice',
                        name: 'invoice',
                        icon: '/point_of_sale/static/src/img/icons/png48/invoice.png',
                        click: function(){
                            self.validateCurrentOrder({invoice: true});
                        },
                    });
            }

            this.updatePaymentSummary();
            this.line_refocus();this
        },
        close: function(){
            this._super();
            this.pos_widget.order_widget.set_numpad_state(null);
            this.pos_widget.payment_screen.set_numpad_state(null);
        },
        back: function() {
            this.pos_widget.screen_selector.set_current_screen(self.back_screen);
        },
        validateCurrentOrder: function(options) {
            var self = this;
            options = options || {};

            var currentOrder = this.pos.get('selectedOrder');


            if(options.invoice){
                // deactivate the validation button while we try to send the order
                this.pos_widget.action_bar.set_button_disabled('validation',true);
                this.pos_widget.action_bar.set_button_disabled('invoice',true);

                var invoiced = this.pos.push_and_invoice_order(currentOrder);

                invoiced.fail(function(error){
                    if(error === 'error-no-client'){
                        self.pos_widget.screen_selector.show_popup('error-no-client');
                    }else{
                        self.pos_widget.screen_selector.show_popup('error-invoice-transfer');
                    }
                    self.pos_widget.action_bar.set_button_disabled('validation',false);
                    self.pos_widget.action_bar.set_button_disabled('invoice',false);
                });

                invoiced.done(function(){
                    self.pos_widget.action_bar.set_button_disabled('validation',false);
                    self.pos_widget.action_bar.set_button_disabled('invoice',false);
                    self.pos.get('selectedOrder').destroy();
                });

            }else{
                this.pos.push_order(currentOrder) 
                if(this.pos.iface_print_via_proxy){
                    this.pos.proxy.print_receipt(currentOrder.export_for_printing());
                    this.pos.get('selectedOrder').destroy();    //finish order and go back to scan screen
                }else{
                    this.pos_widget.screen_selector.set_current_screen(this.next_screen);
                }
            }
        },
        bindPaymentLineEvents: function() {
            this.currentPaymentLines = (this.pos.get('selectedOrder')).get('paymentLines');
            this.currentPaymentLines.bind('add', this.addPaymentLine, this);
            this.currentPaymentLines.bind('remove', this.renderElement, this);
            this.currentPaymentLines.bind('all', this.updatePaymentSummary, this);
        },
        bind_orderline_events: function() {
            this.currentOrderLines = (this.pos.get('selectedOrder')).get('orderLines');
            this.currentOrderLines.bind('all', this.updatePaymentSummary, this);
        },
        change_selected_order: function() {
            this.currentPaymentLines.unbind();
            this.bindPaymentLineEvents();
            this.currentOrderLines.unbind();
            this.bind_orderline_events();
            this.renderElement();
        },
        line_refocus: function(lineWidget){
            if(lineWidget){
                if(this.focusedLine !== lineWidget){
                    this.focusedLine = lineWidget;
                }
            }
            if(this.focusedLine){
                this.focusedLine.focus();
            }
        },
        addPaymentLine: function(newPaymentLine) {
            var self = this;
            var l = new module.PaymentlineWidget(this, {
                    payment_line: newPaymentLine,
            });
            l.on('delete_payment_line', self, function(r) {
                self.deleteLine(r);
            });
            l.appendTo(this.$('#paymentlines'));
            this.paymentlinewidgets.push(l);
            if(this.numpadState){
                this.numpadState.resetValue();
            }
            this.line_refocus(l);
        },
        renderElement: function() {
            this._super();
            this.$('#paymentlines').empty();
            for(var i = 0, len = this.paymentlinewidgets.length; i < len; i++){
                this.paymentlinewidgets[i].destroy();
            }
            this.paymentlinewidgets = [];
            
            this.currentPaymentLines.each(_.bind( function(paymentLine) {
                this.addPaymentLine(paymentLine);
            }, this));
            this.updatePaymentSummary();
        },
        deleteLine: function(lineWidget) {
        	this.currentPaymentLines.remove([lineWidget.payment_line]);
            lineWidget.destroy();
        },
        updatePaymentSummary: function() {
            var currentOrder = this.pos.get('selectedOrder');
            var paidTotal = currentOrder.getPaidTotal();
            var dueTotal = currentOrder.getTotalTaxIncluded();
            var remaining = dueTotal > paidTotal ? dueTotal - paidTotal : 0;
            var change = paidTotal > dueTotal ? paidTotal - dueTotal : 0;

            this.$('#payment-due-total').html(this.format_currency(dueTotal));
            this.$('#payment-paid-total').html(this.format_currency(paidTotal));
            this.$('#payment-remaining').html(this.format_currency(remaining));
            this.$('#payment-change').html(this.format_currency(change));
            if(currentOrder.selected_orderline === undefined){
                remaining = 1;  // What is this ? 
            }
                
            if(this.pos_widget.action_bar){
<<<<<<< HEAD
                this.pos_widget.action_bar.set_button_disabled('validation', remaining > 0.000001);
=======
                this.pos_widget.action_bar.set_button_disabled('validation', remaining > 0);
                this.pos_widget.action_bar.set_button_disabled('invoice', remaining > 0);
>>>>>>> ef81f0bd
            }
        },
        set_numpad_state: function(numpadState) {
        	if (this.numpadState) {
        		this.numpadState.unbind('set_value', this.set_value);
        		this.numpadState.unbind('change:mode', this.setNumpadMode);
        	}
        	this.numpadState = numpadState;
        	if (this.numpadState) {
        		this.numpadState.bind('set_value', this.set_value, this);
        		this.numpadState.bind('change:mode', this.setNumpadMode, this);
        		this.numpadState.reset();
        		this.setNumpadMode();
        	}
        },
    	setNumpadMode: function() {
    		this.numpadState.set({mode: 'payment'});
    	},
        set_value: function(val) {
        	this.currentPaymentLines.last().set_amount(val);
        },
    });
}<|MERGE_RESOLUTION|>--- conflicted
+++ resolved
@@ -816,24 +816,14 @@
             this._super();
             var self = this;
 
-<<<<<<< HEAD
-            this.add_action_button({
+            var print_button = this.add_action_button({
                     label: _t('Print'),
-=======
-            var print_button = this.add_action_button({
-                    label: 'Print',
->>>>>>> ef81f0bd
                     icon: '/point_of_sale/static/src/img/icons/png48/printer.png',
                     click: function(){ self.print(); },
                 });
 
-<<<<<<< HEAD
-            this.add_action_button({
+            var finish_button = this.add_action_button({
                     label: _t('Next Order'),
-=======
-            var finish_button = this.add_action_button({
-                    label: 'Next Order',
->>>>>>> ef81f0bd
                     icon: '/point_of_sale/static/src/img/icons/png48/go-next.png',
                     click: function() { self.finishOrder(); },
                 });
@@ -911,26 +901,16 @@
 
             this.set_numpad_state(this.pos_widget.numpad.state);
             
-<<<<<<< HEAD
-            this.back_button = this.add_action_button({
+            this.add_action_button({
                     label: _t('Back'),
-=======
-            this.add_action_button({
-                    label: 'Back',
->>>>>>> ef81f0bd
                     icon: '/point_of_sale/static/src/img/icons/png48/go-previous.png',
                     click: function(){  
                         self.pos_widget.screen_selector.set_current_screen(self.back_screen);
                     },
                 });
-            
-<<<<<<< HEAD
-            this.validate_button = this.add_action_button({
+
+            this.add_action_button({
                     label: _t('Validate'),
-=======
-            this.add_action_button({
-                    label: 'Validate',
->>>>>>> ef81f0bd
                     name: 'validation',
                     icon: '/point_of_sale/static/src/img/icons/png48/validate.png',
                     click: function(){
@@ -950,7 +930,7 @@
             }
 
             this.updatePaymentSummary();
-            this.line_refocus();this
+            this.line_refocus();
         },
         close: function(){
             this._super();
@@ -1075,12 +1055,8 @@
             }
                 
             if(this.pos_widget.action_bar){
-<<<<<<< HEAD
                 this.pos_widget.action_bar.set_button_disabled('validation', remaining > 0.000001);
-=======
-                this.pos_widget.action_bar.set_button_disabled('validation', remaining > 0);
-                this.pos_widget.action_bar.set_button_disabled('invoice', remaining > 0);
->>>>>>> ef81f0bd
+                this.pos_widget.action_bar.set_button_disabled('invoice', remaining > 0.000001);
             }
         },
         set_numpad_state: function(numpadState) {
