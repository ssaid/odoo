--- conflicted
+++ resolved
@@ -118,14 +118,8 @@
     """Custom class that use webkit to render HTML reports
        Code partially taken from report openoffice. Thanks guys :)
     """
-<<<<<<< HEAD
     def __init__(self, name, table, rml=False, parser=rml_parse,
         header=True, store=False, register=True):
-        self.parser_instance = False
-=======
-    def __init__(self, name, table, rml=False, parser=False,
-        header=True, store=False):
->>>>>>> 6fdb783a
         self.localcontext = {}
         report_sxw.__init__(self, name, table, rml, parser,
             header, store, register=register)
@@ -305,39 +299,25 @@
         if not css :
             css = ''
 
-<<<<<<< HEAD
-=======
         translate_call = partial(self.translate_call, parser_instance)
-        #default_filters=['unicode', 'entity'] can be used to set global filter
->>>>>>> 6fdb783a
         body_mako_tpl = mako_template(template)
         helper = WebKitHelper(cursor, uid, report_xml.id, context)
-        self.parser_instance.localcontext['helper'] = helper
-        self.parser_instance.localcontext['css'] = css
-        self.parser_instance.localcontext['_'] = self.translate_call
+        parser_instance.localcontext['helper'] = helper
+        parser_instance.localcontext['css'] = css
+        parser_instance.localcontext['_'] = translate_call
 
         # apply extender functions
         additional = {}
         if xml_id in _extender_functions:
             for fct in _extender_functions[xml_id]:
-                fct(pool, cr, uid, self.parser_instance.localcontext, context)
+                fct(pool, cr, uid, parser_instance.localcontext, context)
 
         if report_xml.precise_mode:
-<<<<<<< HEAD
-            ctx = dict(self.parser_instance.localcontext)
-            for obj in self.parser_instance.localcontext['objects']:
+            ctx = dict(parser_instance.localcontext)
+            for obj in parser_instance.localcontext['objects']:
                 ctx['objects'] = [obj]
                 try :
                     html = body_mako_tpl.render(dict(ctx))
-=======
-            for obj in objs:
-                parser_instance.localcontext['objects'] = [obj]
-                try :
-                    html = body_mako_tpl.render(helper=helper,
-                                                css=css,
-                                                _=translate_call,
-                                                **parser_instance.localcontext)
->>>>>>> 6fdb783a
                     htmls.append(html)
                 except Exception, e:
                     msg = u"%s" % e
@@ -345,14 +325,7 @@
                     raise except_osv(_('Webkit render!'), msg)
         else:
             try :
-<<<<<<< HEAD
-                html = body_mako_tpl.render(dict(self.parser_instance.localcontext))
-=======
-                html = body_mako_tpl.render(helper=helper,
-                                            css=css,
-                                            _=translate_call,
-                                            **parser_instance.localcontext)
->>>>>>> 6fdb783a
+                html = body_mako_tpl.render(dict(parser_instance.localcontext))
                 htmls.append(html)
             except Exception, e:
                 msg = u"%s" % e
@@ -360,54 +333,23 @@
                 raise except_osv(_('Webkit render!'), msg)
         head_mako_tpl = mako_template(header)
         try :
-<<<<<<< HEAD
-            head = head_mako_tpl.render(dict(self.parser_instance.localcontext, _debug=False))
+            head = head_mako_tpl.render(dict(parser_instance.localcontext, _debug=False))
         except Exception, e:
             raise except_osv(_('Webkit render!'), u"%s" % e)
-=======
-            head = head_mako_tpl.render(helper=helper,
-                                        css=css,
-                                        _=translate_call,
-                                        _debug=False,
-                                        **parser_instance.localcontext)
-        except Exception:
-            raise except_osv(_('Webkit render!'),
-                exceptions.text_error_template().render())
->>>>>>> 6fdb783a
         foot = False
         if footer :
             foot_mako_tpl = mako_template(footer)
             try :
-<<<<<<< HEAD
-                foot = foot_mako_tpl.render(dict({},
-                                            **self.parser_instance.localcontext))
+                foot = foot_mako_tpl.render(dict(parser_instance.localcontext))
             except Exception, e:
                 msg = u"%s" % e
-=======
-                foot = foot_mako_tpl.render(helper=helper,
-                                            css=css,
-                                            _=translate_call,
-                                            **parser_instance.localcontext)
-            except:
-                msg = exceptions.text_error_template().render()
->>>>>>> 6fdb783a
                 _logger.error(msg)
                 raise except_osv(_('Webkit render!'), msg)
         if report_xml.webkit_debug :
             try :
-<<<<<<< HEAD
-                deb = head_mako_tpl.render(dict(self.parser_instance.localcontext, _debug=tools.ustr("\n".join(htmls))))
+                deb = head_mako_tpl.render(dict(parser_instance.localcontext, _debug=tools.ustr("\n".join(htmls))))
             except Exception, e:
                 msg = u"%s" % e
-=======
-                deb = head_mako_tpl.render(helper=helper,
-                                           css=css,
-                                           _debug=tools.ustr("\n".join(htmls)),
-                                           _=translate_call,
-                                           **parser_instance.localcontext)
-            except Exception:
-                msg = exceptions.text_error_template().render()
->>>>>>> 6fdb783a
                 _logger.error(msg)
                 raise except_osv(_('Webkit render!'), msg)
             return (deb, 'html')
