odoo.define('hr_attendance.kiosk_mode', function (require) {
"use strict";

var core = require('web.core');
var Widget = require('web.Widget');
var Session = require('web.session');
var QWeb = core.qweb;


var KioskMode = Widget.extend({
    events: {
        "click .o_hr_attendance_button_employees": function(){ this.do_action('hr_attendance.hr_employee_attendance_action_kanban'); },
    },

    start: function () {
        var self = this;
        core.bus.on('barcode_scanned', this, this._onBarcodeScanned);
        self.session = Session;
        var def = this._rpc({
                model: 'res.company',
                method: 'search_read',
                args: [[['id', '=', this.session.company_id]], ['name']],
            })
            .then(function (companies){
                self.company_name = companies[0].name;
                self.company_image_url = self.session.url('/web/image', {model: 'res.company', id: self.session.company_id, field: 'logo',});
                self.$el.html(QWeb.render("HrAttendanceKioskMode", {widget: self}));
                self.start_clock();
            });
<<<<<<< HEAD
        return $.when(def, this._super.apply(this, arguments));
=======
        // Make a RPC call every day to keep the session alive
        self._interval = window.setInterval(this._callServer.bind(this), (60*60*1000*24));
        return self._super.apply(this, arguments);
>>>>>>> dbb2b9bf
    },

    _onBarcodeScanned: function(barcode) {
        var self = this;
        this._rpc({
                model: 'hr.employee',
                method: 'attendance_scan',
                args: [barcode, ],
            })
            .then(function (result) {
                if (result.action) {
                    self.do_action(result.action);
                } else if (result.warning) {
                    self.do_warn(result.warning);
                }
            });
    },

    start_clock: function() {
        this.clock_start = setInterval(function() {this.$(".o_hr_attendance_clock").text(new Date().toLocaleTimeString(navigator.language, {hour: '2-digit', minute:'2-digit'}));}, 500);
        // First clock refresh before interval to avoid delay
        this.$(".o_hr_attendance_clock").text(new Date().toLocaleTimeString(navigator.language, {hour: '2-digit', minute:'2-digit'}));
    },

    destroy: function () {
        core.bus.off('barcode_scanned', this, this._onBarcodeScanned);
        clearInterval(this.clock_start);
        clearInterval(this._interval);
        this._super.apply(this, arguments);
    },

    _callServer: function () {
        // Make a call to the database to avoid the auto close of the session
        return Session.rpc('/web/webclient/version_info', {})
    },

});

core.action_registry.add('hr_attendance_kiosk_mode', KioskMode);

return KioskMode;

});<|MERGE_RESOLUTION|>--- conflicted
+++ resolved
@@ -1,6 +1,7 @@
 odoo.define('hr_attendance.kiosk_mode', function (require) {
 "use strict";
 
+var ajax = require('web.ajax');
 var core = require('web.core');
 var Widget = require('web.Widget');
 var Session = require('web.session');
@@ -27,13 +28,9 @@
                 self.$el.html(QWeb.render("HrAttendanceKioskMode", {widget: self}));
                 self.start_clock();
             });
-<<<<<<< HEAD
-        return $.when(def, this._super.apply(this, arguments));
-=======
         // Make a RPC call every day to keep the session alive
         self._interval = window.setInterval(this._callServer.bind(this), (60*60*1000*24));
-        return self._super.apply(this, arguments);
->>>>>>> dbb2b9bf
+        return $.when(def, this._super.apply(this, arguments));
     },
 
     _onBarcodeScanned: function(barcode) {
@@ -67,7 +64,7 @@
 
     _callServer: function () {
         // Make a call to the database to avoid the auto close of the session
-        return Session.rpc('/web/webclient/version_info', {})
+        return ajax.rpc("/web/webclient/version_info", {});
     },
 
 });
