-
<<<<<<< HEAD
    In order to test attendance process in OpenERP, I perform SignIn/SignOut for an employee.
-
  !record {model: hr.sign.in.out, id: employee_sign_in}:
    emp_id: hr.employee3
    state: absent
-
  Employee Signs In.
-
  !python {model: hr.sign.in.out}: |
    import time
    from datetime import datetime, date, timedelta
    employee = self.pool.get('hr.employee').read(cr, uid, ref('hr.employee3'))
    self.write(cr, uid, [ref('employee_sign_in')], {'name': employee['name'], 'state': employee['state'], 'emp_id': employee['id']})
    self.si_check(cr, uid, [ref("employee_sign_in")])
=======
  In order to test attendance process in OpenERP, at the time of login, I use "Sign In/Sign Out" wizard for attendances.
  I click on this wizard to login.
-
  !python {model: hr.sign.in.out}: |
    hr_employee = self.pool.get('hr.employee')
    uid = ref('base.user_al')
    emp_ids = hr_employee.search(cr, uid, [('user_id', '=', uid)])
    if emp_ids:
        employee = hr_employee.browse(cr, uid, emp_ids)[0]
        id = self.create(cr, uid, {'emp_id': employee.id, 'name': employee.name, 'state': employee.state})
        self.si_check(cr, uid, [id])
>>>>>>> 05222370
-
  I check that Employee is "Present".
-
  !assert {model: hr.employee, id: hr.employee_al, severity: error, string: Employee should be in present state}:
    - state == 'present'
-
  After few seconds, employee sign's out.
-
  !python {model: hr.sign.in.out}: |
<<<<<<< HEAD
    import time
    time.sleep(2)
    self.so_check(cr, uid, [ref("employee_sign_in")])
=======
    hr_employee = self.pool.get('hr.employee')
    uid = ref('base.user_al')
    emp_ids = hr_employee.search(cr, uid, [('user_id', '=', uid)])
    if emp_ids:
        employee = hr_employee.browse(cr, uid, emp_ids)[0]
        id = self.create(cr, uid, {'emp_id': employee.id, 'name': employee.name, 'state': employee.state})
        self.si_check(cr, uid, [id])
>>>>>>> 05222370
-
  I check that Employee is "Absent".
-
<<<<<<< HEAD
  !assert {model: hr.employee, id: hr.employee3, severity: error, string: Employee should be in absent state}:
    - state == 'absent'
=======
  !record {model: hr.sign.in.out.ask, id: hr_sign_in_out_ask_Antony}:
    last_time: !eval time.strftime('%Y-%m-%d %H:%M:%S')
    name: Antony
-
  Now I click on "Sign In" button of this wizard.
-
  !python {model: hr.sign.in.out.ask}: |
    import time
    hr_employee = self.pool.get('hr.employee')
    uid = ref('base.user_al')
    emp_ids = hr_employee.search(cr, uid, [('user_id', '=', uid)])
    if emp_ids:
        employee = hr_employee.browse(cr, uid, emp_ids)[0]
        id = self.create(cr, uid, {'emp_id': employee.id, 'name': employee.name, 'last_time': time.strftime('%Y-%m-%d %H:%M:%S')})
-
  Finally i check the employee is present.
-
  !assert {model: hr.employee, id: hr.employee_al, severity: error, string: Employee should be in present state}:
    - state == 'present'
>>>>>>> 05222370
<|MERGE_RESOLUTION|>--- conflicted
+++ resolved
@@ -1,6 +1,5 @@
 -
-<<<<<<< HEAD
-    In order to test attendance process in OpenERP, I perform SignIn/SignOut for an employee.
+  In order to test attendance process in OpenERP, I perform SignIn/SignOut for an employee.
 -
   !record {model: hr.sign.in.out, id: employee_sign_in}:
     emp_id: hr.employee3
@@ -14,19 +13,6 @@
     employee = self.pool.get('hr.employee').read(cr, uid, ref('hr.employee3'))
     self.write(cr, uid, [ref('employee_sign_in')], {'name': employee['name'], 'state': employee['state'], 'emp_id': employee['id']})
     self.si_check(cr, uid, [ref("employee_sign_in")])
-=======
-  In order to test attendance process in OpenERP, at the time of login, I use "Sign In/Sign Out" wizard for attendances.
-  I click on this wizard to login.
--
-  !python {model: hr.sign.in.out}: |
-    hr_employee = self.pool.get('hr.employee')
-    uid = ref('base.user_al')
-    emp_ids = hr_employee.search(cr, uid, [('user_id', '=', uid)])
-    if emp_ids:
-        employee = hr_employee.browse(cr, uid, emp_ids)[0]
-        id = self.create(cr, uid, {'emp_id': employee.id, 'name': employee.name, 'state': employee.state})
-        self.si_check(cr, uid, [id])
->>>>>>> 05222370
 -
   I check that Employee is "Present".
 -
@@ -35,44 +21,12 @@
 -
   After few seconds, employee sign's out.
 -
-  !python {model: hr.sign.in.out}: |
-<<<<<<< HEAD
+  !python {model: hr.sign.in.out.ask}: |
     import time
     time.sleep(2)
     self.so_check(cr, uid, [ref("employee_sign_in")])
-=======
-    hr_employee = self.pool.get('hr.employee')
-    uid = ref('base.user_al')
-    emp_ids = hr_employee.search(cr, uid, [('user_id', '=', uid)])
-    if emp_ids:
-        employee = hr_employee.browse(cr, uid, emp_ids)[0]
-        id = self.create(cr, uid, {'emp_id': employee.id, 'name': employee.name, 'state': employee.state})
-        self.si_check(cr, uid, [id])
->>>>>>> 05222370
 -
   I check that Employee is "Absent".
 -
-<<<<<<< HEAD
   !assert {model: hr.employee, id: hr.employee3, severity: error, string: Employee should be in absent state}:
-    - state == 'absent'
-=======
-  !record {model: hr.sign.in.out.ask, id: hr_sign_in_out_ask_Antony}:
-    last_time: !eval time.strftime('%Y-%m-%d %H:%M:%S')
-    name: Antony
--
-  Now I click on "Sign In" button of this wizard.
--
-  !python {model: hr.sign.in.out.ask}: |
-    import time
-    hr_employee = self.pool.get('hr.employee')
-    uid = ref('base.user_al')
-    emp_ids = hr_employee.search(cr, uid, [('user_id', '=', uid)])
-    if emp_ids:
-        employee = hr_employee.browse(cr, uid, emp_ids)[0]
-        id = self.create(cr, uid, {'emp_id': employee.id, 'name': employee.name, 'last_time': time.strftime('%Y-%m-%d %H:%M:%S')})
--
-  Finally i check the employee is present.
--
-  !assert {model: hr.employee, id: hr.employee_al, severity: error, string: Employee should be in present state}:
-    - state == 'present'
->>>>>>> 05222370
+    - state == 'absent'