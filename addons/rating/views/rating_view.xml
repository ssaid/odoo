--- conflicted
+++ resolved
@@ -96,11 +96,7 @@
                                             on <field name="create_date" />
                                         </li>
                                     </ul>
-<<<<<<< HEAD
-                                    <i t-if="record.feedback.raw_value" class="fa fa-comment float-right mt4" t-attf-title="Feedback:\n#{record.feedback.raw_value}"  t-attf-aria-label="Feedback:\n#{record.feedback.raw_value}" role="img"/>
-=======
-                                    <i t-if="record.feedback.raw_value" class="fa fa-comment pull-right mt4" t-att-title="record.feedback.raw_value" />
->>>>>>> 6c103589
+                                    <i t-if="record.feedback.raw_value" class="fa fa-comment float-right mt4" t-att-title="record.feedback.raw_value"  t-att-aria-label="record.feedback.raw_value" role="img"/>
                                 </div>
                             </div>
                         </t>
