--- conflicted
+++ resolved
@@ -1,9 +1,5 @@
 - 
-<<<<<<< HEAD
-  I Partner data to Test BVR printing.
-=======
-  In order to test BVR printing. I create Partner data .
->>>>>>> beac68b7
+  In order to test BVR printing. I create Partner data.
 - 
   !record {model: res.partner.category, id: res_partner_category_bvr}:
     name: Customers
@@ -19,33 +15,21 @@
 - 
   !record {model: res.partner.address, id: res_partner_address_1}:
     partner_id: res_partner_bvr
-<<<<<<< HEAD
-    street: Route de Belario
-=======
     street: Route de Bélario
->>>>>>> beac68b7
     type: contact
 - 
   I create invoice address for BVR DUMMY.
 - 
   !record {model: res.partner.address, id: res_partner_address_2}:
     partner_id: res_partner_bvr
-<<<<<<< HEAD
-    street: Route de Belario
-=======
     street: Route de Bélario
->>>>>>> beac68b7
     type: invoice
 - 
   I create delivery address for BVR DUMMY.
 - 
   !record {model: res.partner.address, id: res_partner_address_3}:
     partner_id: res_partner_bvr
-<<<<<<< HEAD
-    street: Route de Belario
-=======
     street: Route de Bélario
->>>>>>> beac68b7
     type: delivery
 
 -
