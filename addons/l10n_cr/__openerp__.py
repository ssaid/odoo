# -*- encoding: utf-8 -*-
##############################################################################
#
#    __openerp__.py
#    l10n_cr_account
#    First author: Carlos Vásquez <carlos.vasquez@clearcorp.co.cr> (ClearCorp S.A.)
#    Copyright (c) 2010-TODAY ClearCorp S.A. (http://clearcorp.co.cr). All rights reserved.
#
#    Redistribution and use in source and binary forms, with or without modification, are
#    permitted provided that the following conditions are met:
#
#        1. Redistributions of source code must retain the above copyright notice, this list of
#          conditions and the following disclaimer.
#
#        2. Redistributions in binary form must reproduce the above copyright notice, this list
#          of conditions and the following disclaimer in the documentation and/or other materials
#          provided with the distribution.
#
#    THIS SOFTWARE IS PROVIDED BY <COPYRIGHT HOLDER> ``AS IS'' AND ANY EXPRESS OR IMPLIED
#    WARRANTIES, INCLUDING, BUT NOT LIMITED TO, THE IMPLIED WARRANTIES OF MERCHANTABILITY AND
#    FITNESS FOR A PARTICULAR PURPOSE ARE DISCLAIMED. IN NO EVENT SHALL <COPYRIGHT HOLDER> OR
#    CONTRIBUTORS BE LIABLE FOR ANY DIRECT, INDIRECT, INCIDENTAL, SPECIAL, EXEMPLARY, OR
#    CONSEQUENTIAL DAMAGES (INCLUDING, BUT NOT LIMITED TO, PROCUREMENT OF SUBSTITUTE GOODS OR
#    SERVICES; LOSS OF USE, DATA, OR PROFITS; OR BUSINESS INTERRUPTION) HOWEVER CAUSED AND ON
#    ANY THEORY OF LIABILITY, WHETHER IN CONTRACT, STRICT LIABILITY, OR TORT (INCLUDING
#    NEGLIGENCE OR OTHERWISE) ARISING IN ANY WAY OUT OF THE USE OF THIS SOFTWARE, EVEN IF
#    ADVISED OF THE POSSIBILITY OF SUCH DAMAGE.
#
#    The views and conclusions contained in the software and documentation are those of the
#    authors and should not be interpreted as representing official policies, either expressed
#    or implied, of ClearCorp S.A..
#
##############################################################################

{
    'name': 'Costa Rica - Chart of Accounts',
    'version': '0.1',
    'url': 'http://launchpad.net/openerp-costa-rica',
    'author': 'ClearCorp S.A.',
    'website': 'http://clearcorp.co.cr',
<<<<<<< HEAD
    'category': 'Finance',
    'description': """Chart of accounts for Costa Rica
=======
    'category': 'Localisation/Account Charts',
    'description': """
    Chart of accounts for Costa Rica.
    =================================
>>>>>>> a00f7aa9
Includes:
* account.type
* account.account.template
* account.tax.template
* account.tax.code.template
* account.chart.template

Everything is in English with Spanish translation. Further translations are welcome, please go to
http://translations.launchpad.net/openerp-costa-rica
    """,
    'depends': ['account', 'account_chart', 'base'],
    'init_xml': [],
    'demo_xml': [],
    'update_xml': [
        'l10n_cr_base_data.xml',
        'data/account_account_type.xml',
        'data/account_account_template.xml',
        'data/account_tax_code_template.xml',
        'data/account_chart_template.xml',
        'data/account_tax_template.xml',
        'l10n_wizard.xml',
    ],
    'license': 'Other OSI approved licence',
    'installable': True,
    'active': False,
    'certificate' : '00531476623680631853',
    'images': ['images/config_chart_l10n_cr.jpeg','images/l10n_cr_chart.jpeg'],
}

# vim:expandtab:smartindent:tabstop=4:softtabstop=4:shiftwidth=4:<|MERGE_RESOLUTION|>--- conflicted
+++ resolved
@@ -38,15 +38,10 @@
     'url': 'http://launchpad.net/openerp-costa-rica',
     'author': 'ClearCorp S.A.',
     'website': 'http://clearcorp.co.cr',
-<<<<<<< HEAD
     'category': 'Finance',
-    'description': """Chart of accounts for Costa Rica
-=======
-    'category': 'Localisation/Account Charts',
     'description': """
     Chart of accounts for Costa Rica.
     =================================
->>>>>>> a00f7aa9
 Includes:
 * account.type
 * account.account.template
