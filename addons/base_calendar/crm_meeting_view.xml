--- conflicted
+++ resolved
@@ -170,12 +170,8 @@
                     <page string="Invitation Detail">
                         <button string="Invite People"
                             name="%(base_calendar.action_view_calendar_invite_attendee_wizard)d"
-<<<<<<< HEAD
                             type="action"
                             attrs="{'readonly': [('state', '=', 'done')]}"
-=======
-                            icon="terp-partner" type="action"
->>>>>>> 65f532e0
                             context="{'model' : 'crm.meeting', 'attendee_field':'attendee_ids'}" colspan="2"/>
                         <field name="attendee_ids" widget="one2many" mode="tree">
                             <tree string="Invitation details" editable="top">
@@ -248,12 +244,7 @@
         <field name="name">CRM - Meetings Tree</field>
         <field name="model">crm.meeting</field>
         <field name="arch" type="xml">
-<<<<<<< HEAD
             <tree string="Meetings" fonts="bold:message_unread==True"
-                colors="red:state=='open';black:state in ('draft', 'cancel','done','pending')">
-=======
-            <tree string="Meetings" fonts="bold:needaction_pending==True">
->>>>>>> 65f532e0
                 <field name="name" string="Subject" />
                 <field name="user_id"/>
                 <field name="date"/>
