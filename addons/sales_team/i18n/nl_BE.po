# Translation of Odoo Server.
# This file contains the translation of the following modules:
# * sales_team
#
# Translators:
msgid ""
msgstr ""
"Project-Id-Version: Odoo 9.0\n"
"Report-Msgid-Bugs-To: \n"
<<<<<<< HEAD
"POT-Creation-Date: 2016-08-19 10:25+0000\n"
=======
"POT-Creation-Date: 2016-08-18 14:08+0000\n"
>>>>>>> bc1a0a32
"PO-Revision-Date: 2015-11-12 13:29+0000\n"
"Last-Translator: Martin Trigaux\n"
"Language-Team: Dutch (Belgium) (http://www.transifex.com/odoo/odoo-9/"
"language/nl_BE/)\n"
"Language: nl_BE\n"
"MIME-Version: 1.0\n"
"Content-Type: text/plain; charset=UTF-8\n"
"Content-Transfer-Encoding: \n"
"Plural-Forms: nplurals=2; plural=(n != 1);\n"

#. module: sales_team
#. openerp-web
#: code:addons/sales_team/static/src/xml/sales_team_dashboard.xml:91
#, python-format
msgid "3 exp. closing"
msgstr ""

#. module: sales_team
#. openerp-web
#: code:addons/sales_team/static/src/xml/sales_team_dashboard.xml:137
#, python-format
msgid "35,029.39€"
msgstr ""

#. module: sales_team
#. openerp-web
#: code:addons/sales_team/static/src/xml/sales_team_dashboard.xml:124
#, python-format
msgid "78,140.03€"
msgstr ""

#. module: sales_team
#. openerp-web
#: code:addons/sales_team/static/src/xml/sales_team_dashboard.xml:169
#, python-format
msgid "80.000€"
msgstr ""

#. module: sales_team
#: model:ir.ui.view,arch_db:sales_team.crm_team_salesteams_view_kanban
msgid "<span>New</span>"
msgstr "<span>Nieuw</span>"

#. module: sales_team
#: model:ir.ui.view,arch_db:sales_team.crm_team_salesteams_view_kanban
msgid "<span>Reports</span>"
msgstr ""

#. module: sales_team
#: model:ir.ui.view,arch_db:sales_team.crm_team_salesteams_view_kanban
msgid "<span>View</span>"
msgstr "<span>Bekijk</span>"

#. module: sales_team
#: model:ir.model.fields,field_description:sales_team.field_crm_team_active
msgid "Active"
msgstr "Actief"

#. module: sales_team
#. openerp-web
#: code:addons/sales_team/static/src/xml/sales_team_dashboard.xml:114
#, python-format
msgid "Activities Done"
msgstr ""

#. module: sales_team
#: model:ir.ui.view,arch_db:sales_team.crm_team_salesteams_search
msgid "Archived"
msgstr ""

#. module: sales_team
#: model:ir.actions.act_window,help:sales_team.crm_team_act
#: model:ir.actions.act_window,help:sales_team.crm_team_salesteams_act
#: model:ir.actions.act_window,help:sales_team.sales_team_config_action
msgid "Click here to define a new sales team."
msgstr ""

#. module: sales_team
#. openerp-web
#: code:addons/sales_team/static/src/xml/sales_team_dashboard.xml:148
#: code:addons/sales_team/static/src/xml/sales_team_dashboard.xml:152
#: code:addons/sales_team/static/src/xml/sales_team_dashboard.xml:161
#: code:addons/sales_team/static/src/xml/sales_team_dashboard.xml:165
#: code:addons/sales_team/static/src/xml/sales_team_dashboard.xml:174
#: code:addons/sales_team/static/src/xml/sales_team_dashboard.xml:178
#: code:addons/sales_team/static/src/xml/sales_team_dashboard.xml:182
#, python-format
msgid "Click to set"
msgstr ""

#. module: sales_team
#: model:ir.model.fields,field_description:sales_team.field_crm_team_color
msgid "Color Index"
msgstr "Kleurindex"

#. module: sales_team
#: model:ir.model.fields,field_description:sales_team.field_crm_team_company_id
#: model:ir.ui.view,arch_db:sales_team.crm_team_view_form
msgid "Company"
msgstr "Bedrijf"

#. module: sales_team
#. openerp-web
#: code:addons/sales_team/static/src/xml/sales_team_dashboard.xml:215
#, python-format
msgid "Create a few opportunities to activate your dashboard."
msgstr ""

#. module: sales_team
#: model:ir.model.fields,field_description:sales_team.field_crm_team_create_uid
msgid "Created by"
msgstr "Gemaakt door"

#. module: sales_team
#: model:ir.model.fields,field_description:sales_team.field_crm_team_create_date
msgid "Created on"
msgstr "Gemaakt op"

#. module: sales_team
#. openerp-web
#: code:addons/sales_team/static/src/js/sales_team_dashboard.js:16
#: model:ir.actions.act_window,name:sales_team.crm_team_salesteams_act
#: model:ir.ui.menu,name:sales_team.menu_sales_team_act
#, python-format
msgid "Dashboard"
msgstr "Dashboard"

#. module: sales_team
#: model:crm.team,name:sales_team.team_sales_department
msgid "Direct Sales"
msgstr ""

#. module: sales_team
#: model:ir.model.fields,field_description:sales_team.field_crm_team_display_name
msgid "Display Name"
msgstr "Schermnaam"

#. module: sales_team
#: model:ir.ui.view,arch_db:sales_team.crm_team_view_form
msgid ""
"Follow this salesteam to automatically track the events associated to users "
"of this team."
msgstr ""

#. module: sales_team
#. openerp-web
#: code:addons/sales_team/static/src/xml/sales_team_dashboard.xml:214
#, python-format
msgid "Great sales journeys start with a clean pipeline."
msgstr ""

#. module: sales_team
#: model:ir.ui.view,arch_db:sales_team.crm_team_salesteams_search
msgid "Group By..."
msgstr "Groeperen op..."

#. module: sales_team
#. openerp-web
#: code:addons/sales_team/static/src/xml/sales_team_dashboard.xml:213
#, python-format
msgid "Hi there!"
msgstr ""

#. module: sales_team
#: model:ir.model.fields,field_description:sales_team.field_crm_team_id
msgid "ID"
msgstr "ID"

#. module: sales_team
#: model:ir.model.fields,help:sales_team.field_crm_team_active
msgid ""
"If the active field is set to false, it will allow you to hide the sales "
"team without removing it."
msgstr ""

#. module: sales_team
#: model:crm.team,name:sales_team.crm_team_1
msgid "Indirect Sales"
msgstr ""

#. module: sales_team
#. openerp-web
#: code:addons/sales_team/static/src/xml/sales_team_dashboard.xml:140
#, python-format
msgid "Invoiced"
msgstr "Gefactureerd"

#. module: sales_team
#: model:ir.model.fields,field_description:sales_team.field_crm_team___last_update
msgid "Last Modified on"
msgstr "Laatst Aangepast op"

#. module: sales_team
#. openerp-web
#: code:addons/sales_team/static/src/xml/sales_team_dashboard.xml:188
#, python-format
msgid "Last Month"
msgstr ""

#. module: sales_team
#: model:ir.model.fields,field_description:sales_team.field_crm_team_write_uid
msgid "Last Updated by"
msgstr "Laatst bijgewerkt door"

#. module: sales_team
#: model:ir.model.fields,field_description:sales_team.field_crm_team_write_date
msgid "Last Updated on"
msgstr "Laatst bijgewerkt op"

#. module: sales_team
#. openerp-web
#: code:addons/sales_team/static/src/xml/sales_team_dashboard.xml:25
#, python-format
msgid "Meetings"
msgstr "Vergaderingen"

#. module: sales_team
#: model:ir.ui.view,arch_db:sales_team.crm_team_salesteams_view_kanban
msgid "More <i class=\"fa fa-caret-down\"/>"
msgstr "Meer <i class=\"fa fa-caret-down\"/>"

#. module: sales_team
#: model:ir.ui.view,arch_db:sales_team.crm_team_view_form
msgid "More Info"
msgstr ""

#. module: sales_team
#. openerp-web
#: code:addons/sales_team/static/src/xml/sales_team_dashboard.xml:42
#: code:addons/sales_team/static/src/xml/sales_team_dashboard.xml:44
#: code:addons/sales_team/static/src/xml/sales_team_dashboard.xml:216
#, python-format
msgid "My Pipeline"
msgstr ""

#. module: sales_team
#: model:ir.ui.view,arch_db:sales_team.crm_team_salesteams_search
msgid "My Salesteams"
msgstr ""

#. module: sales_team
#. openerp-web
#: code:addons/sales_team/static/src/xml/sales_team_dashboard.xml:50
#, python-format
msgid "Next 7 days"
msgstr ""

#. module: sales_team
#. openerp-web
#: code:addons/sales_team/static/src/xml/sales_team_dashboard.xml:38
#, python-format
msgid "Next Actions"
msgstr ""

#. module: sales_team
#. openerp-web
<<<<<<< HEAD
#: code:addons/sales_team/static/src/js/sales_team_dashboard.js:83
=======
#: code:addons/sales_team/static/src/js/sales_team_dashboard.js:84
>>>>>>> bc1a0a32
#, python-format
msgid "Only Integer Value should be valid."
msgstr "Alleen gehele getallen zijn geldig"

#. module: sales_team
#: model:ir.model,name:sales_team.model_res_partner
msgid "Partner"
msgstr "Relatie"

#. module: sales_team
#. openerp-web
#: code:addons/sales_team/static/src/xml/sales_team_dashboard.xml:102
#, python-format
msgid "Performance"
msgstr ""

#. module: sales_team
#: model:ir.model.fields,field_description:sales_team.field_crm_team_reply_to
msgid "Reply-To"
msgstr "Antwoord aan"

#. module: sales_team
#: model:ir.model.fields,field_description:sales_team.field_res_users_property_product_pricelist
msgid "Sale Pricelist"
msgstr "Verkoopprijslijst"

#. module: sales_team
#: model:ir.model,name:sales_team.model_crm_team
#: model:ir.model.fields,field_description:sales_team.field_crm_team_name
#: model:ir.model.fields,field_description:sales_team.field_res_partner_team_id
#: model:ir.model.fields,field_description:sales_team.field_res_users_sale_team_id
#: model:ir.model.fields,field_description:sales_team.field_res_users_team_id
#: model:ir.ui.view,arch_db:sales_team.crm_team_view_form
#: model:ir.ui.view,arch_db:sales_team.crm_team_view_tree
msgid "Sales Team"
msgstr "Verkoopteam"

#. module: sales_team
#: model:ir.model.fields,help:sales_team.field_res_users_sale_team_id
msgid ""
"Sales Team the user is member of. Used to compute the members of a sales "
"team through the inverse one2many"
msgstr ""

#. module: sales_team
#: model:ir.actions.act_window,name:sales_team.crm_team_act
#: model:ir.actions.act_window,name:sales_team.sales_team_config_action
msgid "Sales Teams"
msgstr "Verkoopteams"

#. module: sales_team
#: model:ir.ui.view,arch_db:sales_team.crm_team_view_form
msgid "Sales team"
msgstr ""

#. module: sales_team
#: model:ir.ui.view,arch_db:sales_team.crm_team_view_form
msgid "Salesteam name..."
msgstr ""

#. module: sales_team
#: model:ir.ui.view,arch_db:sales_team.crm_team_salesteams_search
msgid "Salesteams Search"
msgstr ""

#. module: sales_team
#: model:ir.ui.view,arch_db:sales_team.crm_team_salesteams_view_kanban
msgid "Settings"
msgstr "Instellingen"

#. module: sales_team
#. openerp-web
#: code:addons/sales_team/static/src/xml/sales_team_dashboard.xml:146
#, python-format
msgid "Target"
msgstr ""

#. module: sales_team
#: model:ir.model.fields,field_description:sales_team.field_crm_team_user_id
#: model:ir.ui.view,arch_db:sales_team.crm_team_salesteams_search
msgid "Team Leader"
msgstr "Teamleider"

#. module: sales_team
#: model:ir.model.fields,field_description:sales_team.field_crm_team_member_ids
#: model:ir.ui.view,arch_db:sales_team.crm_team_view_form
msgid "Team Members"
msgstr "Teamleden"

#. module: sales_team
#: model:ir.model.fields,help:sales_team.field_crm_team_color
msgid "The color of the team"
msgstr ""

#. module: sales_team
#: model:ir.model.fields,help:sales_team.field_crm_team_color
msgid "The color of the team"
msgstr ""

#. module: sales_team
#: model:ir.model.fields,help:sales_team.field_crm_team_reply_to
msgid ""
"The email address put in the 'Reply-To' of all emails sent by Odoo about "
"cases in this sales team"
msgstr ""

#. module: sales_team
#. openerp-web
#: code:addons/sales_team/static/src/xml/sales_team_dashboard.xml:102
#, python-format
msgid "This Month"
msgstr ""

#. module: sales_team
#: model:ir.model.fields,help:sales_team.field_res_users_property_product_pricelist
msgid ""
"This pricelist will be used, instead of the default one, for sales to the "
"current partner"
msgstr ""
"Deze prijslijst vervangt de standaardverkoopprijslijst van de huidige "
"relatie."

#. module: sales_team
#. openerp-web
#: code:addons/sales_team/static/src/xml/sales_team_dashboard.xml:29
#: code:addons/sales_team/static/src/xml/sales_team_dashboard.xml:61
#: code:addons/sales_team/static/src/xml/sales_team_dashboard.xml:76
#, python-format
msgid "To Activities"
msgstr ""

#. module: sales_team
#. openerp-web
#: code:addons/sales_team/static/src/xml/sales_team_dashboard.xml:105
#: code:addons/sales_team/static/src/xml/sales_team_dashboard.xml:189
#, python-format
msgid "To Activity Report"
msgstr ""

#. module: sales_team
#. openerp-web
#: code:addons/sales_team/static/src/xml/sales_team_dashboard.xml:16
#: code:addons/sales_team/static/src/xml/sales_team_dashboard.xml:51
#, python-format
msgid "To Calendar"
msgstr ""

#. module: sales_team
#. openerp-web
#: code:addons/sales_team/static/src/xml/sales_team_dashboard.xml:131
#: code:addons/sales_team/static/src/xml/sales_team_dashboard.xml:199
#, python-format
msgid "To Invoice Report"
msgstr ""

#. module: sales_team
#. openerp-web
#: code:addons/sales_team/static/src/xml/sales_team_dashboard.xml:86
#, python-format
msgid "To Opportunities"
msgstr ""

#. module: sales_team
#. openerp-web
#: code:addons/sales_team/static/src/xml/sales_team_dashboard.xml:118
#: code:addons/sales_team/static/src/xml/sales_team_dashboard.xml:194
#, python-format
msgid "To Opportunity Report"
msgstr ""

#. module: sales_team
#. openerp-web
#: code:addons/sales_team/static/src/xml/sales_team_dashboard.xml:13
#, python-format
msgid "To do"
msgstr ""

#. module: sales_team
#. openerp-web
#: code:addons/sales_team/static/src/xml/sales_team_dashboard.xml:13
#, python-format
msgid "Today"
msgstr "Vandaag"

#. module: sales_team
#: model:ir.actions.act_window,help:sales_team.crm_team_act
#: model:ir.actions.act_window,help:sales_team.crm_team_salesteams_act
#: model:ir.actions.act_window,help:sales_team.sales_team_config_action
msgid ""
"Use sales team to organize your different salespersons or\n"
"                    departments into separate teams. Each team will work in\n"
"                    its own list of opportunities."
msgstr ""

#. module: sales_team
#: model:ir.model,name:sales_team.model_res_users
msgid "Users"
msgstr "Gebruikers"

#. module: sales_team
#. openerp-web
#: code:addons/sales_team/static/src/xml/sales_team_dashboard.xml:127
#, python-format
msgid "Won in Opportunities"
msgstr ""

#. module: sales_team
#. openerp-web
<<<<<<< HEAD
#: code:addons/sales_team/static/src/js/sales_team_dashboard.js:83
=======
#: code:addons/sales_team/static/src/js/sales_team_dashboard.js:84
>>>>>>> bc1a0a32
#, python-format
msgid "Wrong value entered!"
msgstr "Verkeerde waarde ingevoerd!"

#. module: sales_team
#. openerp-web
#: code:addons/sales_team/static/src/xml/sales_team_dashboard.xml:89
#, python-format
msgid "exp. closing"
<<<<<<< HEAD
msgstr ""

#. module: sales_team
#: model:ir.model,name:sales_team.model_ir_ui_view
msgid "ir.ui.view"
=======
>>>>>>> bc1a0a32
msgstr ""

#. module: sales_team
#. openerp-web
#: code:addons/sales_team/static/src/xml/sales_team_dashboard.xml:79
#, python-format
msgid "overdue"
msgstr ""

#~ msgid "Action Needed"
#~ msgstr "Vereist actie"

<<<<<<< HEAD
#~ msgid "Code"
#~ msgstr "Code"

=======
>>>>>>> bc1a0a32
#~ msgid "Date of the last message posted on the record."
#~ msgstr "Datum laatste bericht voor dit record."

#~ msgid "Followers"
#~ msgstr "Volgers"

#~ msgid "Followers (Channels)"
#~ msgstr "Volgers (Kanalen)"

#~ msgid "Followers (Partners)"
#~ msgstr "Volgers (Partners)"

#~ msgid "If checked new messages require your attention."
#~ msgstr ""
#~ "Als dit is ingeschakeld, zijn er nieuwe berichten die uw aandacht vragen."

#~ msgid "If checked, new messages require your attention."
#~ msgstr "Indien aangevinkt vragen nieuwe berichten uw aandacht."

#~ msgid "Is Follower"
#~ msgstr "Is Volger"

#~ msgid "Last Message Date"
#~ msgstr "Datum laatste bericht"

#~ msgid "Messages"
#~ msgstr "Berichten"

#~ msgid "Messages and communication history"
#~ msgstr "Berichten en communicatiehistoriek"

#~ msgid "Number of Actions"
#~ msgstr "Aantal acties"

#~ msgid "Number of messages which requires an action"
#~ msgstr "Aantal berichten die actie vereisen"

#~ msgid "Number of unread messages"
#~ msgstr "Aantal ongelezen berichten"

<<<<<<< HEAD
#~ msgid "The code of the sales team must be unique !"
#~ msgstr "De code van het verkoopteam moet uniek zijn"

=======
>>>>>>> bc1a0a32
#~ msgid "Unread Messages"
#~ msgstr "Ongelezen berichten"

#~ msgid "Unread Messages Counter"
#~ msgstr "Teller ongelezen berichten"

#~ msgid "Working Hours"
#~ msgstr "Werkuren"<|MERGE_RESOLUTION|>--- conflicted
+++ resolved
@@ -7,11 +7,7 @@
 msgstr ""
 "Project-Id-Version: Odoo 9.0\n"
 "Report-Msgid-Bugs-To: \n"
-<<<<<<< HEAD
-"POT-Creation-Date: 2016-08-19 10:25+0000\n"
-=======
 "POT-Creation-Date: 2016-08-18 14:08+0000\n"
->>>>>>> bc1a0a32
 "PO-Revision-Date: 2015-11-12 13:29+0000\n"
 "Last-Translator: Martin Trigaux\n"
 "Language-Team: Dutch (Belgium) (http://www.transifex.com/odoo/odoo-9/"
@@ -78,11 +74,6 @@
 msgstr ""
 
 #. module: sales_team
-#: model:ir.ui.view,arch_db:sales_team.crm_team_salesteams_search
-msgid "Archived"
-msgstr ""
-
-#. module: sales_team
 #: model:ir.actions.act_window,help:sales_team.crm_team_act
 #: model:ir.actions.act_window,help:sales_team.crm_team_salesteams_act
 #: model:ir.actions.act_window,help:sales_team.sales_team_config_action
@@ -103,6 +94,11 @@
 msgstr ""
 
 #. module: sales_team
+#: model:ir.model.fields,field_description:sales_team.field_crm_team_code
+msgid "Code"
+msgstr "Code"
+
+#. module: sales_team
 #: model:ir.model.fields,field_description:sales_team.field_crm_team_color
 msgid "Color Index"
 msgstr "Kleurindex"
@@ -268,11 +264,7 @@
 
 #. module: sales_team
 #. openerp-web
-<<<<<<< HEAD
-#: code:addons/sales_team/static/src/js/sales_team_dashboard.js:83
-=======
 #: code:addons/sales_team/static/src/js/sales_team_dashboard.js:84
->>>>>>> bc1a0a32
 #, python-format
 msgid "Only Integer Value should be valid."
 msgstr "Alleen gehele getallen zijn geldig"
@@ -363,9 +355,9 @@
 msgstr "Teamleden"
 
 #. module: sales_team
-#: model:ir.model.fields,help:sales_team.field_crm_team_color
-msgid "The color of the team"
-msgstr ""
+#: sql_constraint:crm.team:0
+msgid "The code of the sales team must be unique !"
+msgstr "De code van het verkoopteam moet uniek zijn"
 
 #. module: sales_team
 #: model:ir.model.fields,help:sales_team.field_crm_team_color
@@ -481,11 +473,7 @@
 
 #. module: sales_team
 #. openerp-web
-<<<<<<< HEAD
-#: code:addons/sales_team/static/src/js/sales_team_dashboard.js:83
-=======
 #: code:addons/sales_team/static/src/js/sales_team_dashboard.js:84
->>>>>>> bc1a0a32
 #, python-format
 msgid "Wrong value entered!"
 msgstr "Verkeerde waarde ingevoerd!"
@@ -495,14 +483,6 @@
 #: code:addons/sales_team/static/src/xml/sales_team_dashboard.xml:89
 #, python-format
 msgid "exp. closing"
-<<<<<<< HEAD
-msgstr ""
-
-#. module: sales_team
-#: model:ir.model,name:sales_team.model_ir_ui_view
-msgid "ir.ui.view"
-=======
->>>>>>> bc1a0a32
 msgstr ""
 
 #. module: sales_team
@@ -515,12 +495,6 @@
 #~ msgid "Action Needed"
 #~ msgstr "Vereist actie"
 
-<<<<<<< HEAD
-#~ msgid "Code"
-#~ msgstr "Code"
-
-=======
->>>>>>> bc1a0a32
 #~ msgid "Date of the last message posted on the record."
 #~ msgstr "Datum laatste bericht voor dit record."
 
@@ -561,12 +535,6 @@
 #~ msgid "Number of unread messages"
 #~ msgstr "Aantal ongelezen berichten"
 
-<<<<<<< HEAD
-#~ msgid "The code of the sales team must be unique !"
-#~ msgstr "De code van het verkoopteam moet uniek zijn"
-
-=======
->>>>>>> bc1a0a32
 #~ msgid "Unread Messages"
 #~ msgstr "Ongelezen berichten"
 
