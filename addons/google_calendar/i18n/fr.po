<<<<<<< HEAD
# French translation for openobject-addons
# Copyright (c) 2014 Rosetta Contributors and Canonical Ltd 2014
# This file is distributed under the same license as the openobject-addons package.
# FIRST AUTHOR <EMAIL@ADDRESS>, 2014.
#
msgid ""
msgstr ""
"Project-Id-Version: openobject-addons\n"
"Report-Msgid-Bugs-To: FULL NAME <EMAIL@ADDRESS>\n"
"POT-Creation-Date: 2014-08-14 13:09+0000\n"
"PO-Revision-Date: 2015-01-09 11:25+0000\n"
"Last-Translator: Florian Hatat <Unknown>\n"
"Language-Team: French <fr@li.org>\n"
=======
# Translation of Odoo Server.
# This file contains the translation of the following modules:
# * google_calendar
# 
# Translators:
# Anthony CRESSON <contact@cresson-anthony.fr>, 2015
# FIRST AUTHOR <EMAIL@ADDRESS>, 2014
# Florian Hatat, 2015
# Francis Ndong <francissimel@hotmail.com>, 2015
# Henri Cornuau <hcornuau@gmail.com>, 2015
# lucasdeliege <deliegelucas@gmail.com>, 2015
msgid ""
msgstr ""
"Project-Id-Version: Odoo 8.0\n"
"Report-Msgid-Bugs-To: \n"
"POT-Creation-Date: 2015-09-07 12:39+0000\n"
"PO-Revision-Date: 2015-12-04 14:47+0000\n"
"Last-Translator: Henri Cornuau <hcornuau@gmail.com>\n"
"Language-Team: French (http://www.transifex.com/odoo/odoo-8/language/fr/)\n"
>>>>>>> 83a4a582
"MIME-Version: 1.0\n"
"Content-Type: text/plain; charset=UTF-8\n"
"Content-Transfer-Encoding: 8bit\n"
"X-Launchpad-Export-Date: 2015-01-10 07:25+0000\n"
"X-Generator: Launchpad (build 17298)\n"

#. module: google_calendar
#: view:base.config.settings:google_calendar.view_calendar_config_settings
<<<<<<< HEAD
msgid "\"/google_account/authentication\""
msgstr "\"/google_account/authentication\""

#. module: google_calendar
#: view:base.config.settings:google_calendar.view_calendar_config_settings
msgid "\"Calendar API\""
msgstr ""

#. module: google_calendar
#: view:base.config.settings:google_calendar.view_calendar_config_settings
msgid "\"Consent Screen\""
msgstr ""

#. module: google_calendar
#: view:base.config.settings:google_calendar.view_calendar_config_settings
msgid "\"Create Project\""
msgstr ""
=======
msgid "\"Authorized redirect URI\""
msgstr "\"URI de redirection autorisée\""

#. module: google_calendar
#: view:base.config.settings:google_calendar.view_calendar_config_settings
msgid "'/google_account/authentication'"
msgstr "'/google_account/authentication' "

#. module: google_calendar
#: view:base.config.settings:google_calendar.view_calendar_config_settings
msgid "'Calendar API'"
msgstr "'API Calendrier'"

#. module: google_calendar
#: view:base.config.settings:google_calendar.view_calendar_config_settings
msgid "'Configure consent screen'"
msgstr "'Configurer l'écran d'autorisation'"
>>>>>>> 83a4a582

#. module: google_calendar
#: view:base.config.settings:google_calendar.view_calendar_config_settings
msgid "\"Redirect RI\""
msgstr ""

#. module: google_calendar
#: view:base.config.settings:google_calendar.view_calendar_config_settings
<<<<<<< HEAD
msgid "'Create Client ID'"
msgstr ""

#. module: google_calendar
#: view:base.config.settings:google_calendar.view_calendar_config_settings
msgid "'Create New Client ID'"
msgstr ""
=======
msgid "'Create Project'"
msgstr "'Créer un projet'"

#. module: google_calendar
#: view:base.config.settings:google_calendar.view_calendar_config_settings
msgid "'Create new Client ID'"
msgstr "'Crée un nouvel ID client'"
>>>>>>> 83a4a582

#. module: google_calendar
#: view:base.config.settings:google_calendar.view_calendar_config_settings
msgid "'Credentials'"
<<<<<<< HEAD
msgstr ""
=======
msgstr "'Crédits'"

#. module: google_calendar
#: view:base.config.settings:google_calendar.view_calendar_config_settings
msgid "'Enable API'"
msgstr "'Activer l'API'"
>>>>>>> 83a4a582

#. module: google_calendar
#: view:base.config.settings:google_calendar.view_calendar_config_settings
msgid "'Web Application'"
msgstr ""

#. module: google_calendar
#: view:base.config.settings:google_calendar.view_calendar_config_settings
msgid "(from menu APIs and auth) and click on button"
<<<<<<< HEAD
msgstr ""

#. module: google_calendar
#: view:base.config.settings:google_calendar.view_calendar_config_settings
msgid ") that you need to insert in the 2 fields below !"
msgstr ""
=======
msgstr "(depuis le menu APIs et auth) et cliquez sur le bouton"

#. module: google_calendar
#: view:base.config.settings:google_calendar.view_calendar_config_settings
msgid ") that you need to insert in the 2 fields below!"
msgstr ") que vous devez insérer dans les 2 champs ci-dessous!"

#. module: google_calendar
#: view:base.config.settings:google_calendar.view_calendar_config_settings
msgid ", then click on"
msgstr ", puis cliquez sur"
>>>>>>> 83a4a582

#. module: google_calendar
#: model:ir.actions.act_window,name:google_calendar.action_config_settings_google_calendar
msgid "API Configuration"
msgstr "Configuration de l'API"

#. module: google_calendar
#: model:ir.ui.menu,name:google_calendar.menu_calendar_google_tech_config
msgid "API Credentials"
<<<<<<< HEAD
msgstr ""
=======
msgstr "Identifiants pour l'API"

#. module: google_calendar
#: view:base.config.settings:google_calendar.view_calendar_config_settings
msgid "Activate the Calendar API by clicking on the blue button"
msgstr "Activer l'API Calendrier en cliquant que le bouton bleu"
>>>>>>> 83a4a582

#. module: google_calendar
#. openerp-web
#: code:addons/google_calendar/static/src/js/calendar_sync.js:55
#, python-format
msgid ""
"All events have been disconnected from your previous account. You can now "
"restart the synchronization"
msgstr ""

#. module: google_calendar
#. openerp-web
#: code:addons/google_calendar/static/src/js/calendar_sync.js:38
#, python-format
msgid ""
"An administrator needs to configure Google Synchronization before you can "
"use it!"
msgstr ""

#. module: google_calendar
#. openerp-web
#: code:addons/google_calendar/static/src/js/calendar_sync.js:58
#, python-format
msgid ""
"An error occured while disconnecting events from your previous account. "
"Please retry or contact your administrator."
msgstr ""

#. module: google_calendar
#: model:ir.model,name:google_calendar.model_calendar_attendee
msgid "Attendee information"
msgstr ""

#. module: google_calendar
#: view:res.users:google_calendar.view_users_form
msgid "Calendar"
msgstr ""

#. module: google_calendar
#: field:res.users,google_calendar_cal_id:0
msgid "Calendar ID"
<<<<<<< HEAD
msgstr ""
=======
msgstr "ID du calendrier"

#. module: google_calendar
#: view:base.config.settings:google_calendar.view_calendar_config_settings
msgid "Check that the Application type is set on"
msgstr "Vérifiez que le type d'application est réglé sur"
>>>>>>> 83a4a582

#. module: google_calendar
#: view:base.config.settings:google_calendar.view_calendar_config_settings
msgid "Click on"
msgstr ""

#. module: google_calendar
#: view:base.config.settings:google_calendar.view_calendar_config_settings
msgid "Client ID"
msgstr ""

#. module: google_calendar
#: view:base.config.settings:google_calendar.view_calendar_config_settings
msgid "Client Secret"
msgstr ""

#. module: google_calendar
#: field:base.config.settings,cal_client_id:0
msgid "Client_id"
msgstr ""

#. module: google_calendar
#: field:base.config.settings,cal_client_secret:0
msgid "Client_key"
msgstr ""

#. module: google_calendar
#: view:base.config.settings:google_calendar.view_calendar_config_settings
msgid "Connect on your google account and go to"
msgstr ""

#. module: google_calendar
#. openerp-web
#: code:addons/google_calendar/static/src/js/calendar_sync.js:47
#, python-format
msgid "Do you want to do this now?"
msgstr ""

#. module: google_calendar
#: model:ir.model,name:google_calendar.model_calendar_event
msgid "Event"
msgstr ""

#. module: google_calendar
#: view:base.config.settings:google_calendar.view_calendar_config_settings
msgid ""
"Fill in the Name of application and check that the platform is well on"
msgstr ""

#. module: google_calendar
#. openerp-web
#: code:addons/google_calendar/static/src/xml/web_calendar.xml:8
#, python-format
msgid "Google"
msgstr ""

#. module: google_calendar
#: field:calendar.attendee,google_internal_event_id:0
msgid "Google Calendar Event Id"
msgstr ""

#. module: google_calendar
#: view:base.config.settings:google_calendar.view_calendar_config_settings
msgid "Google Client ID"
msgstr ""

#. module: google_calendar
#: view:base.config.settings:google_calendar.view_calendar_config_settings
msgid "Google Client Secret"
msgstr ""

#. module: google_calendar
#: sql_constraint:calendar.attendee:0
msgid "Google ID should be unique!"
msgstr ""

#. module: google_calendar
#: field:google.calendar,id:0
msgid "ID"
msgstr ""

#. module: google_calendar
#. openerp-web
#: code:addons/google_calendar/static/src/js/calendar_sync.js:46
#, python-format
msgid ""
"In order to do this, you first need to disconnect all existing events from "
"the old account."
msgstr ""

#. module: google_calendar
#: view:base.config.settings:google_calendar.view_calendar_config_settings
msgid "In the menu on left side, select the sub menu"
msgstr ""

#. module: google_calendar
#: view:base.config.settings:google_calendar.view_calendar_config_settings
msgid ""
<<<<<<< HEAD
"In the menu on left side, select the sub menu APIs (from menu APIs and auth) "
"and activate"
msgstr ""
=======
"In the menu on left side, select the sub menu APIs (from menu APIs and auth)"
" and click on"
msgstr "Dans le menu du côté gauche, sélectionnez les API de sous-menu (à partir du menu API et auth) et cliquez sur"
>>>>>>> 83a4a582

#. module: google_calendar
#: help:res.users,google_calendar_cal_id:0
msgid ""
"Last Calendar ID who has been synchronized. If it is changed, we remove all "
"links between GoogleID and Odoo Google Internal ID"
msgstr ""

#. module: google_calendar
#: field:res.users,google_calendar_last_sync_date:0
msgid "Last synchro date"
msgstr ""

#. module: google_calendar
#: field:calendar.attendee,oe_synchro_date:0
msgid "Odoo Synchro Date"
msgstr ""

#. module: google_calendar
#: field:calendar.event,oe_update_date:0
msgid "Odoo Update Date"
msgstr ""

#. module: google_calendar
#: view:base.config.settings:google_calendar.view_calendar_config_settings
msgid "Once done, you will have the both informations ("
msgstr ""

#. module: google_calendar
#: field:res.users,google_calendar_rtoken:0
msgid "Refresh Token"
msgstr ""

#. module: google_calendar
#: view:base.config.settings:google_calendar.view_calendar_config_settings
msgid ""
"Remark : You can, if you want, personalize the consent screen that your "
"users will see by clicking on"
msgstr ""

#. module: google_calendar
#: view:base.config.settings:google_calendar.view_calendar_config_settings
msgid "Return at Top"
msgstr ""

#. module: google_calendar
<<<<<<< HEAD
#: field:base.config.settings,google_cal_sync:0
msgid ""
"Show tutorial to know how to get my 'Client ID' and my 'Client Secret'"
msgstr ""
=======
#: view:base.config.settings:google_calendar.view_calendar_config_settings
msgid "Specify an email address and a product name, then save."
msgstr "Spécifiez une adresse email et un nom de produit, puis enregistrez."
>>>>>>> 83a4a582

#. module: google_calendar
#. openerp-web
#: code:addons/google_calendar/static/src/xml/web_calendar.xml:8
#, python-format
msgid "Sync with"
msgstr ""

#. module: google_calendar
#. openerp-web
#: code:addons/google_calendar/static/src/js/calendar_sync.js:33
#, python-format
msgid ""
"The Google Synchronization needs to be configured before you can use it, do "
"you want to do it now?"
msgstr ""

#. module: google_calendar
#. openerp-web
#: code:addons/google_calendar/static/src/js/calendar_sync.js:45
#, python-format
msgid ""
"The account you are trying to synchronize (%s) is not the same as the last "
"one used (%s)!"
msgstr ""

#. module: google_calendar
#: view:base.config.settings:google_calendar.view_calendar_config_settings
msgid ""
"To setup the signin process with Google, first you have to perform the "
"following steps"
msgstr ""

#. module: google_calendar
#: field:res.users,google_calendar_token_validity:0
msgid "Token Validity"
msgstr ""

#. module: google_calendar
#: field:base.config.settings,server_uri:0
msgid "URI for tuto"
msgstr ""

#. module: google_calendar
#: field:res.users,google_calendar_token:0
msgid "User token"
msgstr ""

#. module: google_calendar
#: model:ir.model,name:google_calendar.model_res_users
msgid "Users"
msgstr ""

#. module: google_calendar
#: view:base.config.settings:google_calendar.view_calendar_config_settings
<<<<<<< HEAD
msgid "When it's done, check that the button of"
msgstr ""
=======
msgid "When it's done, the Calendar API overview will be available"
msgstr "Quand ce sera fait, la vue d'ensemble de l'API Calendrier sera disponible "
>>>>>>> 83a4a582

#. module: google_calendar
#: view:base.config.settings:google_calendar.view_calendar_config_settings
msgid "You can now click on"
msgstr ""

#. module: google_calendar
#: view:base.config.settings:google_calendar.view_calendar_config_settings
msgid ""
"You should now configure the allowed pages on which you will be redirected. "
"To do it, you need to complete the field"
msgstr ""

#. module: google_calendar
#. openerp-web
#: code:addons/google_calendar/static/src/js/calendar_sync.js:28
#, python-format
msgid ""
"You will be redirected to Google to authorize access to your calendar!"
msgstr ""

#. module: google_calendar
#: view:base.config.settings:google_calendar.view_calendar_config_settings
msgid ""
"You will need to accept again the \"Google APIs Terms of services\" and "
"\"Calendar API Terms of service\""
msgstr ""

#. module: google_calendar
#: view:base.config.settings:google_calendar.view_calendar_config_settings
msgid "and"
msgstr ""

#. module: google_calendar
#: view:base.config.settings:google_calendar.view_calendar_config_settings
msgid ""
"and enter a project name and change your id if you want. Don't forget to "
"accept the Terms of Services"
msgstr "Et entrez un nom de projet et changez votre id si vous le voulez. N'oubliez pas d'accepter les conditions de services."

#. module: google_calendar
#: view:base.config.settings:google_calendar.view_calendar_config_settings
msgid "and set as value  (your own domain followed by"
msgstr ""

#. module: google_calendar
#: view:base.config.settings:google_calendar.view_calendar_config_settings
msgid "by clicking on button \"OFF\"."
msgstr ""

#. module: google_calendar
#: view:base.config.settings:google_calendar.view_calendar_config_settings
msgid "https://cloud.google.com/console"
msgstr ""

#. module: google_calendar
#: view:base.config.settings:google_calendar.view_calendar_config_settings
msgid "in the left menu."
msgstr ""

#. module: google_calendar
#: view:base.config.settings:google_calendar.view_calendar_config_settings
msgid "is well in green and with text \"ON\""
msgstr ""<|MERGE_RESOLUTION|>--- conflicted
+++ resolved
@@ -1,18 +1,3 @@
-<<<<<<< HEAD
-# French translation for openobject-addons
-# Copyright (c) 2014 Rosetta Contributors and Canonical Ltd 2014
-# This file is distributed under the same license as the openobject-addons package.
-# FIRST AUTHOR <EMAIL@ADDRESS>, 2014.
-#
-msgid ""
-msgstr ""
-"Project-Id-Version: openobject-addons\n"
-"Report-Msgid-Bugs-To: FULL NAME <EMAIL@ADDRESS>\n"
-"POT-Creation-Date: 2014-08-14 13:09+0000\n"
-"PO-Revision-Date: 2015-01-09 11:25+0000\n"
-"Last-Translator: Florian Hatat <Unknown>\n"
-"Language-Team: French <fr@li.org>\n"
-=======
 # Translation of Odoo Server.
 # This file contains the translation of the following modules:
 # * google_calendar
@@ -32,34 +17,14 @@
 "PO-Revision-Date: 2015-12-04 14:47+0000\n"
 "Last-Translator: Henri Cornuau <hcornuau@gmail.com>\n"
 "Language-Team: French (http://www.transifex.com/odoo/odoo-8/language/fr/)\n"
->>>>>>> 83a4a582
 "MIME-Version: 1.0\n"
 "Content-Type: text/plain; charset=UTF-8\n"
-"Content-Transfer-Encoding: 8bit\n"
-"X-Launchpad-Export-Date: 2015-01-10 07:25+0000\n"
-"X-Generator: Launchpad (build 17298)\n"
-
-#. module: google_calendar
-#: view:base.config.settings:google_calendar.view_calendar_config_settings
-<<<<<<< HEAD
-msgid "\"/google_account/authentication\""
-msgstr "\"/google_account/authentication\""
-
-#. module: google_calendar
-#: view:base.config.settings:google_calendar.view_calendar_config_settings
-msgid "\"Calendar API\""
-msgstr ""
-
-#. module: google_calendar
-#: view:base.config.settings:google_calendar.view_calendar_config_settings
-msgid "\"Consent Screen\""
-msgstr ""
-
-#. module: google_calendar
-#: view:base.config.settings:google_calendar.view_calendar_config_settings
-msgid "\"Create Project\""
-msgstr ""
-=======
+"Content-Transfer-Encoding: \n"
+"Language: fr\n"
+"Plural-Forms: nplurals=2; plural=(n > 1);\n"
+
+#. module: google_calendar
+#: view:base.config.settings:google_calendar.view_calendar_config_settings
 msgid "\"Authorized redirect URI\""
 msgstr "\"URI de redirection autorisée\""
 
@@ -77,24 +42,14 @@
 #: view:base.config.settings:google_calendar.view_calendar_config_settings
 msgid "'Configure consent screen'"
 msgstr "'Configurer l'écran d'autorisation'"
->>>>>>> 83a4a582
-
-#. module: google_calendar
-#: view:base.config.settings:google_calendar.view_calendar_config_settings
-msgid "\"Redirect RI\""
-msgstr ""
-
-#. module: google_calendar
-#: view:base.config.settings:google_calendar.view_calendar_config_settings
-<<<<<<< HEAD
+
+#. module: google_calendar
+#: view:base.config.settings:google_calendar.view_calendar_config_settings
 msgid "'Create Client ID'"
-msgstr ""
-
-#. module: google_calendar
-#: view:base.config.settings:google_calendar.view_calendar_config_settings
-msgid "'Create New Client ID'"
-msgstr ""
-=======
+msgstr "'Créer l'identifiant d'un client'"
+
+#. module: google_calendar
+#: view:base.config.settings:google_calendar.view_calendar_config_settings
 msgid "'Create Project'"
 msgstr "'Créer un projet'"
 
@@ -102,38 +57,25 @@
 #: view:base.config.settings:google_calendar.view_calendar_config_settings
 msgid "'Create new Client ID'"
 msgstr "'Crée un nouvel ID client'"
->>>>>>> 83a4a582
 
 #. module: google_calendar
 #: view:base.config.settings:google_calendar.view_calendar_config_settings
 msgid "'Credentials'"
-<<<<<<< HEAD
-msgstr ""
-=======
 msgstr "'Crédits'"
 
 #. module: google_calendar
 #: view:base.config.settings:google_calendar.view_calendar_config_settings
 msgid "'Enable API'"
 msgstr "'Activer l'API'"
->>>>>>> 83a4a582
 
 #. module: google_calendar
 #: view:base.config.settings:google_calendar.view_calendar_config_settings
 msgid "'Web Application'"
-msgstr ""
+msgstr "'Appplication Web'"
 
 #. module: google_calendar
 #: view:base.config.settings:google_calendar.view_calendar_config_settings
 msgid "(from menu APIs and auth) and click on button"
-<<<<<<< HEAD
-msgstr ""
-
-#. module: google_calendar
-#: view:base.config.settings:google_calendar.view_calendar_config_settings
-msgid ") that you need to insert in the 2 fields below !"
-msgstr ""
-=======
 msgstr "(depuis le menu APIs et auth) et cliquez sur le bouton"
 
 #. module: google_calendar
@@ -145,7 +87,6 @@
 #: view:base.config.settings:google_calendar.view_calendar_config_settings
 msgid ", then click on"
 msgstr ", puis cliquez sur"
->>>>>>> 83a4a582
 
 #. module: google_calendar
 #: model:ir.actions.act_window,name:google_calendar.action_config_settings_google_calendar
@@ -155,16 +96,12 @@
 #. module: google_calendar
 #: model:ir.ui.menu,name:google_calendar.menu_calendar_google_tech_config
 msgid "API Credentials"
-<<<<<<< HEAD
-msgstr ""
-=======
 msgstr "Identifiants pour l'API"
 
 #. module: google_calendar
 #: view:base.config.settings:google_calendar.view_calendar_config_settings
 msgid "Activate the Calendar API by clicking on the blue button"
 msgstr "Activer l'API Calendrier en cliquant que le bouton bleu"
->>>>>>> 83a4a582
 
 #. module: google_calendar
 #. openerp-web
@@ -173,7 +110,7 @@
 msgid ""
 "All events have been disconnected from your previous account. You can now "
 "restart the synchronization"
-msgstr ""
+msgstr "Tous les évènements ont été déconnecté de votre compte précédent. Vous pouvez maintenant relancer la synchronisation"
 
 #. module: google_calendar
 #. openerp-web
@@ -182,7 +119,7 @@
 msgid ""
 "An administrator needs to configure Google Synchronization before you can "
 "use it!"
-msgstr ""
+msgstr "Un administrateur doit configurer la synchronisation Google avant que vous ne puissiez l'utiliser !"
 
 #. module: google_calendar
 #. openerp-web
@@ -191,111 +128,101 @@
 msgid ""
 "An error occured while disconnecting events from your previous account. "
 "Please retry or contact your administrator."
-msgstr ""
+msgstr "Une erreur est intervenue lors de la déconnexion des évènements de votre compte précédent. Veuillez réessayer ou contacter votre administrateur."
 
 #. module: google_calendar
 #: model:ir.model,name:google_calendar.model_calendar_attendee
 msgid "Attendee information"
-msgstr ""
+msgstr "Information sur le participant"
 
 #. module: google_calendar
 #: view:res.users:google_calendar.view_users_form
 msgid "Calendar"
-msgstr ""
+msgstr "Calendrier"
 
 #. module: google_calendar
 #: field:res.users,google_calendar_cal_id:0
 msgid "Calendar ID"
-<<<<<<< HEAD
-msgstr ""
-=======
 msgstr "ID du calendrier"
 
 #. module: google_calendar
 #: view:base.config.settings:google_calendar.view_calendar_config_settings
 msgid "Check that the Application type is set on"
 msgstr "Vérifiez que le type d'application est réglé sur"
->>>>>>> 83a4a582
 
 #. module: google_calendar
 #: view:base.config.settings:google_calendar.view_calendar_config_settings
 msgid "Click on"
-msgstr ""
+msgstr "Cliquer sur"
 
 #. module: google_calendar
 #: view:base.config.settings:google_calendar.view_calendar_config_settings
 msgid "Client ID"
-msgstr ""
+msgstr "Id. client"
 
 #. module: google_calendar
 #: view:base.config.settings:google_calendar.view_calendar_config_settings
 msgid "Client Secret"
-msgstr ""
+msgstr "Secret du client"
 
 #. module: google_calendar
 #: field:base.config.settings,cal_client_id:0
 msgid "Client_id"
-msgstr ""
+msgstr "Client_id"
 
 #. module: google_calendar
 #: field:base.config.settings,cal_client_secret:0
 msgid "Client_key"
-msgstr ""
+msgstr "Client_key"
 
 #. module: google_calendar
 #: view:base.config.settings:google_calendar.view_calendar_config_settings
 msgid "Connect on your google account and go to"
-msgstr ""
+msgstr "Connectez-vous sur votre compte Google et allez sur"
 
 #. module: google_calendar
 #. openerp-web
 #: code:addons/google_calendar/static/src/js/calendar_sync.js:47
 #, python-format
 msgid "Do you want to do this now?"
-msgstr ""
+msgstr "Voulez-vous faire cela maintenant ?"
 
 #. module: google_calendar
 #: model:ir.model,name:google_calendar.model_calendar_event
 msgid "Event"
-msgstr ""
-
-#. module: google_calendar
-#: view:base.config.settings:google_calendar.view_calendar_config_settings
-msgid ""
-"Fill in the Name of application and check that the platform is well on"
-msgstr ""
+msgstr "Évènement"
 
 #. module: google_calendar
 #. openerp-web
 #: code:addons/google_calendar/static/src/xml/web_calendar.xml:8
 #, python-format
 msgid "Google"
-msgstr ""
+msgstr "Google"
 
 #. module: google_calendar
 #: field:calendar.attendee,google_internal_event_id:0
 msgid "Google Calendar Event Id"
-msgstr ""
+msgstr "Id du calendrier évènement Google"
 
 #. module: google_calendar
 #: view:base.config.settings:google_calendar.view_calendar_config_settings
 msgid "Google Client ID"
-msgstr ""
+msgstr "Identifiant Client Google"
 
 #. module: google_calendar
 #: view:base.config.settings:google_calendar.view_calendar_config_settings
 msgid "Google Client Secret"
-msgstr ""
+msgstr "Secret Client Google"
 
 #. module: google_calendar
 #: sql_constraint:calendar.attendee:0
 msgid "Google ID should be unique!"
-msgstr ""
+msgstr "Identifiant Google devrait être unique!"
 
 #. module: google_calendar
 #: field:google.calendar,id:0
 msgid "ID"
-msgstr ""
+msgstr "ID"
 
 #. module: google_calendar
 #. openerp-web
@@ -304,88 +231,73 @@
 msgid ""
 "In order to do this, you first need to disconnect all existing events from "
 "the old account."
-msgstr ""
+msgstr "Pour ceci, vous devez premièrement vous déconnecter de tous les évènements existants de votre ancien compte."
 
 #. module: google_calendar
 #: view:base.config.settings:google_calendar.view_calendar_config_settings
 msgid "In the menu on left side, select the sub menu"
-msgstr ""
-
-#. module: google_calendar
-#: view:base.config.settings:google_calendar.view_calendar_config_settings
-msgid ""
-<<<<<<< HEAD
-"In the menu on left side, select the sub menu APIs (from menu APIs and auth) "
-"and activate"
-msgstr ""
-=======
+msgstr "Dans le menu de gauche, sélectionnez le sous-menu"
+
+#. module: google_calendar
+#: view:base.config.settings:google_calendar.view_calendar_config_settings
+msgid ""
 "In the menu on left side, select the sub menu APIs (from menu APIs and auth)"
 " and click on"
 msgstr "Dans le menu du côté gauche, sélectionnez les API de sous-menu (à partir du menu API et auth) et cliquez sur"
->>>>>>> 83a4a582
 
 #. module: google_calendar
 #: help:res.users,google_calendar_cal_id:0
 msgid ""
 "Last Calendar ID who has been synchronized. If it is changed, we remove all "
 "links between GoogleID and Odoo Google Internal ID"
-msgstr ""
+msgstr "Id du dernier calendrier synchronisé. S'il est changé, nous enlevons tous les liens entre GoogleID et Odoo Google Internal ID"
 
 #. module: google_calendar
 #: field:res.users,google_calendar_last_sync_date:0
 msgid "Last synchro date"
-msgstr ""
+msgstr "Dernière date de synchronisation"
 
 #. module: google_calendar
 #: field:calendar.attendee,oe_synchro_date:0
 msgid "Odoo Synchro Date"
-msgstr ""
+msgstr "Date de synchronisation Odoo"
 
 #. module: google_calendar
 #: field:calendar.event,oe_update_date:0
 msgid "Odoo Update Date"
-msgstr ""
+msgstr "Date de mise à jour d'Odoo"
 
 #. module: google_calendar
 #: view:base.config.settings:google_calendar.view_calendar_config_settings
 msgid "Once done, you will have the both informations ("
-msgstr ""
+msgstr "Une fois que c'est fait, vous aurez toutes les informations ("
 
 #. module: google_calendar
 #: field:res.users,google_calendar_rtoken:0
 msgid "Refresh Token"
-msgstr ""
-
-#. module: google_calendar
-#: view:base.config.settings:google_calendar.view_calendar_config_settings
-msgid ""
-"Remark : You can, if you want, personalize the consent screen that your "
-"users will see by clicking on"
-msgstr ""
+msgstr "Actualiser le jeton"
 
 #. module: google_calendar
 #: view:base.config.settings:google_calendar.view_calendar_config_settings
 msgid "Return at Top"
-msgstr ""
-
-#. module: google_calendar
-<<<<<<< HEAD
+msgstr "Revenir en haut"
+
+#. module: google_calendar
 #: field:base.config.settings,google_cal_sync:0
-msgid ""
-"Show tutorial to know how to get my 'Client ID' and my 'Client Secret'"
-msgstr ""
-=======
+msgid "Show tutorial to know how to get my 'Client ID' and my 'Client Secret'"
+msgstr "Montrer des tutoriels pour savoir comment obtenir mon 'Client ID' et mon 'Client Secret'"
+
+#. module: google_calendar
 #: view:base.config.settings:google_calendar.view_calendar_config_settings
 msgid "Specify an email address and a product name, then save."
 msgstr "Spécifiez une adresse email et un nom de produit, puis enregistrez."
->>>>>>> 83a4a582
 
 #. module: google_calendar
 #. openerp-web
 #: code:addons/google_calendar/static/src/xml/web_calendar.xml:8
 #, python-format
 msgid "Sync with"
-msgstr ""
+msgstr "Synchroniser avec"
 
 #. module: google_calendar
 #. openerp-web
@@ -394,7 +306,7 @@
 msgid ""
 "The Google Synchronization needs to be configured before you can use it, do "
 "you want to do it now?"
-msgstr ""
+msgstr "La synchronisation Google doit être configurée avant que vous ne pouviez l'utiliser, voulez-vous le faire maintenant?"
 
 #. module: google_calendar
 #. openerp-web
@@ -403,76 +315,63 @@
 msgid ""
 "The account you are trying to synchronize (%s) is not the same as the last "
 "one used (%s)!"
-msgstr ""
+msgstr "Le compte que vous essayez de synchroniser (%s) n'est pas le même que celui utilisé la dernière fois (%s)!"
 
 #. module: google_calendar
 #: view:base.config.settings:google_calendar.view_calendar_config_settings
 msgid ""
 "To setup the signin process with Google, first you have to perform the "
 "following steps"
-msgstr ""
+msgstr "Pour configurer le processus de connexion avec Google, vous devez d'abord effectuer les étapes suivantes"
 
 #. module: google_calendar
 #: field:res.users,google_calendar_token_validity:0
 msgid "Token Validity"
-msgstr ""
+msgstr "Validité du Jeton d'Accès"
 
 #. module: google_calendar
 #: field:base.config.settings,server_uri:0
 msgid "URI for tuto"
-msgstr ""
+msgstr "URI for tuto"
 
 #. module: google_calendar
 #: field:res.users,google_calendar_token:0
 msgid "User token"
-msgstr ""
+msgstr "Jeton d'utilisateur"
 
 #. module: google_calendar
 #: model:ir.model,name:google_calendar.model_res_users
 msgid "Users"
-msgstr ""
-
-#. module: google_calendar
-#: view:base.config.settings:google_calendar.view_calendar_config_settings
-<<<<<<< HEAD
-msgid "When it's done, check that the button of"
-msgstr ""
-=======
+msgstr "Utilisateurs"
+
+#. module: google_calendar
+#: view:base.config.settings:google_calendar.view_calendar_config_settings
 msgid "When it's done, the Calendar API overview will be available"
 msgstr "Quand ce sera fait, la vue d'ensemble de l'API Calendrier sera disponible "
->>>>>>> 83a4a582
 
 #. module: google_calendar
 #: view:base.config.settings:google_calendar.view_calendar_config_settings
 msgid "You can now click on"
-msgstr ""
+msgstr "Vous pouvez maintenant cliquer sur"
 
 #. module: google_calendar
 #: view:base.config.settings:google_calendar.view_calendar_config_settings
 msgid ""
 "You should now configure the allowed pages on which you will be redirected. "
 "To do it, you need to complete the field"
-msgstr ""
+msgstr "Vous devez maintenant configurer les pages autorisées sur lesquelles vous allez être redirigé. Pour cela, vous devez completer le champ. "
 
 #. module: google_calendar
 #. openerp-web
 #: code:addons/google_calendar/static/src/js/calendar_sync.js:28
 #, python-format
-msgid ""
-"You will be redirected to Google to authorize access to your calendar!"
-msgstr ""
-
-#. module: google_calendar
-#: view:base.config.settings:google_calendar.view_calendar_config_settings
-msgid ""
-"You will need to accept again the \"Google APIs Terms of services\" and "
-"\"Calendar API Terms of service\""
-msgstr ""
+msgid "You will be redirected to Google to authorize access to your calendar!"
+msgstr "Vous allez être redirigé sur Google pour autoriser l'accès au calendrier."
 
 #. module: google_calendar
 #: view:base.config.settings:google_calendar.view_calendar_config_settings
 msgid "and"
-msgstr ""
+msgstr "et"
 
 #. module: google_calendar
 #: view:base.config.settings:google_calendar.view_calendar_config_settings
@@ -484,24 +383,9 @@
 #. module: google_calendar
 #: view:base.config.settings:google_calendar.view_calendar_config_settings
 msgid "and set as value  (your own domain followed by"
-msgstr ""
-
-#. module: google_calendar
-#: view:base.config.settings:google_calendar.view_calendar_config_settings
-msgid "by clicking on button \"OFF\"."
-msgstr ""
-
-#. module: google_calendar
-#: view:base.config.settings:google_calendar.view_calendar_config_settings
-msgid "https://cloud.google.com/console"
-msgstr ""
-
-#. module: google_calendar
-#: view:base.config.settings:google_calendar.view_calendar_config_settings
-msgid "in the left menu."
-msgstr ""
-
-#. module: google_calendar
-#: view:base.config.settings:google_calendar.view_calendar_config_settings
-msgid "is well in green and with text \"ON\""
-msgstr ""+msgstr "et configurez la valeur (votre nom de domaine suivi par"
+
+#. module: google_calendar
+#: view:base.config.settings:google_calendar.view_calendar_config_settings
+msgid "https://console.developers.google.com/"
+msgstr "https://console.developers.google.com/"