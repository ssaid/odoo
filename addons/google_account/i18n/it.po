--- conflicted
+++ resolved
@@ -1,125 +1,50 @@
-# Italian translation for openobject-addons
-# Copyright (c) 2014 Rosetta Contributors and Canonical Ltd 2014
-# This file is distributed under the same license as the openobject-addons package.
-# FIRST AUTHOR <EMAIL@ADDRESS>, 2014.
-#
+# Translation of Odoo Server.
+# This file contains the translation of the following modules:
+# * google_account
+# 
+# Translators:
+# FIRST AUTHOR <EMAIL@ADDRESS>, 2014
 msgid ""
 msgstr ""
-<<<<<<< HEAD
-"Project-Id-Version: openobject-addons\n"
-"Report-Msgid-Bugs-To: FULL NAME <EMAIL@ADDRESS>\n"
-"POT-Creation-Date: 2012-12-21 17:05+0000\n"
-"PO-Revision-Date: 2014-08-14 16:10+0000\n"
-"Last-Translator: FULL NAME <EMAIL@ADDRESS>\n"
-"Language-Team: Italian <it@li.org>\n"
-=======
 "Project-Id-Version: Odoo 8.0\n"
 "Report-Msgid-Bugs-To: \n"
 "POT-Creation-Date: 2015-01-21 14:08+0000\n"
 "PO-Revision-Date: 2016-01-04 22:33+0000\n"
 "Last-Translator: Martin Trigaux\n"
 "Language-Team: Italian (http://www.transifex.com/odoo/odoo-8/language/it/)\n"
->>>>>>> 37ed5ce8
 "MIME-Version: 1.0\n"
 "Content-Type: text/plain; charset=UTF-8\n"
-"Content-Transfer-Encoding: 8bit\n"
-"X-Launchpad-Export-Date: 2014-08-15 07:09+0000\n"
-"X-Generator: Launchpad (build 17156)\n"
+"Content-Transfer-Encoding: \n"
+"Language: it\n"
+"Plural-Forms: nplurals=2; plural=(n != 1);\n"
 
-#. module: google_base_account
-#: field:res.users,gmail_user:0
-msgid "Username"
-msgstr "Nome utente"
+#. module: google_account
+#: field:google.service,create_uid:0
+msgid "Created by"
+msgstr "Creato da"
 
-#. module: google_base_account
-#: model:ir.actions.act_window,name:google_base_account.act_google_login_form
-msgid "Google Login"
-msgstr "Login Google"
+#. module: google_account
+#: field:google.service,create_date:0
+msgid "Created on"
+msgstr "Creato il"
 
-#. module: google_base_account
-#: code:addons/google_base_account/wizard/google_login.py:29
+#. module: google_account
+#: field:google.service,id:0
+msgid "ID"
+msgstr "ID"
+
+#. module: google_account
+#: field:google.service,write_uid:0
+msgid "Last Updated by"
+msgstr "Ultima modifica di"
+
+#. module: google_account
+#: field:google.service,write_date:0
+msgid "Last Updated on"
+msgstr "Ultima modifica il"
+
+#. module: google_account
+#: code:addons/google_account/google_account.py:168
 #, python-format
-msgid "Google Contacts Import Error!"
-msgstr "Errore nell'importazione dei contatti da Google!"
-
-#. module: google_base_account
-#: model:ir.model,name:google_base_account.model_res_users
-msgid "Users"
-msgstr "Utenti"
-
-#. module: google_base_account
-#: view:google.login:0
-msgid "or"
-msgstr "o"
-
-#. module: google_base_account
-#: view:google.login:0
-msgid "Google login"
-msgstr "Login Google"
-
-#. module: google_base_account
-#: field:google.login,password:0
-msgid "Google Password"
-msgstr "Password Google"
-
-#. module: google_base_account
-#: code:addons/google_base_account/wizard/google_login.py:77
-#, python-format
-msgid "Error!"
-msgstr "Errore!"
-
-#. module: google_base_account
-#: view:res.users:0
-msgid "Google Account"
-msgstr "Account Google"
-
-#. module: google_base_account
-#: view:res.users:0
-msgid "Synchronization"
-msgstr "Sincronizzazione"
-
-#. module: google_base_account
-#: code:addons/google_base_account/wizard/google_login.py:77
-#, python-format
-msgid "Authentication failed. Check the user and password."
-msgstr "Autenticazione fallita. Verificare l'utente e la password."
-
-#. module: google_base_account
-#: code:addons/google_base_account/wizard/google_login.py:29
-#, python-format
-<<<<<<< HEAD
-msgid ""
-"Please install gdata-python-client from http://code.google.com/p/gdata-"
-"python-client/downloads/list"
-msgstr ""
-"Prego installare gdata-python-client da http://code.google.com/p/gdata-"
-"python-client/downloads/list"
-
-#. module: google_base_account
-#: model:ir.model,name:google_base_account.model_google_login
-msgid "Google Contact"
-msgstr "Contatto Google"
-
-#. module: google_base_account
-#: view:google.login:0
-msgid "Cancel"
-msgstr "Annulla"
-
-#. module: google_base_account
-#: field:google.login,user:0
-msgid "Google Username"
-msgstr "Nome Utente Google"
-
-#. module: google_base_account
-#: field:res.users,gmail_password:0
-msgid "Password"
-msgstr "Password"
-
-#. module: google_base_account
-#: view:google.login:0
-msgid "_Login"
-msgstr "_Accedi"
-=======
 msgid "Something went wrong with your request to google"
-msgstr "Qualcosa è andata male con la tua richiesta a google"
->>>>>>> 37ed5ce8
+msgstr "Qualcosa è andata male con la tua richiesta a google"