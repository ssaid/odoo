<<<<<<< HEAD
# Turkish translation for openobject-addons
# Copyright (c) 2014 Rosetta Contributors and Canonical Ltd 2014
# This file is distributed under the same license as the openobject-addons package.
# FIRST AUTHOR <EMAIL@ADDRESS>, 2014.
#
msgid ""
msgstr ""
"Project-Id-Version: openobject-addons\n"
"Report-Msgid-Bugs-To: FULL NAME <EMAIL@ADDRESS>\n"
"POT-Creation-Date: 2014-09-23 16:27+0000\n"
"PO-Revision-Date: 2014-09-26 15:14+0000\n"
"Last-Translator: Ayhan KIZILTAN <Unknown>\n"
"Language-Team: Turkish <tr@li.org>\n"
=======
# Translation of Odoo Server.
# This file contains the translation of the following modules:
# * im_livechat
# 
# Translators:
# FIRST AUTHOR <EMAIL@ADDRESS>, 2014
# Murat Kaplan <muratk@projetgrup.com>, 2015
# Saban Yildiz <sabany@projetgrup.com>, 2015
msgid ""
msgstr ""
"Project-Id-Version: Odoo 8.0\n"
"Report-Msgid-Bugs-To: \n"
"POT-Creation-Date: 2015-01-21 14:08+0000\n"
"PO-Revision-Date: 2015-12-31 02:07+0000\n"
"Last-Translator: Murat Kaplan <muratk@projetgrup.com>\n"
"Language-Team: Turkish (http://www.transifex.com/odoo/odoo-8/language/tr/)\n"
>>>>>>> a4e48d4c
"MIME-Version: 1.0\n"
"Content-Type: text/plain; charset=UTF-8\n"
"Content-Transfer-Encoding: 8bit\n"
"X-Launchpad-Export-Date: 2014-09-27 06:38+0000\n"
"X-Generator: Launchpad (build 17196)\n"

#. module: im_livechat
#: view:website:im_livechat.loader
msgid ""
"\" || '',\n"
"                        auto: window.oe_im_livechat_auto || false,\n"
"                        defaultUsername: \""
msgstr ""

#. module: im_livechat
#: view:website:im_livechat.loader
msgid ""
"\" || undefined,\n"
"                    });\n"
"            })();"
msgstr ""

#. module: im_livechat
#: view:website:im_livechat.loader
msgid ""
"\",\n"
"                        defaultMessage: \""
msgstr ""

#. module: im_livechat
#: view:website:im_livechat.loader
msgid ""
"\",\n"
"                        inputPlaceholder: \""
msgstr ""

#. module: im_livechat
#: view:website:im_livechat.loader
msgid ""
"\",\n"
"                    \""
msgstr ""

#. module: im_livechat
#: view:website:im_livechat.loader
msgid ""
",\n"
"                    {\n"
"                        buttonText: \""
msgstr ""

#. module: im_livechat
#: model:ir.actions.act_window,help:im_livechat.action_support_channels
msgid ""
"<p class=\"oe_view_nocontent_create\">\n"
"                Click to define a new live chat channel.\n"
"              </p><p>\n"
"                You can create channels for each website on which you want\n"
"                to integrate the live chat widget, allowing you website\n"
"                visitors to talk in real time with your operators.\n"
"              </p><p>\n"
"                Each channel has it's own URL that you can send by email to\n"
"                your customers in order to start chatting with you.\n"
"              </p>\n"
"            "
msgstr ""

#. module: im_livechat
#: field:im_chat.session,anonymous_name:0
msgid "Anonymous Name"
msgstr ""

#. module: im_livechat
#: field:im_livechat.channel,are_you_inside:0
msgid "Are you inside the matrix?"
msgstr ""

#. module: im_livechat
#: field:im_chat.session,channel_id:0
msgid "Channel"
msgstr "Kanal"

#. module: im_livechat
#: field:im_livechat.channel,name:0
msgid "Channel Name"
msgstr ""

#. module: im_livechat
#: model:ir.ui.menu,name:im_livechat.support_channels
msgid "Channels"
msgstr ""

#. module: im_livechat
#: field:im_livechat.channel,input_placeholder:0
msgid "Chat Input Placeholder"
msgstr ""

#. module: im_livechat
#. openerp-web
#: code:addons/im_livechat/static/src/js/im_livechat.js:85
#, python-format
msgid "Chat with one of our collaborators"
msgstr ""

#. module: im_livechat
#: field:im_chat.session,fullname:0
msgid "Complete name"
msgstr ""

#. module: im_livechat
#: view:im_livechat.channel:im_livechat.support_channel_form
msgid ""
"Copy and paste this code into your website, within the &lt;head&gt; tag:"
msgstr ""

#. module: im_livechat
#: field:im_livechat.channel,create_uid:0
msgid "Created by"
msgstr ""

#. module: im_livechat
#: field:im_livechat.channel,create_date:0
msgid "Created on"
msgstr ""

#. module: im_livechat
#: view:im_chat.message:im_livechat.im_message_search
msgid "Date"
msgstr ""

#. module: im_livechat
#: view:im_livechat.channel:im_livechat.support_channel_form
msgid ""
"For website built with Odoo CMS, please install the website_livechat module. "
"Then go to Settings > Website Settings and select the Live Chat Channel you "
"want to add on your website."
msgstr ""

#. module: im_livechat
#: view:im_chat.message:im_livechat.im_message_search
msgid "Group By..."
msgstr ""

#. module: im_livechat
#: view:im_chat.message:im_livechat.im_message_form
#: model:ir.actions.act_window,name:im_livechat.action_history
#: model:ir.ui.menu,name:im_livechat.history
msgid "History"
msgstr ""

#. module: im_livechat
#. openerp-web
#: code:addons/im_livechat/static/src/js/im_livechat.js:87
#, python-format
msgid "How may I help you?"
msgstr ""

#. module: im_livechat
#: view:im_livechat.channel:im_livechat.support_channel_form
msgid "How to use the Live Chat widget?"
msgstr ""

#. module: im_livechat
#: field:im_livechat.channel,id:0
msgid "ID"
msgstr ""

#. module: im_livechat
#: view:im_livechat.channel:im_livechat.support_channel_kanban
msgid "Join"
msgstr ""

#. module: im_livechat
#: view:im_livechat.channel:im_livechat.support_channel_form
msgid "Join Channel"
msgstr ""

#. module: im_livechat
#: field:im_livechat.channel,write_uid:0
msgid "Last Updated by"
msgstr ""

#. module: im_livechat
#: field:im_livechat.channel,write_date:0
msgid "Last Updated on"
msgstr ""

#. module: im_livechat
#: view:im_livechat.channel:im_livechat.support_channel_form
msgid "Leave Channel"
msgstr ""

#. module: im_livechat
#: model:ir.ui.menu,name:im_livechat.im_livechat
msgid "Live Chat"
msgstr ""

#. module: im_livechat
#: model:ir.actions.act_window,name:im_livechat.action_support_channels
msgid "Live Chat Channels"
msgstr ""

#. module: im_livechat
#: view:website:im_livechat.support_page
msgid "Live Chat Powered by"
msgstr ""

#. module: im_livechat
#: model:ir.module.category,name:im_livechat.module_category_im_livechat
msgid "Live Support"
msgstr ""

#. module: im_livechat
#: view:website:im_livechat.support_page
msgid "Livechat Support Page"
msgstr ""

#. module: im_livechat
#: model:res.groups,name:im_livechat.group_im_livechat_manager
msgid "Manager"
msgstr ""

#. module: im_livechat
#: field:im_livechat.channel,image_medium:0
msgid "Medium-sized photo"
msgstr ""

#. module: im_livechat
#: help:im_livechat.channel,image_medium:0
msgid ""
"Medium-sized photo of the group. It is automatically resized as a 128x128px "
"image, with aspect ratio preserved. Use this field in form views or some "
"kanban views."
msgstr ""

#. module: im_livechat
#: view:im_chat.message:im_livechat.im_message_search
msgid "My Sessions"
msgstr ""

#. module: im_livechat
#. openerp-web
#: code:addons/im_livechat/static/src/js/im_livechat.js:137
#, python-format
msgid ""
"None of our collaborators seems to be available, please try again later."
msgstr ""

#. module: im_livechat
#: view:website:im_livechat.support_page
msgid "Odoo"
msgstr ""

#. module: im_livechat
#: view:im_livechat.channel:im_livechat.support_channel_form
msgid "Operators"
msgstr ""

#. module: im_livechat
#: view:im_livechat.channel:im_livechat.support_channel_form
msgid "Options"
<<<<<<< HEAD
msgstr ""
=======
msgstr "Seçenekler"
>>>>>>> a4e48d4c

#. module: im_livechat
#: field:im_livechat.channel,image:0
msgid "Photo"
msgstr ""

#. module: im_livechat
#: view:im_livechat.channel:im_livechat.support_channel_kanban
msgid "Quit"
msgstr ""

#. module: im_livechat
#: field:im_livechat.channel,script_external:0
msgid "Script (external)"
msgstr ""

#. module: im_livechat
#: field:im_livechat.channel,script_internal:0
msgid "Script (internal)"
msgstr ""

#. module: im_livechat
#: view:im_chat.message:im_livechat.im_message_search
msgid "Search history"
msgstr ""

#. module: im_livechat
#: view:im_chat.message:im_livechat.im_message_search
msgid "Session"
msgstr ""

#. module: im_livechat
#: field:im_livechat.channel,image_small:0
msgid "Small-sized photo"
msgstr ""

#. module: im_livechat
#: help:im_livechat.channel,image_small:0
msgid ""
"Small-sized photo of the group. It is automatically resized as a 64x64px "
"image, with aspect ratio preserved. Use this field anywhere a small image is "
"required."
msgstr ""

#. module: im_livechat
#: view:im_livechat.channel:im_livechat.support_channel_form
msgid "Support Channels"
msgstr ""

#. module: im_livechat
#: view:im_livechat.channel:im_livechat.support_channel_form
msgid "Test"
msgstr ""

#. module: im_livechat
#: field:im_livechat.channel,button_text:0
msgid "Text of the Button"
msgstr ""

#. module: im_livechat
#: model:res.groups,comment:im_livechat.group_im_livechat_manager
msgid "The user will be able to delete support channels."
msgstr ""

#. module: im_livechat
#: model:res.groups,comment:im_livechat.group_im_livechat
msgid "The user will be able to join support channels."
msgstr ""

#. module: im_livechat
#: help:im_livechat.channel,image:0
msgid ""
"This field holds the image used as photo for the group, limited to "
"1024x1024px."
msgstr ""

#. module: im_livechat
#: help:im_livechat.channel,default_message:0
msgid ""
"This is an automated 'welcome' message that your visitor will see when they "
"initiate a new chat session."
msgstr ""

#. module: im_livechat
#: model:res.groups,name:im_livechat.group_im_livechat
msgid "User"
msgstr ""

#. module: im_livechat
#: field:im_livechat.channel,user_ids:0
msgid "Users"
msgstr ""

#. module: im_livechat
#. openerp-web
#: code:addons/im_livechat/static/src/js/im_livechat.js:88
#, python-format
msgid "Visitor"
msgstr ""

#. module: im_livechat
#: field:im_livechat.channel,web_page:0
msgid "Web Page"
msgstr ""

#. module: im_livechat
#: field:im_livechat.channel,default_message:0
msgid "Welcome Message"
msgstr ""

#. module: im_livechat
#: view:im_livechat.channel:im_livechat.support_channel_form
msgid "e.g. Hello, how may I help you?"
msgstr ""

#. module: im_livechat
#: view:im_livechat.channel:im_livechat.support_channel_form
msgid "e.g. YourWebsite.com"
msgstr ""

#. module: im_livechat
#: view:im_livechat.channel:im_livechat.support_channel_form
msgid "or copy this url and send it by email to your customers or suppliers:"
msgstr ""<|MERGE_RESOLUTION|>--- conflicted
+++ resolved
@@ -1,18 +1,3 @@
-<<<<<<< HEAD
-# Turkish translation for openobject-addons
-# Copyright (c) 2014 Rosetta Contributors and Canonical Ltd 2014
-# This file is distributed under the same license as the openobject-addons package.
-# FIRST AUTHOR <EMAIL@ADDRESS>, 2014.
-#
-msgid ""
-msgstr ""
-"Project-Id-Version: openobject-addons\n"
-"Report-Msgid-Bugs-To: FULL NAME <EMAIL@ADDRESS>\n"
-"POT-Creation-Date: 2014-09-23 16:27+0000\n"
-"PO-Revision-Date: 2014-09-26 15:14+0000\n"
-"Last-Translator: Ayhan KIZILTAN <Unknown>\n"
-"Language-Team: Turkish <tr@li.org>\n"
-=======
 # Translation of Odoo Server.
 # This file contains the translation of the following modules:
 # * im_livechat
@@ -29,57 +14,11 @@
 "PO-Revision-Date: 2015-12-31 02:07+0000\n"
 "Last-Translator: Murat Kaplan <muratk@projetgrup.com>\n"
 "Language-Team: Turkish (http://www.transifex.com/odoo/odoo-8/language/tr/)\n"
->>>>>>> a4e48d4c
 "MIME-Version: 1.0\n"
 "Content-Type: text/plain; charset=UTF-8\n"
-"Content-Transfer-Encoding: 8bit\n"
-"X-Launchpad-Export-Date: 2014-09-27 06:38+0000\n"
-"X-Generator: Launchpad (build 17196)\n"
-
-#. module: im_livechat
-#: view:website:im_livechat.loader
-msgid ""
-"\" || '',\n"
-"                        auto: window.oe_im_livechat_auto || false,\n"
-"                        defaultUsername: \""
-msgstr ""
-
-#. module: im_livechat
-#: view:website:im_livechat.loader
-msgid ""
-"\" || undefined,\n"
-"                    });\n"
-"            })();"
-msgstr ""
-
-#. module: im_livechat
-#: view:website:im_livechat.loader
-msgid ""
-"\",\n"
-"                        defaultMessage: \""
-msgstr ""
-
-#. module: im_livechat
-#: view:website:im_livechat.loader
-msgid ""
-"\",\n"
-"                        inputPlaceholder: \""
-msgstr ""
-
-#. module: im_livechat
-#: view:website:im_livechat.loader
-msgid ""
-"\",\n"
-"                    \""
-msgstr ""
-
-#. module: im_livechat
-#: view:website:im_livechat.loader
-msgid ""
-",\n"
-"                    {\n"
-"                        buttonText: \""
-msgstr ""
+"Content-Transfer-Encoding: \n"
+"Language: tr\n"
+"Plural-Forms: nplurals=2; plural=(n > 1);\n"
 
 #. module: im_livechat
 #: model:ir.actions.act_window,help:im_livechat.action_support_channels
@@ -95,17 +34,17 @@
 "                your customers in order to start chatting with you.\n"
 "              </p>\n"
 "            "
-msgstr ""
+msgstr "<p class=\"oe_view_nocontent_create\">\n                Yeni bir sohbet kanalı tanımlamak için tıklayın.\n              </p><p>\n                You can create channels for each website on which you want\n                to integrate the live chat widget, allowing you website\n                visitors to talk in real time with your operators.\n              </p><p>\n                Each channel has it's own URL that you can send by email to\n                your customers in order to start chatting with you.\n              </p>\n            "
 
 #. module: im_livechat
 #: field:im_chat.session,anonymous_name:0
 msgid "Anonymous Name"
-msgstr ""
+msgstr "Anonim adı"
 
 #. module: im_livechat
 #: field:im_livechat.channel,are_you_inside:0
 msgid "Are you inside the matrix?"
-msgstr ""
+msgstr "Matris içinde misin?"
 
 #. module: im_livechat
 #: field:im_chat.session,channel_id:0
@@ -115,147 +54,147 @@
 #. module: im_livechat
 #: field:im_livechat.channel,name:0
 msgid "Channel Name"
-msgstr ""
+msgstr "Kanal Adı:"
 
 #. module: im_livechat
 #: model:ir.ui.menu,name:im_livechat.support_channels
 msgid "Channels"
-msgstr ""
+msgstr "Kanallar:"
 
 #. module: im_livechat
 #: field:im_livechat.channel,input_placeholder:0
 msgid "Chat Input Placeholder"
-msgstr ""
+msgstr "Sohbet giriş yer tutucu"
 
 #. module: im_livechat
 #. openerp-web
 #: code:addons/im_livechat/static/src/js/im_livechat.js:85
 #, python-format
 msgid "Chat with one of our collaborators"
-msgstr ""
+msgstr "Bir bizim ortak çalışanlar ile sohbet"
 
 #. module: im_livechat
 #: field:im_chat.session,fullname:0
 msgid "Complete name"
-msgstr ""
+msgstr "Tam Adı"
 
 #. module: im_livechat
 #: view:im_livechat.channel:im_livechat.support_channel_form
 msgid ""
 "Copy and paste this code into your website, within the &lt;head&gt; tag:"
-msgstr ""
+msgstr "Kopyalayın ve Web sitesi, &lt; head &gt; etiketi içinde bu kodu yapıştırın:"
 
 #. module: im_livechat
 #: field:im_livechat.channel,create_uid:0
 msgid "Created by"
-msgstr ""
+msgstr "Oluşturan"
 
 #. module: im_livechat
 #: field:im_livechat.channel,create_date:0
 msgid "Created on"
-msgstr ""
+msgstr "Oluşturulma"
 
 #. module: im_livechat
 #: view:im_chat.message:im_livechat.im_message_search
 msgid "Date"
-msgstr ""
-
-#. module: im_livechat
-#: view:im_livechat.channel:im_livechat.support_channel_form
-msgid ""
-"For website built with Odoo CMS, please install the website_livechat module. "
-"Then go to Settings > Website Settings and select the Live Chat Channel you "
-"want to add on your website."
-msgstr ""
+msgstr "Tarih"
+
+#. module: im_livechat
+#: view:im_livechat.channel:im_livechat.support_channel_form
+msgid ""
+"For website built with Odoo CMS, please install the website_livechat module."
+" Then go to Settings > Website Settings and select the Live Chat Channel you"
+" want to add on your website."
+msgstr "Odoo CMS ile inşa Web sitesi için lütfen website_livechat modülü yükleyin. O zaman gitgidmek koyma > Web sitesinin ayarlarını ve Live Chat Web sitenize eklemek istediğiniz kanalı seçin."
 
 #. module: im_livechat
 #: view:im_chat.message:im_livechat.im_message_search
 msgid "Group By..."
-msgstr ""
+msgstr "Grupla İle..."
 
 #. module: im_livechat
 #: view:im_chat.message:im_livechat.im_message_form
 #: model:ir.actions.act_window,name:im_livechat.action_history
 #: model:ir.ui.menu,name:im_livechat.history
 msgid "History"
-msgstr ""
+msgstr "Geçmiş"
 
 #. module: im_livechat
 #. openerp-web
 #: code:addons/im_livechat/static/src/js/im_livechat.js:87
 #, python-format
 msgid "How may I help you?"
-msgstr ""
+msgstr "Size nasıl yardımcı olabilirim?"
 
 #. module: im_livechat
 #: view:im_livechat.channel:im_livechat.support_channel_form
 msgid "How to use the Live Chat widget?"
-msgstr ""
+msgstr "Live Chat widget nasıl kulllanılır?"
 
 #. module: im_livechat
 #: field:im_livechat.channel,id:0
 msgid "ID"
-msgstr ""
+msgstr "ID"
 
 #. module: im_livechat
 #: view:im_livechat.channel:im_livechat.support_channel_kanban
 msgid "Join"
-msgstr ""
+msgstr "Katıl"
 
 #. module: im_livechat
 #: view:im_livechat.channel:im_livechat.support_channel_form
 msgid "Join Channel"
-msgstr ""
+msgstr "Kanala Katıl"
 
 #. module: im_livechat
 #: field:im_livechat.channel,write_uid:0
 msgid "Last Updated by"
-msgstr ""
+msgstr "Son Güncelleyen"
 
 #. module: im_livechat
 #: field:im_livechat.channel,write_date:0
 msgid "Last Updated on"
-msgstr ""
+msgstr "Son Güncelleme"
 
 #. module: im_livechat
 #: view:im_livechat.channel:im_livechat.support_channel_form
 msgid "Leave Channel"
-msgstr ""
+msgstr "Kanaldan Ayrıl"
 
 #. module: im_livechat
 #: model:ir.ui.menu,name:im_livechat.im_livechat
 msgid "Live Chat"
-msgstr ""
+msgstr "Canlı Sohbet"
 
 #. module: im_livechat
 #: model:ir.actions.act_window,name:im_livechat.action_support_channels
 msgid "Live Chat Channels"
-msgstr ""
+msgstr "Canlı Sohbet Kanalları"
 
 #. module: im_livechat
 #: view:website:im_livechat.support_page
 msgid "Live Chat Powered by"
-msgstr ""
+msgstr "Canlı Sohbet Sponsoru"
 
 #. module: im_livechat
 #: model:ir.module.category,name:im_livechat.module_category_im_livechat
 msgid "Live Support"
-msgstr ""
+msgstr "Canlı Destek"
 
 #. module: im_livechat
 #: view:website:im_livechat.support_page
 msgid "Livechat Support Page"
-msgstr ""
+msgstr "Livechat Destek Sayfası"
 
 #. module: im_livechat
 #: model:res.groups,name:im_livechat.group_im_livechat_manager
 msgid "Manager"
-msgstr ""
+msgstr "Yönetici"
 
 #. module: im_livechat
 #: field:im_livechat.channel,image_medium:0
 msgid "Medium-sized photo"
-msgstr ""
+msgstr "Orta ölçekli fotoğraf"
 
 #. module: im_livechat
 #: help:im_livechat.channel,image_medium:0
@@ -263,12 +202,12 @@
 "Medium-sized photo of the group. It is automatically resized as a 128x128px "
 "image, with aspect ratio preserved. Use this field in form views or some "
 "kanban views."
-msgstr ""
+msgstr "Grupun orta boyutlu fotoğrafı. En boy oranaı korunarak otomatikman 128x128 resim olarak boyutlandırılır. Bu alanı form görünümünde ya da bazı kanban görünümlerinde kullanın."
 
 #. module: im_livechat
 #: view:im_chat.message:im_livechat.im_message_search
 msgid "My Sessions"
-msgstr ""
+msgstr "Oturumlarım"
 
 #. module: im_livechat
 #. openerp-web
@@ -276,147 +215,143 @@
 #, python-format
 msgid ""
 "None of our collaborators seems to be available, please try again later."
-msgstr ""
+msgstr "Online kimse yok, lütfen daha sonra yeniden deneyin."
 
 #. module: im_livechat
 #: view:website:im_livechat.support_page
 msgid "Odoo"
-msgstr ""
+msgstr "Odoo"
 
 #. module: im_livechat
 #: view:im_livechat.channel:im_livechat.support_channel_form
 msgid "Operators"
-msgstr ""
+msgstr "Operatörler"
 
 #. module: im_livechat
 #: view:im_livechat.channel:im_livechat.support_channel_form
 msgid "Options"
-<<<<<<< HEAD
-msgstr ""
-=======
 msgstr "Seçenekler"
->>>>>>> a4e48d4c
 
 #. module: im_livechat
 #: field:im_livechat.channel,image:0
 msgid "Photo"
-msgstr ""
+msgstr "Fotoğraf"
 
 #. module: im_livechat
 #: view:im_livechat.channel:im_livechat.support_channel_kanban
 msgid "Quit"
-msgstr ""
+msgstr "Çıkış"
 
 #. module: im_livechat
 #: field:im_livechat.channel,script_external:0
 msgid "Script (external)"
-msgstr ""
+msgstr "Script (harici)"
 
 #. module: im_livechat
 #: field:im_livechat.channel,script_internal:0
 msgid "Script (internal)"
-msgstr ""
+msgstr "Script (dahili)"
 
 #. module: im_livechat
 #: view:im_chat.message:im_livechat.im_message_search
 msgid "Search history"
-msgstr ""
+msgstr "Arama geçmişi"
 
 #. module: im_livechat
 #: view:im_chat.message:im_livechat.im_message_search
 msgid "Session"
-msgstr ""
+msgstr "Oturum"
 
 #. module: im_livechat
 #: field:im_livechat.channel,image_small:0
 msgid "Small-sized photo"
-msgstr ""
+msgstr "Küçük boyutlu fotoğraf"
 
 #. module: im_livechat
 #: help:im_livechat.channel,image_small:0
 msgid ""
 "Small-sized photo of the group. It is automatically resized as a 64x64px "
-"image, with aspect ratio preserved. Use this field anywhere a small image is "
-"required."
-msgstr ""
+"image, with aspect ratio preserved. Use this field anywhere a small image is"
+" required."
+msgstr "Küçük boyutlu grup fotoğrafı. En boy oranı korunarak otomatikman 64x64 resim olarak boyutlandırılır. Küçük resim gerektiren her yerde kullanabilirsiniz."
 
 #. module: im_livechat
 #: view:im_livechat.channel:im_livechat.support_channel_form
 msgid "Support Channels"
-msgstr ""
+msgstr "Destek Kanalları"
 
 #. module: im_livechat
 #: view:im_livechat.channel:im_livechat.support_channel_form
 msgid "Test"
-msgstr ""
+msgstr "Test"
 
 #. module: im_livechat
 #: field:im_livechat.channel,button_text:0
 msgid "Text of the Button"
-msgstr ""
+msgstr "Tuşun Metni"
 
 #. module: im_livechat
 #: model:res.groups,comment:im_livechat.group_im_livechat_manager
 msgid "The user will be able to delete support channels."
-msgstr ""
+msgstr "Destek kanallarını silebilmeye yetkili olacak"
 
 #. module: im_livechat
 #: model:res.groups,comment:im_livechat.group_im_livechat
 msgid "The user will be able to join support channels."
-msgstr ""
+msgstr "Destek kanallarına katılmaya yetkili olacak"
 
 #. module: im_livechat
 #: help:im_livechat.channel,image:0
 msgid ""
 "This field holds the image used as photo for the group, limited to "
 "1024x1024px."
-msgstr ""
+msgstr "Bu alan, grup için kullanılan resmi tutar, 1024x1024px olarak sınırlıdır."
 
 #. module: im_livechat
 #: help:im_livechat.channel,default_message:0
 msgid ""
 "This is an automated 'welcome' message that your visitor will see when they "
 "initiate a new chat session."
-msgstr ""
+msgstr "Yeni bir sohbet oturumu başlattığınızda, ziyaretçinin göreceğiniz otomatik bir 'hoş' mesaj bu."
 
 #. module: im_livechat
 #: model:res.groups,name:im_livechat.group_im_livechat
 msgid "User"
-msgstr ""
+msgstr "Kullanıcı"
 
 #. module: im_livechat
 #: field:im_livechat.channel,user_ids:0
 msgid "Users"
-msgstr ""
+msgstr "Kullanıcılar"
 
 #. module: im_livechat
 #. openerp-web
 #: code:addons/im_livechat/static/src/js/im_livechat.js:88
 #, python-format
 msgid "Visitor"
-msgstr ""
+msgstr "Ziyaretci"
 
 #. module: im_livechat
 #: field:im_livechat.channel,web_page:0
 msgid "Web Page"
-msgstr ""
+msgstr "Web Sayfası"
 
 #. module: im_livechat
 #: field:im_livechat.channel,default_message:0
 msgid "Welcome Message"
-msgstr ""
+msgstr "Karşılama Mesajı"
 
 #. module: im_livechat
 #: view:im_livechat.channel:im_livechat.support_channel_form
 msgid "e.g. Hello, how may I help you?"
-msgstr ""
+msgstr "Size nasıl yardımcı olabilirim? \" gibi standart bir selamlama kullanabilirsiniz."
 
 #. module: im_livechat
 #: view:im_livechat.channel:im_livechat.support_channel_form
 msgid "e.g. YourWebsite.com"
-msgstr ""
+msgstr "örn. websitesi.com"
 
 #. module: im_livechat
 #: view:im_livechat.channel:im_livechat.support_channel_form
 msgid "or copy this url and send it by email to your customers or suppliers:"
-msgstr ""+msgstr "ya da bu URL'yi kopyalayın ve müşteriler veya tedarikçiler için e-posta ile gönderin:"