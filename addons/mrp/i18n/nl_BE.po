# Translation of OpenERP Server.
# This file contains the translation of the following modules:
#	* mrp
#
msgid ""
msgstr ""
"Project-Id-Version: OpenERP Server 5.0.0\n"
"Report-Msgid-Bugs-To: support@openerp.com\n"
"POT-Creation-Date: 2010-12-21 19:44+0000\n"
"PO-Revision-Date: 2009-04-20 10:09+0000\n"
"Last-Translator: Fabien (Open ERP) <fp@tinyerp.com>\n"
"Language-Team: \n"
"MIME-Version: 1.0\n"
"Content-Type: text/plain; charset=UTF-8\n"
"Content-Transfer-Encoding: 8bit\n"
"X-Launchpad-Export-Date: 2010-12-24 05:04+0000\n"
"X-Generator: Launchpad (build Unknown)\n"

#. module: mrp
#: field:mrp.production,move_created_ids:0
#: field:mrp.production,move_created_ids2:0
msgid "Moves Created"
msgstr ""

#. module: mrp
#: report:mrp.production.order:0
msgid "No. Of Cycles"
msgstr ""

#. module: mrp
<<<<<<< HEAD
#: help:mrp.routing.workcenter,cycle_nbr:0
msgid "Number of iterations this work center has to do in the specified operation of the routing."
msgstr ""

#. module: mrp
=======
>>>>>>> 96fcf28f
#: help:mrp.production,location_src_id:0
msgid "Location where the system will look for components."
msgstr ""

#. module: mrp
#: field:mrp.production,workcenter_lines:0
msgid "Work Centers Utilisation"
msgstr ""

#. module: mrp
#: view:report.workcenter.load:0
msgid "Work Center Loads"
msgstr ""

#. module: mrp
#: view:mrp.routing.workcenter:0
msgid "Routing Work Centers"
msgstr ""

#. module: mrp
#: model:ir.module.module,shortdesc:mrp.module_meta_information
msgid "Manufacturing Resource Planning"
msgstr ""

#. module: mrp
#: field:mrp.routing.workcenter,cycle_nbr:0
msgid "Number of Cycles"
msgstr ""

#. module: mrp
#: model:process.transition,note:mrp.process_transition_minimumstockprocure0
msgid ""
"The 'Minimum stock rule' allows the system to create procurement orders "
"automatically as soon as the minimum stock is reached."
msgstr ""

#. module: mrp
#: field:mrp.production,picking_id:0
#: field:mrp.production.order,picking_id:0
msgid "Picking list"
msgstr ""

#. module: mrp
#: code:addons/mrp/report/price.py:0
#, python-format
msgid "Hourly Cost"
msgstr ""

#. module: mrp
#: code:addons/mrp/report/price.py:0
#, python-format
msgid "Cost Price per Uom"
msgstr ""

#. module: mrp
#: view:mrp.production:0
msgid "Scrap Products"
msgstr ""

#. module: mrp
#: view:mrp.production.order:0
#: field:mrp.production.order,day:0
msgid "Day"
msgstr ""

#. module: mrp
#: model:ir.actions.act_window,name:mrp.mrp_routing_action
#: model:ir.ui.menu,name:mrp.menu_mrp_routing_action
msgid "Routings"
msgstr ""

#. module: mrp
#: field:mrp.workcenter,product_id:0
msgid "Work Center Product"
msgstr ""

#. module: mrp
#: view:mrp.bom:0
msgid "Search Bill Of Material"
msgstr ""

#. module: mrp
#: model:process.node,note:mrp.process_node_stockproduct1
msgid "For stockable products and consumables"
msgstr ""

#. module: mrp
#: model:process.transition,name:mrp.process_transition_stockproduction0
msgid "To Produce"
msgstr ""

#. module: mrp
#: help:mrp.routing.workcenter,cycle_nbr:0
msgid ""
"Number of iterations this work center has to do in the specified operation "
"of the routing."
msgstr ""

#. module: mrp
#: view:mrp.bom:0
#: field:mrp.bom,code:0
#: view:mrp.production:0
#: field:mrp.production,name:0
msgid "Reference"
msgstr ""

#. module: mrp
#: view:mrp.production:0
msgid "Finished Products"
msgstr ""

#. module: mrp
#: selection:mrp.production.order,month:0
msgid "May"
msgstr ""

#. module: mrp
#: model:process.transition,name:mrp.process_transition_servicerfq0
#: model:process.transition,name:mrp.process_transition_stockrfq0
msgid "To Buy"
msgstr ""

#. module: mrp
#: view:mrp.production.order:0
msgid "Raw Material Location"
msgstr ""

#. module: mrp
#: help:mrp.installer,mrp_operations:0
msgid ""
"Enhances production orders with readiness states as well as the start date "
"and end date of execution of the order."
msgstr ""

#. module: mrp
#: model:process.transition,note:mrp.process_transition_purchaseprocure0
msgid "The system launches automatically a RFQ to the preferred supplier."
msgstr ""

#. module: mrp
#: model:ir.actions.act_window,help:mrp.mrp_routing_action
msgid ""
"Routings allows you to create and manage the manufacturing operations that "
"should be followed within your work centers in order to produce a product. "
"They are attached to bills of materials that will define the required raw "
"materials."
msgstr ""

#. module: mrp
#: view:mrp.production:0
msgid "Products to Finish"
msgstr ""

#. module: mrp
#: selection:mrp.bom,method:0
msgid "Set / Pack"
msgstr ""

#. module: mrp
#: field:mrp.installer,mrp_subproduct:0
msgid "MRP Subproducts"
msgstr ""

#. module: mrp
#: view:mrp.production:0
#: field:mrp.production,state:0
#: view:mrp.production.order:0
#: field:mrp.production.order,state:0
msgid "State"
msgstr ""

#. module: mrp
#: field:mrp.workcenter,costs_hour:0
msgid "Cost per hour"
msgstr ""

#. module: mrp
#: model:process.transition,note:mrp.process_transition_stockproduction0
msgid ""
"In case the Supply method of the product is Produce, the system creates a "
"production order."
msgstr ""

#. module: mrp
#: view:mrp.production:0
msgid "UOM"
msgstr ""

#. module: mrp
#: model:ir.actions.act_window,help:mrp.mrp_property_group_action
msgid ""
"Define specific property groups that can be assigned to the properties of "
"your bills of materials."
msgstr ""

#. module: mrp
#: help:mrp.workcenter,product_id:0
msgid ""
"Fill this product to track easily your production costs in the analytic "
"accounting."
msgstr ""

#. module: mrp
#: model:process.node,note:mrp.process_node_purchaseprocure0
msgid "For purchased material"
msgstr ""

#. module: mrp
#: field:mrp.bom.revision,indice:0
msgid "Revision"
msgstr ""

#. module: mrp
#: model:ir.ui.menu,name:mrp.next_id_77
msgid "Reporting"
msgstr ""

#. module: mrp
#: field:mrp.workcenter,costs_cycle_account_id:0
msgid "Cycle Account"
msgstr ""

#. module: mrp
#: code:addons/mrp/report/price.py:0
#, python-format
msgid "Work Cost"
msgstr ""

#. module: mrp
#: report:bom.structure:0
msgid "["
msgstr ""

#. module: mrp
#: model:process.transition,name:mrp.process_transition_procureserviceproduct0
msgid "Procurement of services"
msgstr ""

#. module: mrp
#: view:mrp.workcenter:0
msgid "Capacity Information"
msgstr ""

#. module: mrp
#: report:mrp.production.order:0
msgid "Destination Location"
msgstr ""

#. module: mrp
#: view:mrp.installer:0
msgid "title"
msgstr ""

#. module: mrp
#: model:ir.ui.menu,name:mrp.menu_mrp_bom
msgid "Master Data"
msgstr ""

#. module: mrp
#: report:mrp.production.order:0
msgid "Partner Ref"
msgstr ""

#. module: mrp
#: selection:mrp.workcenter.load,measure_unit:0
msgid "Amount in hours"
msgstr ""

#. module: mrp
#: field:mrp.production,product_lines:0
msgid "Scheduled goods"
msgstr ""

#. module: mrp
#: selection:mrp.bom,type:0
msgid "Sets / Phantom"
msgstr ""

#. module: mrp
#: help:mrp.bom,position:0
msgid "Reference to a position in an external plan."
msgstr ""

#. module: mrp
#: selection:mrp.production.order,month:0
msgid "August"
msgstr ""

#. module: mrp
#: constraint:stock.move:0
msgid "You try to assign a lot which is not from the same product"
msgstr ""

#. module: mrp
#: model:ir.model,name:mrp.model_mrp_production_order
msgid "Production Order Report"
msgstr ""

#. module: mrp
#: selection:mrp.production.order,month:0
msgid "June"
msgstr ""

#. module: mrp
#: model:ir.model,name:mrp.model_mrp_product_produce
msgid "Product Produce"
msgstr ""

#. module: mrp
#: selection:mrp.production.order,month:0
msgid "October"
msgstr ""

#. module: mrp
#: model:process.transition,name:mrp.process_transition_procurestockableproduct0
msgid "Procurement of stockable Product"
msgstr ""

#. module: mrp
#: view:mrp.bom:0
msgid "Default UOM"
msgstr ""

#. module: mrp
#: code:addons/mrp/report/price.py:0
#: report:bom.structure:0
#: field:mrp.product_price,number:0
#: report:mrp.production.order:0
#, python-format
msgid "Quantity"
msgstr ""

#. module: mrp
#: field:mrp.production.workcenter.line,hour:0
msgid "Nbr of hours"
msgstr ""

#. module: mrp
#: view:mrp.production:0
msgid "Confirm Production"
msgstr ""

#. module: mrp
#: model:process.transition,note:mrp.process_transition_stockproduct0
msgid ""
"The system creates an order (production or purchased) depending on the sold "
"quantity and the products parameters."
msgstr ""

#. module: mrp
#: model:process.transition,note:mrp.process_transition_servicemts0
msgid ""
"This is used in case of a service without any impact in the system, a "
"training session for instance."
msgstr ""

#. module: mrp
#: field:mrp.installer,mrp_repair:0
msgid "Repairs"
msgstr ""

#. module: mrp
#: field:mrp.installer,stock_location:0
msgid "Advanced Routes"
msgstr ""

#. module: mrp
#: model:ir.ui.menu,name:mrp.menu_view_resource_calendar_search_mrp
msgid "Working Time"
msgstr ""

#. module: mrp
#: model:ir.actions.act_window,name:mrp.action_report_in_out_picking_tree
msgid "Weekly Stock Value Variation"
msgstr ""

#. module: mrp
#: help:mrp.installer,mrp_repair:0
msgid ""
"Enables warranty and repair management (and their impact on stocks and "
"invoicing)."
msgstr ""

#. module: mrp
#: field:mrp.production,date_planned_date:0
#: report:mrp.production.order:0
#: field:mrp.production.order,date_planned:0
msgid "Scheduled Date"
msgstr ""

#. module: mrp
#: report:mrp.production.order:0
msgid "Bill Of Material"
msgstr ""

#. module: mrp
#: help:mrp.routing,location_id:0
msgid ""
"Keep empty if you produce at the location where the finished products are "
"needed.Set a location if you produce at a fixed location. This can be a "
"partner location if you subcontract the manufacturing operations."
msgstr ""

#. module: mrp
#: view:board.board:0
msgid "Stock Value Variation"
msgstr ""

#. module: mrp
#: model:ir.actions.act_window,name:mrp.action2
msgid "Bill of Materials Structure"
msgstr ""

#. module: mrp
#: model:process.node,note:mrp.process_node_serviceproduct0
msgid "Product type is service"
msgstr ""

#. module: mrp
#: model:process.transition,name:mrp.process_transition_bom0
msgid "Manufacturing decomposition"
msgstr ""

#. module: mrp
#: model:process.node,note:mrp.process_node_serviceproduct1
msgid "For Services."
msgstr ""

#. module: mrp
#: field:mrp.bom.revision,date:0
msgid "Modification Date"
msgstr ""

#. module: mrp
#: help:mrp.workcenter,costs_cycle_account_id:0
#: help:mrp.workcenter,costs_hour_account_id:0
msgid ""
"Complete this only if you want automatic analytic accounting entries on "
"production orders."
msgstr ""

#. module: mrp
#: field:mrp.production.workcenter.line,cycle:0
msgid "Nbr of cycles"
msgstr ""

#. module: mrp
#: model:process.node,note:mrp.process_node_orderrfq0
#: model:process.node,note:mrp.process_node_rfq0
msgid "Request for Quotation."
msgstr ""

#. module: mrp
#: code:addons/mrp/report/price.py:0
#, python-format
msgid "Component suppliers"
msgstr ""

#. module: mrp
#: model:process.transition,note:mrp.process_transition_billofmaterialrouting0
msgid ""
"The Bill of Material is linked to a routing, i.e. the succession of work "
"centers."
msgstr ""

#. module: mrp
#: constraint:product.product:0
msgid "Error: Invalid ean code"
msgstr ""

#. module: mrp
#: help:mrp.workcenter,costs_hour:0
msgid "Specify Cost of Work center per hour."
msgstr ""

#. module: mrp
#: view:mrp.routing:0
#: field:mrp.routing,location_id:0
msgid "Production Location"
msgstr ""

#. module: mrp
#: view:mrp.production:0
msgid "Change Qty"
msgstr ""

#. module: mrp
#: view:mrp.production:0
msgid "Force Reservation"
msgstr ""

#. module: mrp
#: field:mrp.bom.revision,author_id:0
msgid "Author"
msgstr ""

#. module: mrp
#: field:report.mrp.inout,value:0
msgid "Stock value"
msgstr ""

#. module: mrp
#: model:ir.actions.act_window,name:mrp.action_product_bom_structure
msgid "Product BoM Structure"
msgstr ""

#. module: mrp
#: view:mrp.production:0
msgid "Search Production"
msgstr ""

#. module: mrp
#: code:addons/mrp/report/price.py:0
#, python-format
msgid "Supplier Price per Uom"
msgstr ""

#. module: mrp
#: selection:mrp.production.order,month:0
msgid "March"
msgstr ""

#. module: mrp
#: help:mrp.workcenter,costs_cycle:0
msgid "Specify Cost of Work center per cycle."
msgstr ""

#. module: mrp
#: field:mrp.bom,child_complete_ids:0
msgid "BoM Hierarchy"
msgstr ""

#. module: mrp
#: model:ir.actions.act_window,name:mrp.act_mrp_product_produce
#: view:mrp.product.produce:0
#: view:mrp.production:0
msgid "Produce"
msgstr ""

#. module: mrp
#: selection:mrp.production,state:0
#: view:mrp.production.order:0
#: selection:mrp.production.order,state:0
msgid "Picking Exception"
msgstr ""

#. module: mrp
#: field:mrp.bom,bom_lines:0
msgid "BoM Lines"
msgstr ""

#. module: mrp
#: field:mrp.workcenter,time_start:0
msgid "Time before prod."
msgstr ""

#. module: mrp
#: help:mrp.routing,active:0
msgid ""
"If the active field is set to False, it will allow you to hide the routing "
"without removing it."
msgstr ""

#. module: mrp
#: model:process.transition,name:mrp.process_transition_billofmaterialrouting0
msgid "Material Routing"
msgstr ""

#. module: mrp
#: view:mrp.production:0
#: field:mrp.production,move_lines2:0
#: report:mrp.production.order:0
#: field:mrp.production.order,consumed_products:0
msgid "Consumed Products"
msgstr ""

#. module: mrp
#: constraint:mrp.bom:0
msgid "Error ! You can not create recursive BoM."
msgstr ""

#. module: mrp
#: model:ir.actions.act_window,name:mrp.action_mrp_workcenter_load_wizard
#: model:ir.model,name:mrp.model_mrp_workcenter_load
#: model:ir.model,name:mrp.model_report_workcenter_load
msgid "Work Center Load"
msgstr ""

#. module: mrp
#: code:addons/mrp/procurement.py:0
#, python-format
msgid "No BoM defined for this product !"
msgstr ""

#. module: mrp
#: model:ir.actions.act_window,name:mrp.mrp_bom_form_action2
#: model:ir.ui.menu,name:mrp.menu_mrp_bom_form_action2
msgid "Bill of Material Components"
msgstr ""

#. module: mrp
#: field:mrp.production.order,nbr:0
msgid "# of Lines"
msgstr ""

#. module: mrp
#: model:ir.ui.menu,name:mrp.menu_mrp_planning
msgid "Planning"
msgstr ""

#. module: mrp
#: view:mrp.production:0
msgid "Ready"
msgstr ""

#. module: mrp
#: help:mrp.workcenter,time_cycle:0
msgid "Time in hours for this work center to achieve the operation of the specified routing."
msgstr ""

#. module: mrp
#: report:bom.structure:0
msgid "BOM Ref"
msgstr ""

#. module: mrp
#: selection:mrp.production,state:0
#: view:mrp.production.order:0
#: selection:mrp.production.order,state:0
msgid "In Production"
msgstr ""

#. module: mrp
#: model:ir.ui.menu,name:mrp.menu_mrp_property
msgid "Master Bill of Materials"
msgstr ""

#. module: mrp
#: help:mrp.bom,product_uos:0
msgid ""
"Product UOS (Unit of Sale) is the unit of measurement for the invoicing and "
"promotion of stock."
msgstr ""

#. module: mrp
#: view:mrp.product_price:0
#: view:mrp.workcenter.load:0
msgid "Print"
msgstr ""

#. module: mrp
#: view:mrp.bom:0
#: view:mrp.workcenter:0
msgid "Type"
msgstr ""

#. module: mrp
#: code:addons/mrp/report/price.py:0
#, python-format
msgid "Total Cost of "
msgstr ""

#. module: mrp
#: model:process.node,note:mrp.process_node_minimumstockrule0
msgid "Linked to the 'Minimum stock rule' supplying method."
msgstr ""

#. module: mrp
#: selection:mrp.workcenter.load,time_unit:0
msgid "Per month"
msgstr ""

#. module: mrp
#: code:addons/mrp/mrp.py:0
#: code:addons/mrp/wizard/change_production_qty.py:0
#, python-format
msgid "Couldn't find bill of material for product"
msgstr ""

#. module: mrp
#: model:ir.actions.act_window,help:mrp.mrp_property_action
msgid ""
"The Properties in OpenERP are used to select the right bill of material in "
"order to manufacture a product, when you have different ways of building the "
"same product. You can assign several properties to each Bill of Materials. "
"When a sales person creates a sales order, he can relate it to several "
"properties and OpenERP will select automatically the BoM to use according "
"the the needs."
msgstr ""

#. module: mrp
#: report:bom.structure:0
msgid "Product Name"
msgstr ""

#. module: mrp
#: code:addons/mrp/mrp.py:0
#, python-format
msgid "Invalid action !"
msgstr ""

#. module: mrp
#: help:mrp.bom,product_efficiency:0
msgid "A factor of 0.9 means a loss of 10% within the production process."
msgstr ""

#. module: mrp
#: view:mrp.installer:0
msgid ""
"Add more functionalities to the core Manufacturing Application with the "
"following addons."
msgstr ""

#. module: mrp
#: report:mrp.production.order:0
msgid "Printing date"
msgstr ""

#. module: mrp
#: model:process.node,name:mrp.process_node_orderrfq0
#: model:process.node,name:mrp.process_node_rfq0
msgid "RFQ"
msgstr ""

#. module: mrp
#: model:process.transition,name:mrp.process_transition_producttostockrules0
msgid "Procurement rule"
msgstr ""

#. module: mrp
#: view:mrp.production:0
msgid "Partial"
msgstr ""

#. module: mrp
#: selection:mrp.production.order,month:0
msgid "September"
msgstr ""

#. module: mrp
#: report:mrp.production.order:0
msgid "WorkCenter"
msgstr ""

#. module: mrp
#: model:process.transition,note:mrp.process_transition_procureserviceproduct0
msgid ""
"Depending on the chosen method to 'supply' the service, the procurement "
"order creates a RFQ for a subcontracting purchase order or waits until the "
"service is done (= the delivery of the products)."
msgstr ""

#. module: mrp
#: selection:mrp.production,priority:0
#: selection:mrp.production.order,priority:0
msgid "Urgent"
msgstr ""

#. module: mrp
#: model:ir.model,name:mrp.model_mrp_routing_workcenter
msgid "Workcenter Usage"
msgstr ""

#. module: mrp
#: model:ir.model,name:mrp.model_mrp_production
msgid "Manufacturing Order"
msgstr ""

#. module: mrp
#: model:ir.actions.act_window,help:mrp.mrp_bom_form_action2
msgid ""
"Bills of materials Components are components and sub-products used to create "
"master bills of materials. Use this menu to search in which BoM is used a "
"specific component."
msgstr ""

#. module: mrp
#: model:process.transition,name:mrp.process_transition_productionprocureproducts0
msgid "Procurement of raw material"
msgstr ""

#. module: mrp
#: help:mrp.routing.workcenter,hour_nbr:0
msgid ""
"Time in hours for this work center to achieve the operation of the specified "
"routing."
msgstr ""

#. module: mrp
#: view:mrp.production:0
#: field:mrp.production,cycle_total:0
msgid "Total Cycles"
msgstr ""

#. module: mrp
#: selection:mrp.production,state:0
#: view:mrp.production.order:0
#: selection:mrp.production.order,state:0
msgid "Ready to Produce"
msgstr ""

#. module: mrp
#: field:mrp.bom.revision,name:0
msgid "Modification name"
msgstr ""

#. module: mrp
#: view:mrp.bom:0
#: view:mrp.production:0
#: field:mrp.production.order,date:0
msgid "Date"
msgstr ""

#. module: mrp
#: field:mrp.bom,type:0
msgid "BoM Type"
msgstr ""

#. module: mrp
#: view:mrp.production.order:0
msgid "Extended Filters..."
msgstr ""

#. module: mrp
#: code:addons/mrp/procurement.py:0
#, python-format
msgid ""
"Procurement '%s' has an exception: 'No BoM defined for this product !'"
msgstr ""

#. module: mrp
#: view:mrp.production.order:0
#: view:mrp.property:0
msgid "Search"
msgstr ""

#. module: mrp
#: field:report.workcenter.load,cycle:0
msgid "Nbr of cycle"
msgstr ""

#. module: mrp
#: model:ir.model,name:mrp.model_res_company
msgid "Companies"
msgstr ""

#. module: mrp
#: model:process.node,name:mrp.process_node_minimumstockrule0
#: model:process.node,name:mrp.process_node_productminimumstockrule0
msgid "Minimum Stock"
msgstr ""

#. module: mrp
#: model:ir.ui.menu,name:mrp.menus_dash_mrp
msgid "Dashboard"
msgstr ""

#. module: mrp
#: view:board.board:0
msgid "Work Center Future Load"
msgstr ""

#. module: mrp
#: model:process.node,name:mrp.process_node_stockproduct0
#: model:process.node,name:mrp.process_node_stockproduct1
#: model:process.process,name:mrp.process_process_stockableproductprocess0
msgid "Stockable Product"
msgstr ""

#. module: mrp
#: code:addons/mrp/report/price.py:0
#, python-format
msgid "Work Center name"
msgstr ""

#. module: mrp
#: field:mrp.routing,code:0
msgid "Code"
msgstr ""

#. module: mrp
#: report:mrp.production.order:0
msgid "No. Of Hours"
msgstr ""

#. module: mrp
#: field:mrp.installer,mrp_jit:0
msgid "Just In Time Scheduling"
msgstr ""

#. module: mrp
#: view:mrp.property:0
#: view:mrp.property.group:0
msgid "Property Group"
msgstr ""

#. module: mrp
#: view:mrp.production:0
msgid "Qty"
msgstr ""

#. module: mrp
#: model:process.node,note:mrp.process_node_production0
msgid "Manufacturing Plan."
msgstr ""

#. module: mrp
#: view:mrp.routing:0
#: view:mrp.workcenter:0
msgid "Inactive"
msgstr ""

#. module: mrp
#: help:mrp.installer,mrp_subproduct:0
msgid ""
"Enables multiple product output from a single production order: without "
"this, a production order can have only one output product."
msgstr ""

#. module: mrp
#: view:change.production.qty:0
#: view:mrp.product.produce:0
#: view:mrp.product_price:0
#: view:mrp.production:0
#: view:mrp.workcenter.load:0
msgid "Cancel"
msgstr ""

#. module: mrp
#: view:mrp.production:0
msgid "Split in production lots"
msgstr ""

#. module: mrp
#: model:process.transition,note:mrp.process_transition_servicerfq0
msgid ""
"If the service has a 'Buy' supply method, this creates a RFQ, a "
"subcontracting demand for instance."
msgstr ""

#. module: mrp
#: field:mrp.production,move_prod_id:0
msgid "Move product"
msgstr ""

#. module: mrp
#: view:mrp.production:0
msgid "Late"
msgstr ""

#. module: mrp
#: model:process.node,name:mrp.process_node_servicemts0
msgid "Make to stock"
msgstr ""

#. module: mrp
#: report:bom.structure:0
msgid "BOM Name"
msgstr ""

#. module: mrp
#: view:mrp.production:0
msgid "Start Production"
msgstr ""

#. module: mrp
#: model:ir.actions.act_window,name:mrp.open_board_manufacturing
#: model:ir.ui.menu,name:mrp.menu_board_manufacturing
msgid "Production Dashboard"
msgstr ""

#. module: mrp
#: code:addons/mrp/report/price.py:0
#, python-format
msgid "Component"
msgstr ""

#. module: mrp
#: view:mrp.production:0
msgid "Source Loc."
msgstr ""

#. module: mrp
#: field:mrp.bom,position:0
msgid "Internal Reference"
msgstr ""

#. module: mrp
#: help:mrp.installer,stock_location:0
msgid ""
"Manages product routes and paths within and between locations (e.g. "
"warehouses)."
msgstr ""

#. module: mrp
#: model:process.node,note:mrp.process_node_billofmaterial0
msgid "Product's structure"
msgstr ""

#. module: mrp
#: field:mrp.bom,name:0
#: report:mrp.production.order:0
#: field:mrp.production.product.line,name:0
#: field:mrp.routing,name:0
#: field:mrp.routing.workcenter,name:0
msgid "Name"
msgstr ""

#. module: mrp
#: view:mrp.installer:0
msgid "MRP Application Configuration"
msgstr ""

#. module: mrp
#: help:mrp.installer,mrp_jit:0
msgid ""
"Enables Just In Time computation of procurement orders.\n"
"\n"
"While it's more resource intensive than the default setup, the JIT computer "
"avoids having to wait for the procurement scheduler to run or having to run "
"the procurement scheduler manually."
msgstr ""

#. module: mrp
#: field:mrp.product.produce,mode:0
msgid "Mode"
msgstr ""

#. module: mrp
#: report:bom.structure:0
msgid "]"
msgstr ""

#. module: mrp
#: help:mrp.routing.workcenter,sequence:0
msgid ""
"Gives the sequence order when displaying a list of routing work centers."
msgstr ""

#. module: mrp
#: constraint:mrp.production:0
msgid "Order quantity cannot be negative or zero !"
msgstr ""

#. module: mrp
#: model:ir.module.module,description:mrp.module_meta_information
msgid ""
"\n"
"    This is the base module to manage the manufacturing process in OpenERP.\n"
"\n"
"    Features:\n"
"    * Make to Stock / Make to Order (by line)\n"
"    * Multi-level BoMs, no limit\n"
"    * Multi-level routing, no limit\n"
"    * Routing and workcenter integrated with analytic accounting\n"
"    * Scheduler computation periodically / Just In Time module\n"
"    * Multi-pos, multi-warehouse\n"
"    * Different reordering policies\n"
"    * Cost method by product: standard price, average price\n"
"    * Easy analysis of troubles or needs\n"
"    * Very flexible\n"
"    * Allows to browse Bill of Materials in complete structure\n"
"        that include child and phantom BoMs\n"
"    It supports complete integration and planification of stockable goods,\n"
"    consumable of services. Services are completely integrated with the "
"rest\n"
"    of the software. For instance, you can set up a sub-contracting service\n"
"    in a BoM to automatically purchase on order the assembly of your "
"production.\n"
"\n"
"    Reports provided by this module:\n"
"    * Bill of Material structure and components\n"
"    * Load forecast on workcenters\n"
"    * Print a production order\n"
"    * Stock forecasts\n"
"    Dashboard provided by this module::\n"
"    * List of next production orders\n"
"    * List of deliveries (out picking)\n"
"    * Graph of work center load\n"
"    * List of procurement in exception\n"
"    "
msgstr ""

#. module: mrp
#: model:ir.actions.act_window,name:mrp.mrp_production_action3
msgid "Manufacturing Orders in Progress"
msgstr ""

#. module: mrp
#: model:ir.actions.act_window,help:mrp.mrp_production_action_planning
msgid ""
"Manufacturing Orders describe the operations that need to be carried out and "
"the raw materials usage for each stage of production. You use specifications "
"(bills of materials or BoM) to work out the raw material requirements and "
"the manufacturing orders needed for the finished products. Once the bills of "
"materials have been defined, OpenERP becomes capable of automatically "
"deciding on the manufacturing route depending on the needs of the company."
msgstr ""

#. module: mrp
#: model:ir.actions.act_window,name:mrp.mrp_production_action4
msgid "Manufacturing Orders Waiting Products"
msgstr ""

#. module: mrp
#: view:mrp.bom:0
#: view:mrp.production:0
#: view:mrp.production.order:0
#: view:mrp.property:0
#: view:mrp.routing:0
#: view:mrp.workcenter:0
msgid "Group By..."
msgstr ""

#. module: mrp
#: code:addons/mrp/report/price.py:0
#, python-format
msgid "Cycles Cost"
msgstr ""

#. module: mrp
#: selection:mrp.workcenter.load,measure_unit:0
msgid "Amount in cycles"
msgstr ""

#. module: mrp
#: field:mrp.production,location_dest_id:0
#: view:mrp.production.order:0
#: field:mrp.production.order,location_dest_id:0
msgid "Finished Products Location"
msgstr ""

#. module: mrp
#: model:ir.ui.menu,name:mrp.menu_pm_resources_config
msgid "Resources"
msgstr ""

#. module: mrp
#: field:mrp.workcenter,costs_journal_id:0
msgid "Analytic Journal"
msgstr ""

#. module: mrp
#: model:ir.actions.act_window,name:mrp.mrp_workcenter_action
#: model:ir.ui.menu,name:mrp.menu_view_resource_search_mrp
#: field:mrp.routing,workcenter_lines:0
msgid "Work Centers"
msgstr ""

#. module: mrp
#: selection:mrp.workcenter.load,time_unit:0
msgid "Per week"
msgstr ""

#. module: mrp
#: model:process.transition,note:mrp.process_transition_stockmts0
msgid ""
"The system waits for the products to be available in the stock. These "
"products are typically procured manually or through a minimum stock rule."
msgstr ""

#. module: mrp
#: field:change.production.qty,product_qty:0
#: field:mrp.bom,product_qty:0
#: field:mrp.production,product_qty:0
#: view:mrp.production.order:0
#: field:mrp.production.order,product_qty:0
#: field:mrp.production.product.line,product_qty:0
msgid "Product Qty"
msgstr ""

#. module: mrp
#: field:report.workcenter.load,hour:0
msgid "Nbr of hour"
msgstr ""

#. module: mrp
#: view:mrp.routing:0
msgid "Work Center Operations"
msgstr ""

#. module: mrp
#: view:mrp.routing:0
msgid "Notes"
msgstr ""

#. module: mrp
#: model:ir.model,name:mrp.model_mrp_bom
#: view:mrp.bom:0
#: field:mrp.production,bom_id:0
#: field:mrp.production.order,bom_id:0
#: model:process.node,name:mrp.process_node_billofmaterial0
msgid "Bill of Material"
msgstr ""

#. module: mrp
#: view:mrp.workcenter.load:0
msgid "Select time unit"
msgstr ""

#. module: mrp
#: view:report.workcenter.load:0
msgid "Work Center load"
msgstr ""

#. module: mrp
#: help:mrp.production,location_dest_id:0
msgid "Location where the system will stock the finished products."
msgstr ""

#. module: mrp
#: help:mrp.production,picking_id:0
msgid ""
"This is the internal picking list that brings the finished product to the "
"production plan"
msgstr ""

#. module: mrp
#: field:stock.change.standard.price,change_parent_price:0
msgid "Change Parent Price"
msgstr ""

#. module: mrp
#: model:ir.model,name:mrp.model_stock_move
msgid "Stock Move"
msgstr ""

#. module: mrp
#: model:process.transition,note:mrp.process_transition_producttostockrules0
msgid ""
"The Minimum Stock Rule is an automatic procurement rule based on a mini and "
"maxi quantity. It's available in the Inventory management menu and "
"configured by product."
msgstr ""

#. module: mrp
#: selection:mrp.workcenter.load,time_unit:0
msgid "Day by day"
msgstr ""

#. module: mrp
#: view:mrp.bom:0
msgid "Revisions"
msgstr ""

#. module: mrp
#: view:mrp.installer:0
msgid "Configure Your Manufacturing Resource Planning Application"
msgstr ""

#. module: mrp
#: model:ir.actions.act_window,help:mrp.mrp_production_action
msgid ""
"Manufacturing Orders are usually proposed automatically by OpenERP based on "
"the bill of materials and the procurement rules, but you can also create "
"manufacturing orders manually. OpenERP will handle the consumation of the "
"raw materials (stock decrease) and the production of the finished products "
"(stock increase) when the order is processed."
msgstr ""

#. module: mrp
#: field:mrp.production,priority:0
#: field:mrp.production.order,priority:0
msgid "Priority"
msgstr ""

#. module: mrp
#: model:ir.model,name:mrp.model_stock_picking
msgid "Picking List"
msgstr ""

#. module: mrp
#: view:mrp.production.order:0
msgid "Month -1"
msgstr ""

#. module: mrp
#: code:addons/mrp/mrp.py:0
#, python-format
msgid "Manufacturing order '%s' is scheduled for the %s."
msgstr ""

#. module: mrp
#: report:mrp.production.order:0
msgid "Production Order N° :"
msgstr ""

#. module: mrp
#: code:addons/mrp/mrp.py:0
#, python-format
msgid "Manufacturing order '%s' is ready to produce."
msgstr ""

#. module: mrp
#: model:ir.model,name:mrp.model_mrp_production_product_line
msgid "Production Scheduled Product"
msgstr ""

#. module: mrp
#: help:res.company,manufacturing_lead:0
msgid "Security days for each manufacturing operation."
msgstr ""

#. module: mrp
#: model:process.node,name:mrp.process_node_mts0
#: model:process.transition,name:mrp.process_transition_servicemts0
#: model:process.transition,name:mrp.process_transition_stockmts0
msgid "Make to Stock"
msgstr ""

#. module: mrp
#: selection:mrp.production.order,month:0
msgid "July"
msgstr ""

#. module: mrp
#: model:process.transition,note:mrp.process_transition_stockrfq0
msgid ""
"In case the Supply method of the product is Buy, the system creates a "
"purchase order."
msgstr ""

#. module: mrp
#: model:ir.model,name:mrp.model_procurement_order
msgid "Procurement"
msgstr ""

#. module: mrp
#: model:ir.actions.act_window,name:mrp.action_view_mrp_product_price_wizard
#: view:mrp.product_price:0
msgid "Product Cost Structure"
msgstr ""

#. module: mrp
#: model:ir.model,name:mrp.model_mrp_installer
msgid "mrp.installer"
msgstr ""

#. module: mrp
#: view:mrp.production:0
msgid "Production Work Centers"
msgstr ""

#. module: mrp
#: view:mrp.production.order:0
#: field:mrp.production.order,month:0
msgid "Month"
msgstr ""

#. module: mrp
#: model:ir.actions.act_window,help:mrp.mrp_workcenter_action
msgid ""
"Work Centers allows you to create and manage manufacturing units consisting "
"of one or several people and/or machines that can be considered as a unit "
"for capacity and planning forecasting."
msgstr ""

#. module: mrp
#: code:addons/mrp/wizard/change_production_qty.py:0
#, python-format
msgid "Active Id is not found"
msgstr ""

#. module: mrp
#: view:mrp.workcenter:0
msgid "Search for mrp workcenter"
msgstr ""

#. module: mrp
#: view:mrp.bom:0
msgid "BoM Structure"
msgstr ""

#. module: mrp
#: field:mrp.production,date_start:0
#: field:mrp.production.order,date_start:0
msgid "Start Date"
msgstr ""

#. module: mrp
#: field:mrp.workcenter,costs_hour_account_id:0
msgid "Hour Account"
msgstr ""

#. module: mrp
#: view:mrp.production:0
msgid "Destination Loc."
msgstr ""

#. module: mrp
#: field:mrp.production.order,product_id2:0
msgid "Product Consumed"
msgstr ""

#. module: mrp
#: field:mrp.bom,active:0
#: field:mrp.routing,active:0
msgid "Active"
msgstr ""

#. module: mrp
#: model:process.node,name:mrp.process_node_procureproducts0
msgid "Procure Products"
msgstr ""

#. module: mrp
#: model:ir.actions.act_window,name:mrp.action_report_workcenter_load_tree
msgid "Work Center Loads"
msgstr ""

#. module: mrp
#: model:ir.actions.act_window,name:mrp.mrp_property_action
#: model:ir.ui.menu,name:mrp.menu_mrp_property_action
#: view:mrp.bom:0
#: field:mrp.bom,property_ids:0
#: view:mrp.property:0
#: view:procurement.order:0
#: field:procurement.order,property_ids:0
msgid "Properties"
msgstr ""

#. module: mrp
#: field:mrp.production,date_planned:0
msgid "Scheduled date"
msgstr ""

#. module: mrp
#: sql_constraint:mrp.bom:0
msgid ""
"All product quantities must be greater than 0.\n"
"You should install the mrp_subproduct module if you want to manage extra "
"products on BoMs !"
msgstr ""

#. module: mrp
#: view:mrp.production:0
msgid "Extra Information"
msgstr ""

#. module: mrp
#: model:ir.model,name:mrp.model_change_production_qty
msgid "Change Quantity of Products"
msgstr ""

#. module: mrp
#: model:process.node,note:mrp.process_node_productionorder0
msgid "Drives the procurement orders for raw material."
msgstr ""

#. module: mrp
#: view:mrp.production:0
#: view:mrp.production.order:0
msgid "Current"
msgstr ""

#. module: mrp
#: field:mrp.workcenter,costs_general_account_id:0
msgid "General Account"
msgstr ""

#. module: mrp
#: report:mrp.production.order:0
msgid "SO Number"
msgstr ""

#. module: mrp
#: code:addons/mrp/report/price.py:0
#, python-format
msgid "Component Cost of "
msgstr ""

#. module: mrp
#: selection:mrp.production,state:0
#: view:mrp.production.order:0
#: selection:mrp.production.order,state:0
msgid "Done"
msgstr ""

#. module: mrp
#: model:ir.model,name:mrp.model_stock_change_standard_price
msgid "Change Standard Price"
msgstr ""

#. module: mrp
#: field:mrp.production,origin:0
#: report:mrp.production.order:0
#: field:mrp.production.order,origin:0
msgid "Source Document"
msgstr ""

#. module: mrp
#: selection:mrp.production,priority:0
#: selection:mrp.production.order,priority:0
msgid "Not urgent"
msgstr ""

#. module: mrp
#: help:stock.change.standard.price,change_parent_price:0
msgid ""
"This will change the price of parent products also according to the BoM "
"structure specified for the product."
msgstr ""

#. module: mrp
#: model:ir.actions.act_window,name:mrp.mrp_production_action2
msgid "Manufacturing Orders To Start"
msgstr ""

#. module: mrp
#: code:addons/mrp/mrp.py:0
#, python-format
msgid "Cannot delete Production Order(s) which are in %s State!"
msgstr ""

#. module: mrp
#: model:ir.model,name:mrp.model_mrp_workcenter
#: field:mrp.production.workcenter.line,workcenter_id:0
#: field:mrp.routing.workcenter,workcenter_id:0
#: view:mrp.workcenter:0
#: field:report.workcenter.load,workcenter_id:0
msgid "Work Center"
msgstr ""

#. module: mrp
#: field:mrp.workcenter,capacity_per_cycle:0
msgid "Capacity per Cycle"
msgstr ""

#. module: mrp
#: model:ir.model,name:mrp.model_product_product
#: view:mrp.bom:0
#: field:mrp.bom,product_id:0
#: view:mrp.production:0
#: field:mrp.production,product_id:0
#: report:mrp.production.order:0
#: view:mrp.production.order:0
#: field:mrp.production.order,product_id:0
#: field:mrp.production.product.line,product_id:0
msgid "Product"
msgstr ""

#. module: mrp
#: view:mrp.production:0
#: field:mrp.production,hour_total:0
msgid "Total Hours"
msgstr ""

#. module: mrp
#: field:mrp.production,location_src_id:0
#: field:mrp.production.order,location_src_id:0
msgid "Raw Materials Location"
msgstr ""

#. module: mrp
#: view:mrp.product_price:0
msgid "Print Cost Structure of Product."
msgstr ""

#. module: mrp
#: field:mrp.bom,product_uos:0
#: field:mrp.production.product.line,product_uos:0
msgid "Product UOS"
msgstr ""

#. module: mrp
#: model:ir.actions.act_window,name:mrp.mrp_production_action
#: model:ir.actions.act_window,name:mrp.mrp_production_action_planning
#: model:ir.ui.menu,name:mrp.menu_mrp_production_action
#: model:ir.ui.menu,name:mrp.menu_mrp_production_order_action
#: view:mrp.production:0
msgid "Manufacturing Orders"
msgstr ""

#. module: mrp
#: view:mrp.production:0
msgid "Consume Products"
msgstr ""

#. module: mrp
#: field:mrp.bom,product_uom:0
#: field:mrp.production,product_uom:0
#: field:mrp.production.order,product_uom:0
#: field:mrp.production.product.line,product_uom:0
msgid "Product UOM"
msgstr ""

#. module: mrp
#: model:process.node,name:mrp.process_node_stock0
#: model:process.transition,name:mrp.process_transition_servicemto0
#: model:process.transition,name:mrp.process_transition_stockproduct0
msgid "Make to Order"
msgstr ""

#. module: mrp
#: model:ir.actions.act_window,name:mrp.action_report_mrp_production_order
#: model:ir.ui.menu,name:mrp.menu_report_mrp_production_orders_tree
msgid "Production Analysis"
msgstr ""

#. module: mrp
#: code:addons/mrp/mrp.py:0
#, python-format
msgid "Copy"
msgstr ""

#. module: mrp
#: view:mrp.production.lot.line:0
msgid "Production Products"
msgstr ""

#. module: mrp
#: field:mrp.production,date_finished:0
#: field:mrp.production.order,date_finished:0
msgid "End Date"
msgstr ""

#. module: mrp
#: field:mrp.workcenter,resource_id:0
msgid "Resource"
msgstr ""

#. module: mrp
#: help:mrp.bom,date_start:0
#: help:mrp.bom,date_stop:0
msgid "Validity of this BoM or component. Keep empty if it's always valid."
msgstr ""

#. module: mrp
#: field:mrp.production,product_uos:0
msgid "Product UoS"
msgstr ""

#. module: mrp
#: view:mrp.production.order:0
msgid "#Line Orders"
msgstr ""

#. module: mrp
#: selection:mrp.production,priority:0
#: selection:mrp.production.order,priority:0
msgid "Very Urgent"
msgstr ""

#. module: mrp
#: view:change.production.qty:0
msgid "Approve"
msgstr ""

#. module: mrp
#: view:mrp.property.group:0
msgid "Properties categories"
msgstr ""

#. module: mrp
#: help:mrp.production.workcenter.line,sequence:0
msgid "Gives the sequence order when displaying a list of work orders."
msgstr ""

#. module: mrp
#: report:mrp.production.order:0
msgid "Source Location"
msgstr ""

#. module: mrp
#: view:mrp.production:0
#: view:mrp.production.product.line:0
msgid "Scheduled Products"
msgstr ""

#. module: mrp
#: view:mrp.production.lot.line:0
msgid "Production Products Consommation"
msgstr ""

#. module: mrp
#: help:mrp.workcenter,note:0
msgid ""
"Description of the work center. Explain here what's a cycle according to this "
"work center."
msgstr ""

#. module: mrp
#: help:mrp.product.produce,mode:0
msgid ""
"'Consume only' mode will only consume the products with the quantity "
"selected.\n"
"'Consume & Produce' mode will consume as well as produce the products with "
"the quantity selected and it will finish the production order when total "
"ordered quantities are produced."
msgstr ""

#. module: mrp
#: view:mrp.production:0
#: report:mrp.production.order:0
msgid "Work Orders"
msgstr ""

#. module: mrp
#: field:mrp.workcenter,costs_cycle:0
msgid "Cost per cycle"
msgstr ""

#. module: mrp
#: model:process.node,name:mrp.process_node_serviceproduct0
#: model:process.node,name:mrp.process_node_serviceproduct1
msgid "Service"
msgstr ""

#. module: mrp
#: selection:mrp.production,state:0
#: selection:mrp.production.order,state:0
msgid "Cancelled"
msgstr ""

#. module: mrp
#: view:mrp.production.order:0
msgid "BOM"
msgstr ""

#. module: mrp
#: help:mrp.bom,product_uom:0
msgid ""
"UoM (Unit of Measure) is the unit of measurement for the inventory control"
msgstr ""

#. module: mrp
#: model:process.transition,note:mrp.process_transition_bom0
msgid ""
"The Bill of Material is the product's decomposition. The components (that "
"are products themselves) can also have their own Bill of Material (multi-"
"level)."
msgstr ""

#. module: mrp
#: field:mrp.bom,company_id:0
#: field:mrp.production,company_id:0
#: view:mrp.production.order:0
#: field:mrp.production.order,company_id:0
#: field:mrp.routing,company_id:0
#: field:mrp.routing.workcenter,company_id:0
#: view:mrp.workcenter:0
msgid "Company"
msgstr ""

#. module: mrp
#: field:mrp.workcenter,time_cycle:0
msgid "Time for 1 cycle (hour)"
msgstr ""

#. module: mrp
#: model:ir.actions.report.xml,name:mrp.report_mrp_production_report
#: field:mrp.production.product.line,production_id:0
#: field:mrp.production.workcenter.line,production_id:0
#: model:process.node,name:mrp.process_node_production0
#: model:process.node,name:mrp.process_node_productionorder0
msgid "Production Order"
msgstr ""

#. module: mrp
#: help:mrp.production,routing_id:0
msgid ""
"The list of operations (list of work centers) to produce the finished "
"product. The routing is mainly used to compute work center costs during "
"operations and to plan future loads on work centers based on production "
"plannification."
msgstr ""

#. module: mrp
#: model:process.node,note:mrp.process_node_productminimumstockrule0
msgid "Automatic procurement rule"
msgstr ""

#. module: mrp
#: view:mrp.production:0
msgid "Compute Data"
msgstr ""

#. module: mrp
#: field:mrp.production,product_uos_qty:0
msgid "Product UoS Qty"
msgstr ""

#. module: mrp
#: view:mrp.bom:0
msgid "Components"
msgstr ""

#. module: mrp
#: report:bom.structure:0
#: model:ir.actions.report.xml,name:mrp.report_bom_structure
msgid "BOM Structure"
msgstr ""

#. module: mrp
#: help:mrp.workcenter,capacity_per_cycle:0
msgid ""
"Number of operations this work center can do in parallel. If this work center "
"represents a team of 5 workers, the capacity per cycle is 5."
msgstr ""

#. module: mrp
#: field:mrp.bom,date_start:0
msgid "Valid From"
msgstr ""

#. module: mrp
#: selection:mrp.bom,type:0
msgid "Normal BoM"
msgstr ""

#. module: mrp
#: field:res.company,manufacturing_lead:0
msgid "Manufacturing Lead Time"
msgstr ""

#. module: mrp
#: field:mrp.bom,product_uos_qty:0
#: field:mrp.production.product.line,product_uos_qty:0
msgid "Product UOS Qty"
msgstr ""

#. module: mrp
#: field:mrp.bom,date_stop:0
msgid "Valid Until"
msgstr ""

#. module: mrp
#: model:ir.actions.act_window,help:mrp.action_report_in_out_picking_tree
msgid ""
"Weekly Stock Value Variation enables you to track the stock value evolution "
"linked to manufacturing activities, receptions of products and delivery "
"orders."
msgstr ""

#. module: mrp
#: view:mrp.product.produce:0
msgid "Confirm"
msgstr ""

#. module: mrp
#: field:mrp.bom,product_efficiency:0
msgid "Manufacturing Efficiency"
msgstr ""

#. module: mrp
#: constraint:res.company:0
msgid "Error! You can not create recursive companies."
msgstr ""

#. module: mrp
#: help:mrp.bom,active:0
msgid ""
"If the active field is set to False, it will allow you to hide the bills of "
"material without removing it."
msgstr ""

#. module: mrp
#: field:mrp.bom,product_rounding:0
msgid "Product Rounding"
msgstr ""

#. module: mrp
#: model:ir.model,name:mrp.model_mrp_production_workcenter_line
#: field:mrp.production.workcenter.line,name:0
msgid "Work Order"
msgstr ""

#. module: mrp
#: model:ir.actions.act_window,help:mrp.action_report_mrp_production_order
msgid ""
"This reporting allows you to analyse your manufacturing activities and "
"performance."
msgstr ""

#. module: mrp
#: selection:mrp.product.produce,mode:0
msgid "Consume Only"
msgstr ""

#. module: mrp
#: view:mrp.production:0
msgid "Recreate Picking"
msgstr ""

#. module: mrp
#: help:mrp.bom,type:0
msgid ""
"If a sub-product is used in several products, it can be useful to create its "
"own BoM. Though if you don't want separated production orders for this sub-"
"product, select Set/Phantom as BoM type. If a Phantom BoM is used for a root "
"product, it will be sold and shipped as a set of components, instead of "
"being produced."
msgstr ""

#. module: mrp
#: field:mrp.bom,method:0
msgid "Method"
msgstr ""

#. module: mrp
#: help:mrp.production,state:0
msgid ""
"When the production order is created the state is set to 'Draft'.\n"
" If the order is confirmed the state is set to 'Waiting Goods'.\n"
" If any exceptions are there, the state is set to 'Picking Exception'.       "
"                             \n"
"If the stock is available then the state is set to 'Ready to Produce'.\n"
" When the production gets started then the state is set to 'In Production'.\n"
" When the production is over, the state is set to 'Done'."
msgstr ""

#. module: mrp
#: selection:mrp.bom,method:0
msgid "On Order"
msgstr ""

#. module: mrp
#: model:ir.ui.menu,name:mrp.menu_mrp_configuration
#: view:res.company:0
msgid "Configuration"
msgstr ""

#. module: mrp
#: field:mrp.workcenter,time_stop:0
msgid "Time after prod."
msgstr ""

#. module: mrp
#: field:mrp.workcenter.load,time_unit:0
msgid "Type of period"
msgstr ""

#. module: mrp
#: view:mrp.production:0
msgid "Total Qty"
msgstr ""

#. module: mrp
#: field:mrp.routing.workcenter,hour_nbr:0
msgid "Number of Hours"
msgstr ""

#. module: mrp
#: view:mrp.workcenter:0
msgid "Costing Information"
msgstr ""

#. module: mrp
#: model:process.node,name:mrp.process_node_purchaseprocure0
msgid "Procurement Orders"
msgstr ""

#. module: mrp
#: help:mrp.bom,product_rounding:0
msgid "Rounding applied on the product quantity."
msgstr ""

#. module: mrp
#: model:process.node,note:mrp.process_node_stock0
msgid "Assignment from Production or Purchase Order."
msgstr ""

#. module: mrp
#: field:mrp.routing.workcenter,routing_id:0
msgid "Parent Routing"
msgstr ""

#. module: mrp
#: view:mrp.installer:0
msgid "Configure"
msgstr ""

#. module: mrp
#: help:mrp.workcenter,time_start:0
msgid "Time in hours for the setup."
msgstr ""

#. module: mrp
#: selection:mrp.production.order,month:0
msgid "December"
msgstr ""

#. module: mrp
#: field:mrp.installer,config_logo:0
msgid "Image"
msgstr ""

#. module: mrp
#: field:mrp.bom.revision,bom_id:0
#: field:procurement.order,bom_id:0
msgid "BoM"
msgstr ""

#. module: mrp
#: model:ir.model,name:mrp.model_report_mrp_inout
#: view:report.mrp.inout:0
msgid "Stock value variation"
msgstr ""

#. module: mrp
#: model:process.node,note:mrp.process_node_mts0
#: model:process.node,note:mrp.process_node_servicemts0
msgid "Assignment from stock."
msgstr ""

#. module: mrp
#: selection:mrp.production,state:0
#: view:mrp.production.order:0
#: selection:mrp.production.order,state:0
msgid "Waiting Goods"
msgstr ""

#. module: mrp
#: field:mrp.bom.revision,last_indice:0
msgid "last indice"
msgstr ""

#. module: mrp
#: field:mrp.bom,revision_ids:0
#: view:mrp.bom.revision:0
msgid "BoM Revisions"
msgstr ""

#. module: mrp
#: selection:mrp.production,state:0
#: selection:mrp.production.order,state:0
msgid "Draft"
msgstr ""

#. module: mrp
#: field:report.mrp.inout,date:0
#: field:report.workcenter.load,name:0
msgid "Week"
msgstr ""

#. module: mrp
#: field:mrp.installer,progress:0
msgid "Configuration Progress"
msgstr ""

#. module: mrp
#: selection:mrp.production,priority:0
#: selection:mrp.production.order,priority:0
msgid "Normal"
msgstr ""

#. module: mrp
#: model:process.node,note:mrp.process_node_routing0
msgid "Manufacturing Steps."
msgstr ""

#. module: mrp
#: code:addons/mrp/report/price.py:0
#: model:ir.actions.report.xml,name:mrp.report_cost_structure
#, python-format
msgid "Cost Structure"
msgstr ""

#. module: mrp
#: selection:mrp.product.produce,mode:0
msgid "Consume & Produce"
msgstr ""

#. module: mrp
#: selection:mrp.production.order,month:0
msgid "November"
msgstr ""

#. module: mrp
#: field:mrp.bom,bom_id:0
msgid "Parent BoM"
msgstr ""

#. module: mrp
#: field:mrp.workcenter.load,measure_unit:0
msgid "Amount measuring unit"
msgstr ""

#. module: mrp
#: selection:mrp.production.order,month:0
msgid "January"
msgstr ""

#. module: mrp
#: model:process.node,note:mrp.process_node_stockproduct0
msgid "Product type is Stockable or Consumable."
msgstr ""

#. module: mrp
#: code:addons/mrp/mrp.py:0
#: code:addons/mrp/wizard/change_production_qty.py:0
#, python-format
msgid "Error"
msgstr ""

#. module: mrp
#: field:mrp.product.produce,product_qty:0
msgid "Select Quantity"
msgstr ""

#. module: mrp
#: model:ir.actions.act_window,name:mrp.act_product_product_2_mrp_bom
#: model:ir.actions.act_window,name:mrp.mrp_bom_form_action
#: model:ir.ui.menu,name:mrp.menu_mrp_bom_form_action
#: field:product.product,bom_ids:0
msgid "Bill of Materials"
msgstr ""

#. module: mrp
#: help:mrp.routing.workcenter,routing_id:0
msgid ""
"Routing indicates all the workcenters used, for how long and/or cycles.If "
"Routing is indicated then,the third tab of a production order (workcenters) "
"will be automatically pre-completed."
msgstr ""

#. module: mrp
#: model:ir.model,name:mrp.model_mrp_bom_revision
msgid "Bill of Material Revision"
msgstr ""

#. module: mrp
#: view:mrp.routing.workcenter:0
#: view:mrp.workcenter:0
msgid "General Information"
msgstr ""

#. module: mrp
#: view:mrp.production:0
msgid "Productions"
msgstr ""

#. module: mrp
#: code:addons/mrp/report/price.py:0
#, python-format
msgid "Work Cost of "
msgstr ""

#. module: mrp
#: model:ir.actions.act_window,help:mrp.mrp_bom_form_action
msgid ""
"Master Bill of Materials allows you to create and manage the list of "
"necessary raw materials used to make a finished product. OpenERP will use "
"these BoM in order to propose automatically manufacturing orders according "
"to products' needs. You can either create a bill of materials to define "
"specific production steps or define a single multi-level bill of materials."
msgstr ""

#. module: mrp
#: model:ir.model,name:mrp.model_mrp_routing
#: view:mrp.bom:0
#: field:mrp.bom,routing_id:0
#: view:mrp.production:0
#: field:mrp.production,routing_id:0
#: field:mrp.production.order,routing_id:0
#: view:mrp.routing:0
#: model:process.node,name:mrp.process_node_routing0
msgid "Routing"
msgstr ""

#. module: mrp
#: field:mrp.installer,mrp_operations:0
msgid "Manufacturing Operations"
msgstr ""

#. module: mrp
#: help:mrp.production,origin:0
msgid ""
"Reference of the document that generated this production order request."
msgstr ""

#. module: mrp
#: constraint:stock.move:0
msgid "You must assign a production lot for this product"
msgstr ""

#. module: mrp
#: view:mrp.production.order:0
#: field:stock.move,production_id:0
msgid "Production"
msgstr ""

#. module: mrp
#: view:board.board:0
msgid "Procurements in Exception"
msgstr ""

#. module: mrp
#: model:process.transition,name:mrp.process_transition_minimumstockprocure0
msgid "'Minimum stock rule' material"
msgstr ""

#. module: mrp
#: model:ir.model,name:mrp.model_mrp_product_price
msgid "Product Price"
msgstr ""

#. module: mrp
#: model:ir.actions.act_window,name:mrp.action_mrp_installer
msgid "MRP Applications Configuration"
msgstr ""

#. module: mrp
#: model:ir.model,name:mrp.model_stock_move_split
msgid "Split in Production lots"
msgstr ""

#. module: mrp
#: view:change.production.qty:0
msgid "Change Quantity"
msgstr ""

#. module: mrp
#: view:change.production.qty:0
#: model:ir.actions.act_window,name:mrp.action_change_production_qty
msgid "Change Product Qty"
msgstr ""

#. module: mrp
#: view:mrp.bom.revision:0
#: field:mrp.bom.revision,description:0
#: view:mrp.property:0
#: view:mrp.property.group:0
#: field:mrp.routing,note:0
#: view:mrp.routing.workcenter:0
#: field:mrp.routing.workcenter,note:0
#: view:mrp.workcenter:0
#: field:mrp.workcenter,note:0
msgid "Description"
msgstr ""

#. module: mrp
#: help:mrp.bom,routing_id:0
msgid ""
"The list of operations (list of work centers) to produce the finished "
"product. The routing is mainly used to compute work center costs during "
"operations and to plan future loads on work centers based on production "
"planning."
msgstr ""

#. module: mrp
#: view:board.board:0
msgid "Manufacturing board"
msgstr ""

#. module: mrp
#: field:mrp.production,date_planned_end:0
msgid "Scheduled End Date"
msgstr ""

#. module: mrp
#: model:ir.actions.act_window,help:mrp.action_report_workcenter_load_tree
msgid ""
"Work Center Loads gives you a projection of work center loads over a "
"specified period. It is expressed in number of hours and machine related "
"cycles."
msgstr ""

#. module: mrp
#: model:process.node,note:mrp.process_node_procureproducts0
msgid "The way to procurement depends on the product type."
msgstr ""

#. module: mrp
#: model:ir.ui.menu,name:mrp.menu_mrp_manufacturing
msgid "Manufacturing"
msgstr ""

#. module: mrp
#: view:board.board:0
msgid "Next Production Orders"
msgstr ""

#. module: mrp
#: selection:mrp.production.order,month:0
msgid "February"
msgstr ""

#. module: mrp
#: model:ir.actions.act_window,name:mrp.mrp_property_group_action
#: model:ir.ui.menu,name:mrp.menu_mrp_property_group_action
msgid "Property Groups"
msgstr ""

#. module: mrp
#: selection:mrp.production.order,month:0
msgid "April"
msgstr ""

#. module: mrp
#: model:process.transition,note:mrp.process_transition_procurestockableproduct0
msgid ""
"Depending on the chosen method to supply the stockable products, the "
"procurement order creates a RFQ, a production order, ... "
msgstr ""

#. module: mrp
#: help:mrp.workcenter,time_stop:0
msgid "Time in hours for the cleaning."
msgstr ""

#. module: mrp
#: model:process.transition,name:mrp.process_transition_purchaseprocure0
msgid "Automatic RFQ"
msgstr ""

#. module: mrp
#: model:process.transition,note:mrp.process_transition_servicemto0
msgid ""
"If the service has a 'Produce' supply method, this creates a task in the "
"project management module of OpenERP."
msgstr ""

#. module: mrp
#: model:process.transition,note:mrp.process_transition_productionprocureproducts0
msgid ""
"In order to supply raw material (to be purchased or produced), the "
"production order creates as much procurement orders as components listed in "
"the BOM, through a run of the schedulers (MRP)."
msgstr ""

#. module: mrp
#: help:mrp.product_price,number:0
msgid ""
"Specify quantity of products to produce or buy. Report of Cost structure "
"will be displayed base on this quantity."
msgstr ""

#. module: mrp
#: selection:mrp.bom,method:0
msgid "On Stock"
msgstr ""

#. module: mrp
#: field:mrp.bom,sequence:0
#: report:mrp.production.order:0
#: field:mrp.production.workcenter.line,sequence:0
#: field:mrp.routing.workcenter,sequence:0
msgid "Sequence"
msgstr ""

#. module: mrp
#: model:ir.ui.menu,name:mrp.menu_view_resource_calendar_leaves_search_mrp
msgid "Resource Leaves"
msgstr ""

#. module: mrp
#: help:mrp.bom,sequence:0
msgid "Gives the sequence order when displaying a list of bills of material."
msgstr ""

#. module: mrp
#: view:mrp.production:0
#: field:mrp.production,move_lines:0
#: report:mrp.production.order:0
#: field:mrp.production.order,products_to_consume:0
msgid "Products to Consume"
msgstr ""

#. module: mrp
#: view:mrp.production.order:0
#: field:mrp.production.order,year:0
msgid "Year"
msgstr ""

#~ msgid ""
#~ "The Object name must start with x_ and not contain any special character !"
#~ msgstr ""
#~ "De objectnaam moet beginnen met x_ en mag geen speciale karakters bevatten !"<|MERGE_RESOLUTION|>--- conflicted
+++ resolved
@@ -28,14 +28,11 @@
 msgstr ""
 
 #. module: mrp
-<<<<<<< HEAD
 #: help:mrp.routing.workcenter,cycle_nbr:0
 msgid "Number of iterations this work center has to do in the specified operation of the routing."
 msgstr ""
 
 #. module: mrp
-=======
->>>>>>> 96fcf28f
 #: help:mrp.production,location_src_id:0
 msgid "Location where the system will look for components."
 msgstr ""
