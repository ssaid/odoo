--- conflicted
+++ resolved
@@ -413,10 +413,6 @@
                         </page>
                     </notebook>
                     <newline/>
-<<<<<<< HEAD
-                    <field name="message_ids" colspan="4" widget="ThreadView" nolabel="1"/>
-=======
->>>>>>> 43ed0503
                 </form>
             </field>
         </record>
