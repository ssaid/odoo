--- conflicted
+++ resolved
@@ -250,11 +250,7 @@
                         <newline/>
                         <field name="product_uom" widget="selection"/>
                         <field name="product_qty"/>
-<<<<<<< HEAD
                         <field name="routing_id" widget="selection" groups="base.group_extended"/>
-=======
-                        <field name="routing_id" groups="base.group_extended" select="1"/>
->>>>>>> f1a7cf72
                         <newline/>
                         <field name="product_uos" groups="product.group_uos,base.group_extended" widget="selection"/>
                         <field name="product_uos_qty" groups="product.group_uos,base.group_extended" />
@@ -518,17 +514,10 @@
 
                     <notebook colspan="4">
                         <page string="Consumed Products">
-<<<<<<< HEAD
                             <field name="bom_id" domain="[('product_id','=',product_id),('bom_id','=',False)]" on_change="bom_id_change(bom_id)" />
                             <field name="routing_id" groups="base.group_extended" select="1" widget="selection"/>
                             <field name="location_src_id" domain="[('usage','=','internal')]" widget="selection" on_change="location_id_change(location_src_id,location_dest_id)"/>
                             <field name="location_dest_id" domain="[('usage','=','internal')]" widget="selection"/>
-=======
-                            <field name="bom_id" domain="[('product_id','=',product_id),('bom_id','=',False)]" on_change="bom_id_change(bom_id)"/>
-                            <field name="routing_id" groups="base.group_extended"/>
-                            <field name="location_src_id" domain="[('usage','=','internal')]" on_change="location_id_change(location_src_id,location_dest_id)"/>
-                            <field name="location_dest_id" domain="[('usage','=','internal')]"/>
->>>>>>> f1a7cf72
                             <separator string="" colspan="4"/>
 
                             <field colspan="2" name="move_lines" nolabel="1" widget="one2many_list"
@@ -669,14 +658,9 @@
                        <filter icon="terp-mrp" string="Draft"
                            domain="[('state','=','draft')]"
                            help="Non confirmed manufacturing orders"/>
-<<<<<<< HEAD
                        <filter icon="terp-mrp" string="Current" name="Current"
                            default="1"
                            domain="[('state','in',('confirmed','ready','exception'))]"
-=======
-                       <filter icon="terp-mrp" name="current" string="Current"
-                           domain="[('state','in',('confirmed','ready'))]"
->>>>>>> f1a7cf72
                            help="Manufacturing Orders which are waiting for raw materials"/>
                        <filter icon="terp-mrp" string="Ready"
                            domain="[('state','=','ready')]"
