<?xml version="1.0" encoding="utf-8"?>
<openerp>
    <data>
	<!--
	Production Order Report
	-->

        <record id="view_report_mrp_production_order_tree" model="ir.ui.view">
            <field name="name">mrp.production.order.tree</field>
            <field name="model">mrp.production.order</field>
            <field name="type">tree</field>
            <field name="arch" type="xml">
               <tree string="Production">
					<field name="date_planned"/>
					<field name="bom_id" invisible="1"/>
					<field name="product_id" invisible="1"/>
					<field name="product_qty" sum='Product Qty'/>
					<field name="nbr" string="#Production Orders" sum='#Production Orders'/>
					<field name="state" invisible="1"/>
					<field name="picking_id" invisible="1"/>
                    <field name="priority" invisible="1"/>
                    <field name="year" invisible="1" />
					<field name="month" invisible="1"/>
					<field name="location_src_id" invisible="1"/>
					<field name="location_dest_id" invisible="1"/>
					<field name="company_id" groups="base.group_multi_company" invisible="1"/>
				</tree>
            </field>
        </record>

        <record id="view_report_mrp_production_order_graph" model="ir.ui.view">
            <field name="name">mrp.production.order.graph</field>
            <field name="model">mrp.production.order</field>
            <field name="type">graph</field>
            <field name="arch" type="xml">
                <graph orientation="horizontal" string="Production" type="bar">
                    <field name="state"/>
                    <field name="nbr" operator="+"/>
                </graph>
            </field>
        </record>

		<record id="view_report_mrp_production_order_filter" model="ir.ui.view">
            <field name="name">mrp.production.order.select</field>
            <field name="model">mrp.production.order</field>
            <field name="type">search</field>
            <field name="arch" type="xml">
                <search string="Search">
                  <group col="16" colspan="6">
<<<<<<< HEAD
	                    <filter icon="gtk-media-rewind" string="  365 Days  "
	                    	    domain="[('date_start','&lt;=', time.strftime('%%Y-%%m-%%d')),('date_start','&gt;',(datetime.date.today()-datetime.timedelta(days=365)).strftime('%%Y-%%m-%%d'))]"
	                    	    help="Production performed in last 365 Days"/>
	                    <filter icon="gtk-media-rewind" string="   30 Days   "
	                    		name="month"
	                    		domain="[('date_start','&lt;=', time.strftime('%%Y-%%m-%%d')), ('date_start','&gt;',(datetime.date.today()-datetime.timedelta(days=30)).strftime('%%Y-%%m-%%d'))]"
	                    		help="Production performed in last 30 days"/>
		                <filter icon="gtk-media-rewind"
	                            string="    7 Days    "
	                            separator="1"
	                            domain="[('date_start','&lt;=', time.strftime('%%Y-%%m-%%d')), ('date_start','&gt;',(datetime.date.today()-datetime.timedelta(days=7)).strftime('%%Y-%%m-%%d'))]"
	                            help="Production during last 7 days"/>
                      <separator orientation="vertical"/>
                        <filter string="Current" icon="terp-mrp" domain="[('state','in',('open','draft'))]"/>
                        <filter icon="terp-mrp" string="In Production" domain="[('state','=','in_production')]"/>
                        <filter icon="terp-mrp" string="Done" domain="[('state','=','done')]"/>
                      <separator orientation="vertical"/>
                        <field name="location_src_id" />
                        <field name="location_dest_id" />
=======
                   		<filter string="This Year" icon="terp-go-year" domain="[('year','=',time.localtime()[0])]" default="1" />
						<filter string="This Month" icon="terp-go-month" domain="[('month','=',time.strftime('%%m'))]" default="1"/>
                        <separator orientation="vertical"/>
						<filter string="Current" icon="terp-check" domain="[('state','in',('open','draft'))]"/>
						<separator orientation="vertical"/>
						<field name="origin"/>
						<field name="date_planned"/>
>>>>>>> a00a181d
                   </group>
                   <newline/>

                   <group expand="1" string="Group By...">
<<<<<<< HEAD
                    	<filter string="Raw Material Location" icon="terp-mrp" context="{'group_by':'location_src_id'}"/>
                    	<filter string="Finished Products Location" icon="terp-mrp" context="{'group_by':'location_dest_id'}"/>
                    	<separator orientation="vertical"/>
                        <filter string="Product" name="Product" icon="terp-mrp" context="{'group_by':'product_id'}" />
                    	<filter string="BOM" icon="terp-mrp" context="{'group_by':'bom_id'}"/>
                    	<separator orientation="vertical"/>
                        <filter string="State" icon="terp-mrp" context="{'group_by':'state'}"/>
                    	<separator orientation="vertical"/>
                    	<filter string="Company" icon="terp-mrp" context="{'group_by':'company_id'}"/>
                    	<separator orientation="vertical"/>
                        <filter string="Day" icon="terp-mrp" context="{'group_by':'day'}"/>
                    	<filter string="Month" name="month" icon="terp-mrp" context="{'group_by':'month'}"/>
                    	<filter string="Year" icon="terp-mrp" context="{'group_by':'year'}"/>
                   </group>
                    <newline/>
	                <group expand="0" string="Extended options..." groups="base.group_extended">
	                    <filter icon="terp-mrp" string="Picking Exception" domain="[('state','=','picking_except')]"/>
	                    <filter icon="terp-mrp" string="Waiting Goods" domain="[('state','=','confirmed')]"/>
	                    <filter icon="terp-mrp" string="Ready to Produce" domain="[('state','=','ready')]"/>
	                    <separator orientation="vertical"/>
                      <field name="priority"/>
                      <separator orientation="vertical"/>
                      <field name="company_id" groups="base.group_multi_company"/>
                      <newline/>
	                    <field name="date_start"/>
                      <field name="date_planned"/>
                      <field name="date_finnished"/>
	                </group>                   
=======
                    	<filter string="Source Location" icon="terp-gtk-jump-to-rtl" context="{'group_by':'location_src_id'}"/>
                    	<filter string="Destination Location" icon="terp-gtk-jump-to-ltr" context="{'group_by':'location_dest_id'}"/>
                    	<filter string="Picking" icon="terp-accessories-archiver" context="{'group_by':'picking_id'}"/>
                    	<separator orientation="vertical"/>
                        <filter string="Routing" icon="terp-stock_align_left_24" context="{'group_by':'routing_id'}"/>
                        <filter string="Product" name="Product" icon="terp-accessories-archiver" context="{'group_by':'product_id'}" />
                        <filter string="State" icon="terp-stock_effects-object-colorize" context="{'group_by':'state'}"/>
                    	<separator orientation="vertical"/>
                    	<filter string="BOM" icon="terp-mrp" context="{'group_by':'bom_id'}"/>
                    	<filter string="Month" icon="terp-go-month" context="{'group_by':'month'}"/>
                    	<filter string="Year" icon="terp-go-year" context="{'group_by':'year'}"/>
                   </group>
                    <newline/>
	                <group expand="0" string="Extended options..." groups="base.group_extended">
	                    <filter icon="terp-document-new" string="Draft" domain="[('state','=','draft')]"/>
	                    <filter icon="terp-emblem-important" string="Picking Exception" domain="[('state','=','picking_except')]"/>
	                    <separator orientation="vertical"/>
	                    <filter icon="terp-gtk-media-pause" string="Waiting Goods" domain="[('state','=','confirmed')]"/>
	                    <filter icon="terp-camera_test" string="Ready to Produce" domain="[('state','=','ready')]"/>
	                    <separator orientation="vertical"/>
	                    <filter icon="terp-check" string="In Production" domain="[('state','=','in_production')]"/>
	                    <filter icon="terp-dialog-close" string="Done" domain="[('state','=','done')]"/>
	                    <filter icon="terp-gtk-stop" string="Cancelled" domain="[('state','=','cancel')]"/>
	                    <newline/>
	                    <filter icon="terp-gtk-media-pause" string="Not urgent" domain="[('priority','=','0')]"/>
	                    <filter icon="terp-check" string="Normal" domain="[('priority','=','1')]"/>
	                    <separator orientation="vertical"/>
	                    <filter icon="terp-gnome-cpu-frequency-applet+" string="Urgent" domain="[('priority','=','2')]"/>
	                    <filter icon="terp-gnome-cpu-frequency-applet+" string="Very Urgent" domain="[('priority','=','3')]"/>
	                    <separator orientation="vertical"/>
	                    <field name="date_start"/>
						<field name="date_finnished"/>
	                </group>
>>>>>>> a00a181d
                  </search>
            </field>
        </record>
        <record id="action_report_mrp_production_order" model="ir.actions.act_window">
            <field name="name">Production Order</field>
            <field name="res_model">mrp.production.order</field>
            <field name="view_type">form</field>
            <field name="view_mode">tree,graph</field>
            <field name="view_id" ref="view_report_mrp_production_order_tree"/>
            <field name="search_view_id" ref="view_report_mrp_production_order_filter"/>
          <field name="context">{'search_default_Product': 1,'search_default_month':1,'group_by_no_leaf':1,'group_by':[]}</field>

        </record>

       	<record model="ir.actions.act_window.view" id="action_report_mrp_production_order_tree">
	        <field name="sequence" eval="1"/>
	        <field name="view_mode">tree</field>
	        <field name="view_id" ref="view_report_mrp_production_order_tree"/>
	        <field name="act_window_id" ref="action_report_mrp_production_order"/>
	    </record>

        <record model="ir.actions.act_window.view" id="action_report_mrp_production_order_graph">
	        <field name="sequence" eval="2"/>
	        <field name="view_mode">graph</field>
	        <field name="view_id" ref="view_report_mrp_production_order_graph"/>
	        <field name="act_window_id" ref="action_report_mrp_production_order"/>
	    </record>

        <menuitem name="Production" action="action_report_mrp_production_order" id="menu_report_mrp_production_orders_tree" parent="next_id_77"/>

  </data>
</openerp>
<|MERGE_RESOLUTION|>--- conflicted
+++ resolved
@@ -47,7 +47,6 @@
             <field name="arch" type="xml">
                 <search string="Search">
                   <group col="16" colspan="6">
-<<<<<<< HEAD
 	                    <filter icon="gtk-media-rewind" string="  365 Days  "
 	                    	    domain="[('date_start','&lt;=', time.strftime('%%Y-%%m-%%d')),('date_start','&gt;',(datetime.date.today()-datetime.timedelta(days=365)).strftime('%%Y-%%m-%%d'))]"
 	                    	    help="Production performed in last 365 Days"/>
@@ -61,45 +60,35 @@
 	                            domain="[('date_start','&lt;=', time.strftime('%%Y-%%m-%%d')), ('date_start','&gt;',(datetime.date.today()-datetime.timedelta(days=7)).strftime('%%Y-%%m-%%d'))]"
 	                            help="Production during last 7 days"/>
                       <separator orientation="vertical"/>
-                        <filter string="Current" icon="terp-mrp" domain="[('state','in',('open','draft'))]"/>
-                        <filter icon="terp-mrp" string="In Production" domain="[('state','=','in_production')]"/>
-                        <filter icon="terp-mrp" string="Done" domain="[('state','=','done')]"/>
+                        <filter string="Current" icon="terp-check" domain="[('state','in',('open','draft'))]"/>
+                        <filter icon="terp-check" string="In Production" domain="[('state','=','in_production')]"/>
+                        <filter icon="terp-dialog-close" string="Done" domain="[('state','=','done')]"/>
                       <separator orientation="vertical"/>
                         <field name="location_src_id" />
                         <field name="location_dest_id" />
-=======
-                   		<filter string="This Year" icon="terp-go-year" domain="[('year','=',time.localtime()[0])]" default="1" />
-						<filter string="This Month" icon="terp-go-month" domain="[('month','=',time.strftime('%%m'))]" default="1"/>
-                        <separator orientation="vertical"/>
-						<filter string="Current" icon="terp-check" domain="[('state','in',('open','draft'))]"/>
-						<separator orientation="vertical"/>
-						<field name="origin"/>
-						<field name="date_planned"/>
->>>>>>> a00a181d
                    </group>
                    <newline/>
 
                    <group expand="1" string="Group By...">
-<<<<<<< HEAD
-                    	<filter string="Raw Material Location" icon="terp-mrp" context="{'group_by':'location_src_id'}"/>
-                    	<filter string="Finished Products Location" icon="terp-mrp" context="{'group_by':'location_dest_id'}"/>
+                    	<filter string="Raw Material Location" icon="terp-gtk-jump-to-rtl" context="{'group_by':'location_src_id'}"/>
+                    	<filter string="Finished Products Location" icon="terp-gtk-jump-to-ltr" context="{'group_by':'location_dest_id'}"/>
                     	<separator orientation="vertical"/>
-                        <filter string="Product" name="Product" icon="terp-mrp" context="{'group_by':'product_id'}" />
+                        <filter string="Product" name="Product" icon="terp-accessories-archiver" context="{'group_by':'product_id'}" />
                     	<filter string="BOM" icon="terp-mrp" context="{'group_by':'bom_id'}"/>
                     	<separator orientation="vertical"/>
-                        <filter string="State" icon="terp-mrp" context="{'group_by':'state'}"/>
+                        <filter string="State" icon="terp-stock_effects-object-colorize" context="{'group_by':'state'}"/>
                     	<separator orientation="vertical"/>
-                    	<filter string="Company" icon="terp-mrp" context="{'group_by':'company_id'}"/>
+                    	<filter string="Company" icon="terp-go-home" context="{'group_by':'company_id'}"/>
                     	<separator orientation="vertical"/>
-                        <filter string="Day" icon="terp-mrp" context="{'group_by':'day'}"/>
-                    	<filter string="Month" name="month" icon="terp-mrp" context="{'group_by':'month'}"/>
-                    	<filter string="Year" icon="terp-mrp" context="{'group_by':'year'}"/>
+                        <filter string="Day" icon="terp-go-month" context="{'group_by':'day'}"/>
+                    	<filter string="Month" name="month" icon="terp-go-month" context="{'group_by':'month'}"/>
+                    	<filter string="Year" icon="terp-go-year" context="{'group_by':'year'}"/>
                    </group>
                     <newline/>
 	                <group expand="0" string="Extended options..." groups="base.group_extended">
-	                    <filter icon="terp-mrp" string="Picking Exception" domain="[('state','=','picking_except')]"/>
-	                    <filter icon="terp-mrp" string="Waiting Goods" domain="[('state','=','confirmed')]"/>
-	                    <filter icon="terp-mrp" string="Ready to Produce" domain="[('state','=','ready')]"/>
+	                    <filter icon="terp-emblem-important" string="Picking Exception" domain="[('state','=','picking_except')]"/>
+	                    <filter icon="terp-gtk-media-pause" string="Waiting Goods" domain="[('state','=','confirmed')]"/>
+	                    <filter icon="terp-camera_test" string="Ready to Produce" domain="[('state','=','ready')]"/>
 	                    <separator orientation="vertical"/>
                       <field name="priority"/>
                       <separator orientation="vertical"/>
@@ -108,42 +97,7 @@
 	                    <field name="date_start"/>
                       <field name="date_planned"/>
                       <field name="date_finnished"/>
-	                </group>                   
-=======
-                    	<filter string="Source Location" icon="terp-gtk-jump-to-rtl" context="{'group_by':'location_src_id'}"/>
-                    	<filter string="Destination Location" icon="terp-gtk-jump-to-ltr" context="{'group_by':'location_dest_id'}"/>
-                    	<filter string="Picking" icon="terp-accessories-archiver" context="{'group_by':'picking_id'}"/>
-                    	<separator orientation="vertical"/>
-                        <filter string="Routing" icon="terp-stock_align_left_24" context="{'group_by':'routing_id'}"/>
-                        <filter string="Product" name="Product" icon="terp-accessories-archiver" context="{'group_by':'product_id'}" />
-                        <filter string="State" icon="terp-stock_effects-object-colorize" context="{'group_by':'state'}"/>
-                    	<separator orientation="vertical"/>
-                    	<filter string="BOM" icon="terp-mrp" context="{'group_by':'bom_id'}"/>
-                    	<filter string="Month" icon="terp-go-month" context="{'group_by':'month'}"/>
-                    	<filter string="Year" icon="terp-go-year" context="{'group_by':'year'}"/>
-                   </group>
-                    <newline/>
-	                <group expand="0" string="Extended options..." groups="base.group_extended">
-	                    <filter icon="terp-document-new" string="Draft" domain="[('state','=','draft')]"/>
-	                    <filter icon="terp-emblem-important" string="Picking Exception" domain="[('state','=','picking_except')]"/>
-	                    <separator orientation="vertical"/>
-	                    <filter icon="terp-gtk-media-pause" string="Waiting Goods" domain="[('state','=','confirmed')]"/>
-	                    <filter icon="terp-camera_test" string="Ready to Produce" domain="[('state','=','ready')]"/>
-	                    <separator orientation="vertical"/>
-	                    <filter icon="terp-check" string="In Production" domain="[('state','=','in_production')]"/>
-	                    <filter icon="terp-dialog-close" string="Done" domain="[('state','=','done')]"/>
-	                    <filter icon="terp-gtk-stop" string="Cancelled" domain="[('state','=','cancel')]"/>
-	                    <newline/>
-	                    <filter icon="terp-gtk-media-pause" string="Not urgent" domain="[('priority','=','0')]"/>
-	                    <filter icon="terp-check" string="Normal" domain="[('priority','=','1')]"/>
-	                    <separator orientation="vertical"/>
-	                    <filter icon="terp-gnome-cpu-frequency-applet+" string="Urgent" domain="[('priority','=','2')]"/>
-	                    <filter icon="terp-gnome-cpu-frequency-applet+" string="Very Urgent" domain="[('priority','=','3')]"/>
-	                    <separator orientation="vertical"/>
-	                    <field name="date_start"/>
-						<field name="date_finnished"/>
 	                </group>
->>>>>>> a00a181d
                   </search>
             </field>
         </record>
