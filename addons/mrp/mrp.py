--- conflicted
+++ resolved
@@ -1,11 +1,7 @@
 # -*- encoding: utf-8 -*-
 ##############################################################################
 #
-<<<<<<< HEAD
 #    OpenERP, Open Source Management Solution
-=======
-#    OpenERP, Open Source Management Solution    
->>>>>>> 12b84d1d
 #    Copyright (C) 2004-2008 Tiny SPRL (<http://tiny.be>). All Rights Reserved
 #    $Id$
 #
