--- conflicted
+++ resolved
@@ -150,18 +150,6 @@
     _description = 'Bills of Material'
     
     def _child_compute(self, cr, uid, ids, name, arg, context={}):
-<<<<<<< HEAD
-        """ 
-             @param self: The object pointer.
-             @param cr: A database cursor
-             @param uid: ID of the user currently logged in
-             @param ids: the ID of mrp.production object
-             @param name: name of the field
-             @param arg: user defined argument
-
-             @return:  True
-        
-=======
         """ Gets child bom.
         @param self: The object pointer
         @param cr: The current row, from the database cursor,
@@ -171,8 +159,7 @@
         @param arg: User defined argument
         @param context: A standard dictionary for contextual values
         @return:  Dictionary of values
->>>>>>> 4fcdc405
-        """  
+        """
         result = {}
         for bom in self.browse(cr, uid, ids, context=context):
             result[bom.id] = map(lambda x: x.id, bom.bom_lines)
