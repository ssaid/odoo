--- conflicted
+++ resolved
@@ -21,12 +21,7 @@
 
 from mx import DateTime
 from datetime import datetime, timedelta
-<<<<<<< HEAD
-from osv import fields
-from osv import osv
-=======
 from osv import osv, fields
->>>>>>> 78d6e086
 from tools.translate import _
 import ir
 import netsvc
@@ -510,18 +505,18 @@
         'company_id': lambda self, cr, uid, c: self.pool.get('res.company')._company_default_get(cr, uid, 'mrp.production', context=c),
     }
     _order = 'date_planned asc, priority desc';
-    
+
     def _check_qty(self, cr, uid, ids):
         orders = self.browse(cr, uid, ids)
         for order in orders:
             if order.product_qty <= 0:
                 return False
         return True
-    
+
     _constraints = [
         (_check_qty, 'Order quantity cannot be negative or zero !', ['product_qty']),
     ]
-    
+
     def unlink(self, cr, uid, ids, context=None):
         productions = self.read(cr, uid, ids, ['state'])
         unlink_ids = []
@@ -666,11 +661,7 @@
                     _("scheduled the"),
                     datetime.strptime(production.date_planned,'%Y-%m-%d %H:%M:%S').strftime('%Y-%m-%d'),
                     _("for"),
-<<<<<<< HEAD
-                    production.product_id.default_code)
-=======
                     production.product_id.name)
->>>>>>> 78d6e086
             self.log(cr, uid, production_id, message)
         return True
 
@@ -705,10 +696,10 @@
         @param production_mode: specify production mode (consume/consume&produce).
         @return: True
         """
-       
+
         stock_mov_obj = self.pool.get('stock.move')
         production = self.browse(cr, uid, production_id)
-        
+
         raw_product_todo = []
         final_product_todo = []
 
@@ -717,7 +708,6 @@
             if (produced_product.scraped) or (produced_product.product_id.id<>production.product_id.id):
                 continue
             produced_qty += produced_product.product_qty
-
 
         if production_mode in ['consume','consume_produce']:
             consumed_products = {}
@@ -727,13 +717,11 @@
                 if not consumed_products.get(consumed_product.product_id.id, False):
                     consumed_products[consumed_product.product_id.id] = 0
                 consumed_products[consumed_product.product_id.id] -= consumed_product.product_qty
-                
             for raw_product in production.move_lines:
                 for f in production.product_lines:
                     if f.product_id.id==raw_product.product_id.id:
                         consumed_qty = consumed_products.get(raw_product.product_id.id, 0)
                         rest_qty = production_qty * f.product_qty / production.product_qty - consumed_qty
-                         
                         if rest_qty > 0:
                             stock_mov_obj.action_consume(cr, uid, [raw_product.id], rest_qty, production.location_src_id.id, context=context)
 
@@ -766,7 +754,7 @@
                     new_parent_ids.append(final_product.id)
             for new_parent_id in new_parent_ids:
                 stock_mov_obj.write(cr, uid, [raw_product.id], {'move_history_ids': [(4,new_parent_id)]})
-        
+
         wf_service = netsvc.LocalService("workflow")
         wf_service.trg_validate(uid, 'mrp.production', production_id, 'button_produce_done', cr)
         message = _('Manufacturing order ') + " '" + production.name + "' "+ _("is finished.")
@@ -884,7 +872,7 @@
                 'company_id': production.company_id.id,
             }
             res_final_id = move_obj.create(cr, uid, data)
-             
+
             self.write(cr, uid, [production.id], {'move_created_ids': [(6, 0, [res_final_id])]})
             moves = []
             for line in production.product_lines:
@@ -936,7 +924,7 @@
                     'company_id': production.company_id.id,
                 })
                 wf_service.trg_validate(uid, 'procurement.order', proc_id, 'button_confirm', cr)
-                proc_ids.append(proc_id)                
+                proc_ids.append(proc_id)
             wf_service.trg_validate(uid, 'stock.picking', picking_id, 'button_confirm', cr)
             self.write(cr, uid, [production.id], {'picking_id': picking_id, 'move_lines': [(6,0,moves)], 'state':'confirmed'})
             message = _('Manufacturing order ') + " '" + production.name + "' "+ _("is confirmed.")
