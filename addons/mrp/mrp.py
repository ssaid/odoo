--- conflicted
+++ resolved
@@ -974,12 +974,7 @@
         # Internal shipment is created for Stockable and Consumer Products
         if production_line.product_id.type not in ('product', 'consu'):
             return False
-<<<<<<< HEAD
-        destination_location_id = production.product_id.product_tmpl_id.property_stock_production.id
-=======
-        move_name = _('PROD: %s') % production.name
         destination_location_id = production.product_id.property_stock_production.id
->>>>>>> f9fe6378
         if not source_location_id:
             source_location_id = production.location_src_id.id
         move_id = stock_move.create(cr, uid, {
