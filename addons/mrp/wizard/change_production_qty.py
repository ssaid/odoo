--- conflicted
+++ resolved
@@ -85,10 +85,6 @@
                 moves_finished = production.move_finished_ids.filtered(lambda move: move.operation_id == operation) #TODO: code does nothing, unless maybe by_products?
                 moves_raw.mapped('move_line_ids').write({'workorder_id': wo.id})
                 (moves_finished + moves_raw).write({'workorder_id': wo.id})
-<<<<<<< HEAD
-                if wo.move_raw_ids.filtered(lambda x: x.product_id.tracking != 'none') and not wo.active_move_line_ids:
-=======
-                if quantity > 0 and wo.move_raw_ids.filtered(lambda x: x.product_id.tracking != 'none') and not wo.active_move_lot_ids:
->>>>>>> 7bfde6e0
+                if quantity > 0 and wo.move_raw_ids.filtered(lambda x: x.product_id.tracking != 'none') and not wo.active_move_line_ids:
                     wo._generate_lot_ids()
         return {}