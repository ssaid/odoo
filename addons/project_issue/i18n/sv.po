--- conflicted
+++ resolved
@@ -1,30 +1,22 @@
-# Swedish translation for openobject-addons
-# Copyright (c) 2014 Rosetta Contributors and Canonical Ltd 2014
-# This file is distributed under the same license as the openobject-addons package.
-# FIRST AUTHOR <EMAIL@ADDRESS>, 2014.
-#
-msgid ""
-msgstr ""
-<<<<<<< HEAD
-"Project-Id-Version: openobject-addons\n"
-"Report-Msgid-Bugs-To: FULL NAME <EMAIL@ADDRESS>\n"
-"POT-Creation-Date: 2014-09-23 16:27+0000\n"
-"PO-Revision-Date: 2014-08-14 16:10+0000\n"
-"Last-Translator: FULL NAME <EMAIL@ADDRESS>\n"
-"Language-Team: Swedish <sv@li.org>\n"
-=======
+# Translation of Odoo Server.
+# This file contains the translation of the following modules:
+# * project_issue
+# 
+# Translators:
+# FIRST AUTHOR <EMAIL@ADDRESS>, 2014
+msgid ""
+msgstr ""
 "Project-Id-Version: Odoo 8.0\n"
 "Report-Msgid-Bugs-To: \n"
 "POT-Creation-Date: 2015-01-21 14:07+0000\n"
 "PO-Revision-Date: 2016-10-12 00:12+0000\n"
 "Last-Translator: Martin Trigaux\n"
 "Language-Team: Swedish (http://www.transifex.com/odoo/odoo-8/language/sv/)\n"
->>>>>>> 001610ec
 "MIME-Version: 1.0\n"
 "Content-Type: text/plain; charset=UTF-8\n"
-"Content-Transfer-Encoding: 8bit\n"
-"X-Launchpad-Export-Date: 2014-09-24 09:30+0000\n"
-"X-Generator: Launchpad (build 17196)\n"
+"Content-Transfer-Encoding: \n"
+"Language: sv\n"
+"Plural-Forms: nplurals=2; plural=(n != 1);\n"
 
 #. module: project_issue
 #: field:project.issue.report,email:0
@@ -53,29 +45,19 @@
 "<p class=\"oe_view_nocontent_create\">\n"
 "                Click to add a new version.\n"
 "              </p><p>\n"
-"                Define here the different versions of your products on "
-"which\n"
+"                Define here the different versions of your products on which\n"
 "                you can work on issues.\n"
 "              </p>\n"
 "            "
-msgstr ""
-"<p class=\"oe_view_nocontent_create\">\n"
-"                 Klicka för att lägga till en ny version.\n"
-"               </p><p>\n"
-"                 Här definierar du de olika versionerna av dina produkter "
-"som du kan knyta ärenden till.\n"
-"               </p>\n"
-"            "
+msgstr "<p class=\"oe_view_nocontent_create\">\n                 Klicka för att lägga till en ny version.\n               </p><p>\n                 Här definierar du de olika versionerna av dina produkter som du kan knyta ärenden till.\n               </p>\n            "
 
 #. module: project_issue
 #: model:ir.actions.act_window,help:project_issue.act_project_project_2_project_issue_all
 #: model:ir.actions.act_window,help:project_issue.action_view_issues
 msgid ""
 "<p>\n"
-"                    The Odoo issues tacker allows you to efficiantly manage "
-"things\n"
-"                    like internal requests, software development bugs, "
-"customer\n"
+"                    The Odoo issues tacker allows you to efficiantly manage things\n"
+"                    like internal requests, software development bugs, customer\n"
 "                    complaints, project troubles, material breakdowns, etc.\n"
 "                </p>\n"
 "            "
@@ -85,8 +67,7 @@
 #: model:ir.actions.act_window,help:project_issue.project_issue_categ_act0
 msgid ""
 "<p>\n"
-"                The Odoo issues tacker allows you to efficiantly manage "
-"things\n"
+"                The Odoo issues tacker allows you to efficiantly manage things\n"
 "                like internal requests, software development bugs, customer\n"
 "                complaints, project troubles, material breakdowns, etc.\n"
 "            </p>\n"
@@ -99,18 +80,11 @@
 "A Issue's kanban state indicates special situations affecting it:\n"
 " * Normal is the default situation\n"
 " * Blocked indicates something is preventing the progress of this issue\n"
-" * Ready for next stage indicates the issue is ready to be pulled to the "
-"next stage"
-msgstr ""
-"Ett ärendes Kanban-tillstånd indikerar speciella situationer som påverkar "
-"det:\n"
-"  * Normal är standardläget\n"
-"  * Blockerad indikerar något hindrar utvecklingen av denna fråga\n"
-"  * Redo för nästa steg anger att frågan är klar att dras till nästa steg"
-
-#. module: project_issue
-#: field:project.issue,active:0
-#: field:project.issue.version,active:0
+" * Ready for next stage indicates the issue is ready to be pulled to the next stage"
+msgstr "Ett ärendes Kanban-tillstånd indikerar speciella situationer som påverkar det:\n  * Normal är standardläget\n  * Blockerad indikerar något hindrar utvecklingen av denna fråga\n  * Redo för nästa steg anger att frågan är klar att dras till nästa steg"
+
+#. module: project_issue
+#: field:project.issue,active:0 field:project.issue.version,active:0
 msgid "Active"
 msgstr "Aktiv"
 
@@ -124,9 +98,7 @@
 msgid ""
 "Allows you to configure your incoming mail server, and create issues from "
 "incoming emails."
-msgstr ""
-"Tillåter att du konfigurerar din e-postserver för inkommande meddelanden att "
-"skapa ärenden automatiskt"
+msgstr "Tillåter att du konfigurerar din e-postserver för inkommande meddelanden att skapa ärenden automatiskt"
 
 #. module: project_issue
 #: model:ir.model,name:project_issue.model_account_analytic_account
@@ -136,7 +108,7 @@
 #. module: project_issue
 #: field:project.issue,date_open:0
 msgid "Assigned"
-msgstr ""
+msgstr "Tilldelad"
 
 #. module: project_issue
 #: view:project.issue:project_issue.view_project_issue_filter
@@ -174,7 +146,7 @@
 #. module: project_issue
 #: model:ir.filters,name:project_issue.filter_issue_report_responsible
 msgid "By Responsible"
-msgstr ""
+msgstr "Av ansvarig"
 
 #. module: project_issue
 #: view:project.issue:project_issue.project_issue_kanban_view
@@ -182,8 +154,7 @@
 msgstr "Kategori:"
 
 #. module: project_issue
-#: field:project.issue,channel:0
-#: field:project.issue.report,channel:0
+#: field:project.issue,channel:0 field:project.issue.report,channel:0
 msgid "Channel"
 msgstr "Kanal"
 
@@ -231,8 +202,7 @@
 msgstr "Konfigurera"
 
 #. module: project_issue
-#: field:project.issue,partner_id:0
-#: field:project.issue.report,partner_id:0
+#: field:project.issue,partner_id:0 field:project.issue.report,partner_id:0
 msgid "Contact"
 msgstr "Kontakt"
 
@@ -241,7 +211,7 @@
 #: view:project.issue.report:project_issue.view_project_issue_report_filter
 #: field:project.issue.report,create_date:0
 msgid "Create Date"
-msgstr ""
+msgstr "Skapat datum"
 
 #. module: project_issue
 #: view:project.issue:project_issue.view_project_issue_filter
@@ -255,15 +225,14 @@
 msgstr "Skapa ett ärende från ett inkommande e-post,eddelande "
 
 #. module: project_issue
-#: field:project.issue,create_uid:0
-#: field:project.issue.version,create_uid:0
+#: field:project.issue,create_uid:0 field:project.issue.version,create_uid:0
 msgid "Created by"
-msgstr ""
+msgstr "Skapad av"
 
 #. module: project_issue
 #: field:project.issue.version,create_date:0
 msgid "Created on"
-msgstr ""
+msgstr "Skapad den"
 
 #. module: project_issue
 #: field:project.issue,create_date:0
@@ -300,7 +269,7 @@
 #. module: project_issue
 #: help:project.issue,message_last_post:0
 msgid "Date of the last message posted on the record."
-msgstr ""
+msgstr "Datum för senast publicerade meddelandet i loggen."
 
 #. module: project_issue
 #: field:project.issue,days_since_creation:0
@@ -315,7 +284,7 @@
 #. module: project_issue
 #: field:project.issue,day_open:0
 msgid "Days to Assign"
-msgstr ""
+msgstr "Dagar att tilldela"
 
 #. module: project_issue
 #: field:project.issue,day_close:0
@@ -335,7 +304,7 @@
 #. module: project_issue
 #: model:ir.filters,name:project_issue.filter_issue_report_delay
 msgid "Delay"
-msgstr ""
+msgstr "Fördröjning"
 
 #. module: project_issue
 #: view:project.issue:project_issue.project_issue_kanban_view
@@ -401,7 +370,7 @@
 #: view:project.issue:project_issue.view_project_issue_filter
 #: view:project.issue.report:project_issue.view_project_issue_report_filter
 msgid "Group By"
-msgstr ""
+msgstr "Gruppera efter"
 
 #. module: project_issue
 #: selection:project.issue,priority:0
@@ -414,13 +383,10 @@
 msgid ""
 "Holds the Chatter summary (number of messages, ...). This summary is "
 "directly in html format in order to be inserted in kanban views."
-msgstr ""
-"Lagrar pladder-sammanfattning (antal meddelanden, ...). Denna sammanfattning "
-"presenteras i html-format för att kunna sättas in i kanban vyer."
-
-#. module: project_issue
-#: field:project.issue,id:0
-#: field:project.issue.report,id:0
+msgstr "Lagrar pladder-sammanfattning (antal meddelanden, ...). Denna sammanfattning presenteras i html-format för att kunna sättas in i kanban vyer."
+
+#. module: project_issue
+#: field:project.issue,id:0 field:project.issue.report,id:0
 #: field:project.issue.version,id:0
 msgid "ID"
 msgstr "ID"
@@ -430,9 +396,7 @@
 msgid ""
 "If any issue is escalated from the current Project, it will be listed under "
 "the project selected here."
-msgstr ""
-"Om något ärende eskaleras från aktuell projekt kom,er det listas under valt "
-"projekt här."
+msgstr "Om något ärende eskaleras från aktuell projekt kom,er det listas under valt projekt här."
 
 #. module: project_issue
 #: help:project.issue,message_unread:0
@@ -545,29 +509,28 @@
 #. module: project_issue
 #: view:project.issue:project_issue.view_project_issue_filter
 msgid "Last Message"
-msgstr ""
+msgstr "Senaste meddelande"
 
 #. module: project_issue
 #: field:project.issue,message_last_post:0
 msgid "Last Message Date"
-msgstr ""
+msgstr "Senast meddelandedatum"
 
 #. module: project_issue
 #: field:project.issue,date_last_stage_update:0
 #: field:project.issue.report,date_last_stage_update:0
 msgid "Last Stage Update"
-msgstr ""
-
-#. module: project_issue
-#: field:project.issue,write_uid:0
-#: field:project.issue.version,write_uid:0
+msgstr "Senaste etappuppdatering"
+
+#. module: project_issue
+#: field:project.issue,write_uid:0 field:project.issue.version,write_uid:0
 msgid "Last Updated by"
-msgstr ""
+msgstr "Senast uppdaterad av"
 
 #. module: project_issue
 #: field:project.issue.version,write_date:0
 msgid "Last Updated on"
-msgstr ""
+msgstr "Senast uppdaterad"
 
 #. module: project_issue
 #: model:project.category,name:project_issue.project_issue_category_01
@@ -605,7 +568,7 @@
 #. module: project_issue
 #: view:project.issue:project_issue.view_project_issue_filter
 msgid "New Mail"
-msgstr ""
+msgstr "Ny post"
 
 #. module: project_issue
 #: field:project.issue,date_action_next:0
@@ -619,8 +582,7 @@
 msgstr "Inget ämne"
 
 #. module: project_issue
-#: selection:project.issue,kanban_state:0
-#: selection:project.issue,priority:0
+#: selection:project.issue,kanban_state:0 selection:project.issue,priority:0
 #: selection:project.issue.report,priority:0
 msgid "Normal"
 msgstr "Normal"
@@ -703,7 +665,7 @@
 #. module: project_issue
 #: field:project.issue.report,reviewer_id:0
 msgid "Reviewer"
-msgstr ""
+msgstr "Granskare"
 
 #. module: project_issue
 #: field:project.issue.report,section_id:0
@@ -720,9 +682,7 @@
 msgid ""
 "Sales team to which Case belongs to.                             Define "
 "Responsible user and Email account for mail gateway."
-msgstr ""
-"Säljteam som detta ärende tillhör. Definiera ansvarig användare och e-"
-"postkonto för e-postutgång."
+msgstr "Säljteam som detta ärende tillhör. Definiera ansvarig användare och e-postkonto för e-postutgång."
 
 #. module: project_issue
 #: view:project.issue.report:project_issue.view_project_issue_report_filter
@@ -740,7 +700,7 @@
 #. module: project_issue
 #: model:mail.message.subtype,name:project_issue.mt_issue_stage
 msgid "Stage Changed"
-msgstr ""
+msgstr "Etapp ändrad"
 
 #. module: project_issue
 #: model:mail.message.subtype,description:project_issue.mt_issue_stage
@@ -782,10 +742,7 @@
 "These email addresses will be added to the CC field of all inbound and "
 "outbound emails for this record before being sent. Separate multiple email "
 "addresses with a comma"
-msgstr ""
-"Dessa e-postadresser läggs till kopie-fältet på alla inkommande och utgående "
-"meddelanden för denna post innan de skickas. Separera flera adresser med "
-"komma."
+msgstr "Dessa e-postadresser läggs till kopie-fältet på alla inkommande och utgående meddelanden för denna post innan de skickas. Separera flera adresser med komma."
 
 #. module: project_issue
 #: help:project.issue,email_from:0
@@ -799,17 +756,13 @@
 "support or after-sales services. You can track the issues per age. You can "
 "analyse the time required to open or close an issue, the number of email to "
 "exchange and the time spent on average by issues."
-msgstr ""
-"Denna rapport om projektetärenden kan användas för analys av kvaliteten på "
-"din support eller kundservice. Du kan spåra ärende per tidsenhet. Du kan "
-"analysera den tid som krävs för att öppna eller stänga ett ärende, tid "
-"tillbringat i snitt per ärende och mängden e-post."
+msgstr "Denna rapport om projektetärenden kan användas för analys av kvaliteten på din support eller kundservice. Du kan spåra ärende per tidsenhet. Du kan analysera den tid som krävs för att öppna eller stänga ett ärende, tid tillbringat i snitt per ärende och mängden e-post."
 
 #. module: project_issue
 #: view:project.issue:project_issue.view_project_issue_filter
 #: view:project.issue.report:project_issue.view_project_issue_report_filter
 msgid "Unassigned"
-msgstr ""
+msgstr "Ej tilldelade"
 
 #. module: project_issue
 #: field:project.issue,message_unread:0
@@ -827,8 +780,7 @@
 msgstr "Användarens e-post"
 
 #. module: project_issue
-#: field:project.issue,version_id:0
-#: field:project.issue.report,version_id:0
+#: field:project.issue,version_id:0 field:project.issue.report,version_id:0
 msgid "Version"
 msgstr "Version"
 
@@ -870,9 +822,7 @@
 msgid ""
 "You cannot escalate this issue.\n"
 "The relevant Project has not configured the Escalation Project!"
-msgstr ""
-"Du kan inte eskalera detta ärende.\n"
-"Det relevanta projektet saknar konfigurerat eskaleringsprojekt!"
+msgstr "Du kan inte eskalera detta ärende.\nDet relevanta projektet saknar konfigurerat eskaleringsprojekt!"
 
 #. module: project_issue
 #: code:addons/project_issue/project_issue.py:348
@@ -883,7 +833,7 @@
 #. module: project_issue
 #: field:project.project,issue_ids:0
 msgid "unknown"
-msgstr ""
+msgstr "okänd"
 
 #. module: project_issue
 #: view:project.project:project_issue.view_project_form_inherited
@@ -898,10 +848,4 @@
 #. module: project_issue
 #: view:project.issue:project_issue.project_issue_form_view
 msgid "⇒ Escalate"
-msgstr "⇒ Eskalera"
-
-#~ msgid "Responsible"
-#~ msgstr "Ansvarig"
-
-#~ msgid "Creation Month"
-#~ msgstr "Registeringsmånad"+msgstr "⇒ Eskalera"