--- conflicted
+++ resolved
@@ -361,25 +361,17 @@
 
         # Check if the file to save had already been modified
         custom_attachment = IrAttachment.search([("url", "=", custom_url)])
-        datas = (content or "\n").encode("utf-8").encode("base64")
+        datas = base64.b64encode((content or "\n").encode("utf-8"))
         if custom_attachment:
             # If it was already modified, simply override the corresponding attachment content
-<<<<<<< HEAD
-            custom_attachment.write({"datas": base64.b64encode(content.encode("utf-8"))})
-=======
             custom_attachment.write({"datas": datas})
->>>>>>> 152d4204
         else:
             # If not, create a new attachment to copy the original LESS file content, with its modifications
             IrAttachment.create(dict(
                 name = custom_url,
                 type = "binary",
                 mimetype = "text/less",
-<<<<<<< HEAD
-                datas = base64.b64encode(content.encode("utf-8")),
-=======
                 datas = datas,
->>>>>>> 152d4204
                 datas_fname = url.split("/")[-1],
                 url = custom_url, # Having an attachment of "binary" type with an non empty "url" field
                                   # is quite of an hack. This allows to fetch the "datas" field by adding
