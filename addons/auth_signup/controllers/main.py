--- conflicted
+++ resolved
@@ -36,20 +36,13 @@
     def web_login(self, *args, **kw):
         mode = request.params.get('mode')
         qcontext = request.params.copy()
-<<<<<<< HEAD
-        super_response = super(AuthSignup, self).web_login(*args, **kw)
-        response = webmain.render_bootstrap_template('auth_signup.signup', qcontext)
-        if super_response.is_qweb:
-            response.qcontext.update(super_response.qcontext)
-=======
         super_response = None
         if request.httprequest.method != 'POST' or mode not in ('reset', 'signup'):
             # Default behavior is to try to login,  which in reset or signup mode in a non-sense.
             super_response = super(AuthSignup, self).web_login(*args, **kw)
-        response = webmain.render_bootstrap_template(request.session.db, 'auth_signup.signup', qcontext, lazy=True)
-        if isinstance(super_response, LazyResponse):
-            response.params['values'].update(super_response.params['values'])
->>>>>>> 2ab61cf0
+        response = webmain.render_bootstrap_template('auth_signup.signup', qcontext)
+        if super_response.is_qweb:
+            response.qcontext.update(super_response.qcontext)
         token = qcontext.get('token', None)
         token_infos = None
         if token:
@@ -72,15 +65,9 @@
         }
         qcontext.update(config)
 
-<<<<<<< HEAD
-        if 'error' in qcontext or mode not in ('reset', 'signup') or (not token and not config[mode]):
+        if 'error' in request.params or mode not in ('reset', 'signup') or (not token and not config[mode]):
             if super_response.is_qweb:
                 super_response.qcontext.update(config)
-=======
-        if 'error' in request.params or mode not in ('reset', 'signup') or (not token and not config[mode]):
-            if isinstance(super_response, LazyResponse):
-                super_response.params['values'].update(config)
->>>>>>> 2ab61cf0
             return super_response
 
         if request.httprequest.method == 'GET':
