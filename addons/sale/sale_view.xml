<openerp>
    <data>
        <menuitem icon="terp-partner" id="base.menu_base_partner" name="Sales" sequence="1" groups="base.group_sale_salesman,base.group_sale_manager"/>
        <menuitem id="base.menu_product" name="Products" parent="base.menu_base_partner" sequence="9"/>


        <record id="view_shop_form" model="ir.ui.view">
            <field name="name">sale.shop</field>
            <field name="model">sale.shop</field>
            <field name="type">form</field>
            <field name="arch" type="xml">
                <form string="Sales Shop" version="7.0">
                    <label for="name" class="oe_edit_only"/>
                    <h1><field name="name"/></h1>
                    <label for="warehouse_id" class="oe_edit_only"/>
                    <h2><field name="warehouse_id" required="1"/></h2>
                    <group>
                        <group>
                            <field name="payment_default_id"/>
                            <field domain="[('type','=','sale')]" name="pricelist_id" groups="product.group_sale_pricelist"/>
                        </group>
                        <group>
                            <field name="project_id" groups="analytic.group_analytic_accounting"/>
                            <field name="company_id" widget="selection" groups="base.group_multi_company"/>
                        </group>
                    </group>
                </form>
            </field>
        </record>
        <record id="view_shop_tree" model="ir.ui.view">
            <field name="name">sale.shop</field>
            <field name="model">sale.shop</field>
            <field name="type">tree</field>
            <field name="arch" type="xml">
                <tree string="Sales Shop">
                    <field name="name"/>
                    <field name="warehouse_id"/>
                    <field name="pricelist_id" groups="product.group_sale_pricelist"/>
                    <field name="project_id" groups="analytic.group_analytic_accounting"/>
                </tree>
            </field>
        </record>

        <record id="action_shop_form" model="ir.actions.act_window">
            <field name="name">Shop</field>
            <field name="type">ir.actions.act_window</field>
            <field name="res_model">sale.shop</field>
            <field name="view_type">form</field>
            <field name="view_mode">tree,form</field>
            <field name="view_id" ref="view_shop_tree"/>
            <field name="help">If you have more than one shop reselling your company products, you can create and manage that from here. Whenever you will record a new quotation or sales order, it has to be linked to a shop. The shop also defines the warehouse from which the products will be delivered for each particular sales.</field>
        </record>

        <menuitem action="action_shop_form" id="menu_action_shop_form" parent="base.menu_base_config" sequence="35"
            groups="stock.group_locations"/>

        <!-- Sale order Read/Unread actions -->
        <record id="actions_server_sale_order_unread" model="ir.actions.server">
            <field name="name">Mark unread</field>
            <field name="condition">True</field>
            <field name="type">ir.actions.server</field>
            <field name="model_id" ref="model_sale_order"/>
            <field name="state">code</field>
            <field name="code">self.message_check_and_set_unread(cr, uid, context.get('active_ids'), context=context)</field>
        </record>
        <record id="action_sale_order_unread" model="ir.values">
            <field name="name">action_sale_order_unread</field>
            <field name="action_id" ref="actions_server_sale_order_unread"/>
            <field name="value" eval="'ir.actions.server,' + str(ref('actions_server_sale_order_unread'))" />
            <field name="key">action</field>
            <field name="model_id" ref="model_sale_order" />
            <field name="model">sale.order</field>
            <field name="key2">client_action_multi</field>
        </record>

        <record id="actions_server_sale_order_read" model="ir.actions.server">
            <field name="name">Mark read</field>
            <field name="condition">True</field>
            <field name="type">ir.actions.server</field>
            <field name="model_id" ref="model_sale_order"/>
            <field name="state">code</field>
            <field name="code">self.message_check_and_set_read(cr, uid, context.get('active_ids'), context=context)</field>
        </record>
        <record id="action_sale_order_read" model="ir.values">
            <field name="name">action_sale_order_read</field>
            <field name="action_id" ref="actions_server_sale_order_read"/>
            <field name="value" eval="'ir.actions.server,' + str(ref('actions_server_sale_order_read'))" />
            <field name="key">action</field>
            <field name="model_id" ref="model_sale_order" />
            <field name="model">sale.order</field>
            <field name="key2">client_action_multi</field>
        </record>

        <record id="view_sale_order_calendar" model="ir.ui.view">
            <field name="name">sale.order.calendar</field>
            <field name="model">sale.order</field>
            <field name="type">calendar</field>
            <field name="arch" type="xml">
                <calendar string="Sales Orders" color="state" date_start="date_order">
                    <field name="partner_id"/>
                    <field name="amount_total"/>
                </calendar>
            </field>
        </record>
        <record model="ir.ui.view" id="view_sale_order_graph">
            <field name="name">sale.order.graph</field>
            <field name="model">sale.order</field>
            <field name="type">graph</field>
            <field name="arch" type="xml">
                <graph string="Sales Orders" type="bar">
                    <field name="partner_id"/>
                    <field name="amount_total" operator="+"/>
                </graph>
            </field>
        </record>

        <record id="view_order_tree" model="ir.ui.view">
            <field name="name">sale.order.tree</field>
            <field name="model">sale.order</field>
            <field name="type">tree</field>
            <field name="priority">2</field>
            <field name="arch" type="xml">
                <tree string="Sales Orders" fonts="bold:needaction_pending==True" colors="grey:state=='cancel';blue:state in ('waiting_date','manual');red:state in ('invoice_except','shipping_except')">
                    <field name="needaction_pending" invisible="1"/>
                    <field name="name"/>
                    <field name="date_order"/>
                    <field name="partner_id"/>
                    <field name="user_id"/>
                    <field name="picked_rate" widget="progressbar"/>
                    <field name="invoiced_rate" widget="progressbar"/>
                    <field name="amount_total" sum="Total Tax Included"/>
                    <field name="state"/>
                </tree>
            </field>
        </record>

        <record id="view_order_form" model="ir.ui.view">
            <field name="name">sale.order.form</field>
            <field name="model">sale.order</field>
            <field name="type">form</field>
            <field name="arch" type="xml">
                <form string="Sales Order" version="7.0">
                    <header>
                        <span groups="base.group_user">
                            <button name="invoice_recreate" states="invoice_except" string="Recreate Invoice"/>
                            <button name="invoice_corrected" states="invoice_except" string="Ignore Exception"/>
                            <button name="ship_recreate" states="shipping_except" string="Recreate Delivery Order"/>
                            <button name="ship_corrected" states="shipping_except" string="Ignore Exception"/>
                            <button name="action_quotation_send" string="Send by Mail" type="object" states="draft,sent" class="oe_highlight"/>
                            <button name="manual_invoice" states="manual" string="Create Final Invoice" type="object" class="oe_highlight"/>
                            <button name="print_quotation" string="Send by Post" type="object" states="draft,sent" class="oe_highlight"/>
                            <button name="action_button_confirm" states="draft" string="Confirm" type="object"/>
                            <button name="action_button_confirm" states="sent" string="Confirm" class="oe_highlight" type="object"/>
                            <button name="action_view_invoice" string="Open Invoice" type="object" class="oe_highlight"
                              attrs="{'invisible': ['|','|',('state', '!=','progress'), ('invoiced', '=', True),('order_policy','=','picking')]}"/>
                            <button name="action_view_delivery" string="Open Delivery Order" type="object" class="oe_highlight"
                              attrs="{'invisible': ['|','|','|',('picking_ids','=',False),('picking_ids','=',[]), ('state', 'not in', ('progress','manual')),('shipped','=',True)]}"/>
                            <button name="%(action_view_sale_advance_payment_inv)d" string="Advance Invoice" type="action" states="manual"/>
                            <button name="cancel" states="draft,sent" string="Cancel"/>
                            <button name="action_cancel" states="manual,progress" string="Cancel" type="object"/>
                            <button name="ship_cancel" states="shipping_except" string="Cancel"/>
                            <button name="invoice_cancel" states="invoice_except" string="Cancel"/>
                        </span>
                        <field name="state" widget="statusbar" statusbar_visible="draft,sent,progress,invoiced,done" statusbar_colors='{"shipping_except":"red","invoice_except":"red","waiting_date":"blue"}'/>
                </header>
                <sheet>
                    <h1>
                        <label string="Quotation " attrs="{'invisible': [('state','not in',('draft','sent'))]}"/>
                        <label string="Sale Order " attrs="{'invisible': [('state','in',('draft','sent'))]}"/>
                        <field name="name" class="oe_inline" readonly="1"/>
                    </h1>
                    <group>
                        <group>
                            <field name="partner_id" on_change="onchange_partner_id(partner_id)" domain="[('customer','=',True)]" context="{'search_default_customer':1, 'show_address': 1}" options='{"always_reload": true}'/>
                            <field domain="[('parent_id','=',partner_id)]" name="partner_invoice_id" groups="sale.group_delivery_invoice_address"/>
                            <field domain="[('parent_id','=',partner_id)]" name="partner_shipping_id" groups="sale.group_delivery_invoice_address"/>
<<<<<<< HEAD
=======

>>>>>>> 08d2eb48
                            <field name="project_id" context="{'partner_id':partner_id, 'pricelist_id':pricelist_id, 'default_name':name}" groups="sale.group_analytic_accounting" domain="[('type','in',['view','normal','contract'])]"/>
                        </group>
                        <group>
                            <field name="date_order"/>
                            <field name="shop_id" on_change="onchange_shop_id(shop_id)" widget="selection" groups="stock.group_locations"/>
                            <field name="client_order_ref"/>
                            <field domain="[('type','=','sale')]" name="pricelist_id" groups="product.group_sale_pricelist" on_change="onchange_pricelist_id(pricelist_id,order_line)"/>
                        </group>
                    </group>
                    <notebook>
                        <page string="Order Lines">
                            <field name="order_line">
                                <form string="Sales Order Lines" version="7.0">
                                    <header>
                                        <button name="%(action_view_sale_order_line_make_invoice)d" states="confirmed" string="Invoice" type="action" icon="terp-document-new"/>
                        <field name="invoiced" invisible="1"/>
                                        <field name="state" widget="statusbar" statusbar_visible="draft,confirmed,done" statusbar_colors='{"exception":"red","cancel":"red"}'/>
                                    </header>
                                    <group>
                                        <group>
                                            <field name="product_id"
                                                context="{'partner_id':parent.partner_id, 'quantity':product_uom_qty, 'pricelist':parent.pricelist_id, 'shop':parent.shop_id, 'uom':product_uom}"
                                                groups="base.group_user" 
                                                on_change="product_id_change(parent.pricelist_id,product_id,product_uom_qty,product_uom,product_uos_qty,product_uos,name,parent.partner_id, False, True, parent.date_order, product_packaging, parent.fiscal_position, False, context)"/>
                                            <label for="product_uom_qty"/>
                                            <div>
                                                <field
                                                    context="{'partner_id':parent.partner_id, 'quantity':product_uom_qty, 'pricelist':parent.pricelist_id, 'shop':parent.shop_id, 'uom':product_uom}"
                                                    name="product_uom_qty" class="oe_inline"
                                                    on_change="product_id_change(parent.pricelist_id,product_id,product_uom_qty,product_uom,product_uos_qty,product_uos,name,parent.partner_id, False, False, parent.date_order, product_packaging, parent.fiscal_position, True, context)"/>
                                                <field name="product_uom" groups="product.group_uom" class="oe_inline oe_no_button"
                                                    on_change="product_uom_change(parent.pricelist_id,product_id,product_uom_qty,product_uom,product_uos_qty,product_uos,name,parent.partner_id, False, False, parent.date_order, context)"/>
                                            </div>
                                            <label for="product_uos_qty" groups="product.group_uos"/>
                                            <div groups="product.group_uos">
                                                <field name="product_uos_qty" class="oe_inline"/>
                                                <field name="product_uos" class="oe_inline oe_no_button"/>
                                            </div>
                                            <field name="price_unit"/>
                                            <label for="discount" groups="sale.group_discount_per_so_line"/>
                                            <div groups="sale.group_discount_per_so_line">
                                                <field name="discount" class="oe_inline"/> %%
                                            </div>
                                        </group>
                                        <group>
                                            <field name="product_packaging"
                                                context="{'partner_id':parent.partner_id, 'quantity':product_uom_qty, 'pricelist':parent.pricelist_id, 'shop':parent.shop_id, 'uom':product_uom}" on_change="product_packaging_change(parent.pricelist_id, product_id, product_uom_qty, product_uom, parent.partner_id, product_packaging, True, context)"
                                                domain="[('product_id','=',product_id)]" groups="product.group_stock_packaging"
                                                colspan="3"/>
                                            <field name="tax_id" widget="many2many_tags" domain="[('parent_id','=',False),('type_tax_use','&lt;&gt;','purchase')]"/>
                                            <label for="delay"/>
                                            <div>
                                                <field name="delay" class="oe_inline"/> days
                                            </div>
                                            <field name="type"/>
                                            <field name="th_weight"/>

                                            <!-- we should put a config wizard for these two fields -->
                                            <field name="address_allotment_id"/>
                                            <field name="property_ids" widget="many2many_tags"/>
                                        </group>
<<<<<<< HEAD
                                        <separator string="Properties" colspan="2"/>
                                        <field name="property_ids" colspan="4" nolabel="1"/>
                                        <field name="notes" groups="base.group_sale_notes_subtotal" placeholder="Add a note on order line..."/>
                                        <div groups="base.group_no_one">
                                            <separator colspan="4" string="Invoice Lines"/>
                                            <field colspan="4" name="invoice_lines" nolabel="1"/>
                                            <separator colspan="4" string="Stock Moves"/>
                                            <field colspan="4" name="move_ids" nolabel="1" widget="many2many"/>
                                            <div>
                                                <field name="notes" nolabel="1" placeholder="Add a note on order line..."/>
                                            </div>
                                        </div>
=======
>>>>>>> 08d2eb48
                                    </group>
                                    <label for="name"/>
                                    <field name="name"/>
                                    <div groups="base.group_no_one">
                                        <label for="invoice_lines"/>
                                        <field name="invoice_lines"/>
                                        <label for="move_ids"/>
                                        <field name="move_ids" widget="many2many"/>
                                    </div>
                                </form>
                                <tree string="Sales Order Lines">
                                    <field name="sequence"/>
                                    <field name="name"/>
                                    <field name="product_uom_qty" string="Quantity"/>
                                    <field name="product_uom" string="Unit of Measure" groups="product.group_uom"/>
                                    <field groups="product.group_uos" name="product_uos_qty" string="Quantity (UoS)"/>
                                    <field groups="product.group_uos" name="product_uos" string="UoS"/>
                                    <field name="discount" groups="sale.group_discount_per_so_line"/>
                                    <field name="price_unit"/>
                                    <field name="price_subtotal" groups="base.group_sale_notes_subtotal"/>
                                </tree>
                            </field>
                            <group class="oe_subtotal_footer oe_right" colspan="2" name="sale_total">
                                <field name="amount_untaxed"/>
                                <field name="amount_tax"/>
                                <field name="amount_total" class="oe_subtotal_footer_separator"/>
                            </group>
<<<<<<< HEAD
                            <group name="sale_delivery">
                            </group>
                            <div>
                                <field name="note" nolabel="1" class="oe_online" placeholder="Add a global note on the sale order..."/>
                            </div>
=======
                            <div class="oe_clear">
                                <label for="note"/>
                            </div>
                            <field name="note" class="oe_inline"/>
>>>>>>> 08d2eb48
                        </page>
                        <page string="Other Information" groups="base.group_user">
                            <group>
                                <group name="logistics">
                                    <field name="incoterm" widget="selection" groups="base.group_user"/>
                                    <field name="picking_policy" required="True"/>
                                    <field name="order_policy" on_change="shipping_policy_change(order_policy)"/>
                                    <field name="invoice_quantity" invisible="True"/>
                                </group>
                                <group groups="base.group_user">
                                    <field name="user_id"/>
                                    <field groups="base.group_no_one" name="origin"/>
                                </group>
                                <group name="sale_pay">
                                    <field name="payment_term" widget="selection"/>
                                    <field name="fiscal_position" widget="selection"/>
                                    <field name="company_id" widget="selection" groups="base.group_multi_company"/>
                                </group>
                                <group>
                                    <field name="invoiced"/>
                                    <field name="shipped"/>
                                </group>
                            </group>
                        </page>
                        <page string="History">
                            <separator string="Invoices"/>
                            <field name="invoice_ids" context="{'form_view_ref':'account.invoice_form'}">
                                <tree string="Invoices" colors="blue:state == 'draft';black:state in ('proforma','proforma2','open');gray:state == 'cancel'">
                                    <field name="date_invoice"/>
                                    <field name="number"/>
                                    <field name="partner_id" string="Customer"/>
                                    <field name="user_id"/>
                                    <field name="date_due"/>
                                    <field name="amount_total"/>
                                    <field name="state"/>
                                </tree>
                            </field>
                            <separator string="Delivery Orders"/>
                            <field name="picking_ids" context="{'default_type': 'out'}">
                                <tree colors="blue:state == 'draft';grey:state == 'cancel';red:state not in ('cancel', 'done') and min_date &lt; current_date" string="Delivery Orders">
                                    <field name="name"/>
                                    <field name="partner_id" string="Customer"/>
                                    <field name="min_date"/>
                                    <field name="state"/>
                                    <button name="action_process" states="assigned" string="Deliver" type="object" icon="gtk-go-forward" context="{'default_type': 'out'}"/>
                                </tree>
                            </field>
                        </page>
                    </notebook>
                </sheet>
                <div class="oe_chatter">
                    <field name="message_ids" widget="mail_thread"/>
                </div>
                </form>
            </field>
        </record>

        <record id="view_sales_order_filter" model="ir.ui.view">
            <field name="name">sale.order.list.select</field>
            <field name="model">sale.order</field>
            <field name="type">search</field>
            <field name="arch" type="xml">
                <search string="Search Sales Order">
                    <field name="name" string="Sales Order" filter_domain="['|',('name','ilike',self),('client_order_ref','ilike',self)]"/>
                    <separator orientation="vertical"/>
                    <filter icon="terp-mail-message-new"
                        string="Inbox" help="Unread messages"
                        name="needaction_pending"
                        domain="[('needaction_pending','=',True)]"/>
                    <separator orientation="vertical"/>
                    <filter icon="terp-document-new" string="Quotations" name="draft" domain="[('state','in',('draft','sent'))]" help="Sales Order that haven't yet been confirmed"/>
                    <filter icon="terp-check" string="Sales" name="sales" domain="[('state','in',('manual','progress'))]"/>
                    <filter icon="terp-dolar_ok!" string="To Invoice" domain="[('state','=','manual')]" help="Sales Order ready to be invoiced"/>
                    <filter string="My Sale Orders" domain="[('user_id','=',uid)]" help="My Sale Orders" icon="terp-personal" name="my_sale_orders_filter"/>
                    <separator orientation="vertical"/>
                    <field name="partner_id"/>
                    <field name="user_id"/>
                    <newline/>
                    <group expand="0" string="Group By...">
                        <filter string="Customer" icon="terp-personal" domain="[]" context="{'group_by':'partner_id'}"/>
                        <filter string="Salesperson" icon="terp-personal" domain="[]" context="{'group_by':'user_id'}"/>
                        <separator orientation="vertical"/>
                        <filter string="Status" icon="terp-stock_effects-object-colorize" domain="[]" context="{'group_by':'state'}"/>
                        <separator orientation="vertical"/>
                        <filter string="Order Date" icon="terp-go-month" domain="[]" context="{'group_by':'date_order'}"/>
                    </group>
               </search>
            </field>
        </record>

        <record id="action_order_form" model="ir.actions.act_window">
            <field name="name">Sales Orders</field>
            <field name="type">ir.actions.act_window</field>
            <field name="res_model">sale.order</field>
            <field name="view_type">form</field>
            <field name="view_mode">tree,form,calendar,graph</field>
            <field name="search_view_id" ref="view_sales_order_filter"/>
            <field name="context">{"search_default_sales":1}</field>
            <field name="help">Sales Orders help you manage quotations and orders from your customers. OpenERP suggests that you start by creating a quotation. Once it is confirmed, the quotation will be converted into a Sales Order. OpenERP can handle several types of products so that a sales order may trigger tasks, delivery orders, manufacturing orders, purchases and so on. Based on the configuration of the sales order, a draft invoice will be generated so that you just have to confirm it when you want to bill your customer.</field>
        </record>
        <menuitem action="action_order_form" id="menu_sale_order" parent="base.menu_sales" sequence="5" groups="base.group_sale_salesman,base.group_sale_manager"/>

        <record id="action_order_tree2" model="ir.actions.act_window">
            <field name="name">Sales in Exception</field>
            <field name="type">ir.actions.act_window</field>
            <field name="res_model">sale.order</field>
            <field name="view_type">form</field>
            <field name="view_mode">tree,form,calendar,graph</field>
            <field name="domain">[('state','in',('shipping_except','invoice_except'))]</field>
            <field name="filter" eval="True"/>
            <field name="search_view_id" ref="view_sales_order_filter"/>
        </record>

        <record id="action_order_tree4" model="ir.actions.act_window">
            <field name="name">Sales Order in Progress</field>
            <field name="type">ir.actions.act_window</field>
            <field name="res_model">sale.order</field>
            <field name="view_type">form</field>
            <field name="view_mode">tree,form,calendar,graph</field>
            <field name="domain">[('state','in',('progress','waiting_date','manual'))]</field>
            <field name="search_view_id" ref="view_sales_order_filter"/>
        </record>


        <record id="action_order_tree5" model="ir.actions.act_window">
            <field name="name">Quotations</field>
            <field name="type">ir.actions.act_window</field>
            <field name="res_model">sale.order</field>
            <field name="view_type">form</field>
            <field name="view_mode">tree,form,calendar,graph</field>
            <field name="context">{"search_default_draft":1}</field>
            <field name="search_view_id" ref="view_sales_order_filter"/>
            <field name="help">
                Click here to create a new quotation.
                &lt;p&gt;
                The "Quotation" is the first step of the Sales flow.  Manage your sales from quotation to invoice.
                &lt;p&gt;
                You will be able to sell products (manage deliveries) as well as services (create projects).
            </field>
        </record>

        <menuitem id="menu_sale_quotations"
        action="action_order_tree5" parent="base.menu_sales"
        sequence="4"/>

        <record id="action_order_tree" model="ir.actions.act_window">
            <field name="name">Old Quotations</field>
            <field name="type">ir.actions.act_window</field>
            <field name="res_model">sale.order</field>
            <field name="view_type">form</field>
            <field name="view_mode">tree,form,calendar,graph</field>
            <field name="domain">[('state','=','draft'),('date_order','&lt;',time.strftime('%Y-%m-%d %H:%M:%S'))]</field>
            <field name="filter" eval="True"/>
            <field name="search_view_id" ref="view_sales_order_filter"/>
        </record>

        <record id="view_order_line_graph" model="ir.ui.view">
            <field name="name">sale.order.line.graph</field>
            <field name="model">sale.order.line</field>
            <field name="type">graph</field>
            <field name="arch" type="xml">
                <graph string="Sales Order Lines">
                    <field name="product_id"/>
                    <field name="price_subtotal" operator="+"/>
                </graph>
            </field>
        </record>

        <record id="view_order_line_tree" model="ir.ui.view">
            <field name="name">sale.order.line.tree</field>
            <field name="model">sale.order.line</field>
            <field name="type">tree</field>
            <field name="arch" type="xml">
                <tree string="Sales Order Lines">
                    <field name="order_id"/>
                    <field name="order_partner_id"/>
                    <field name="product_id"/>
                    <field name="product_uom_qty" string="Qty"/>
                    <field name="product_uom" string="Unit of Measure" groups="product.group_uom"/>
                    <field name="salesman_id"/>
                    <field name="price_subtotal" sum="Total" groups="base.group_sale_notes_subtotal"/>
                    <field name="state"/>
                    <field name="invoiced"/>
                </tree>
            </field>
        </record>
        <record id="view_order_line_form2" model="ir.ui.view">
            <field name="name">sale.order.line.form2</field>
            <field name="model">sale.order.line</field>
            <field name="type">form</field>
            <field name="arch" type="xml">
                <form string="Sales Order Lines" version="7.0">
                    <header>
                        <span groups="base.group_user">
                            <button name="button_cancel" string="Cancel" type="object" icon="gtk-cancel" states="confirmed,exception"/>
                            <button name="%(action_view_sale_order_line_make_invoice)d" string="Create Invoice" type="action" states="done" icon="gtk-go-forward" attrs="{'invisible': [('invoiced', '=', 1)]}" class="oe_highlight"/>
                            <button name="button_done" string="Done" type="object" states="confirmed,exception" icon="gtk-go-forward" class="oe_highlight"/>
                        </span>
                        <field name="state" widget="statusbar" statusbar_visible="draft,confirmed,done" statusbar_colors='{"exception":"red","cancel":"red"}'/>
                    </header>
                    <sheet>
                    <label for="order_id" class="oe_edit_only"/>
                    <h1><field name="order_id"/></h1>
                    <label for="order_partner_id" class="oe_edit_only"/>
                    <h2><field name="order_partner_id"/></h2>
                    <group>
                        <group>
                            <field name="product_id" readonly="1"/>
                            <label name="product_uom_qty"/>
                            <div>
                                <field name="product_uom_qty" readonly="1" class="oe_inline"/>
                                <field name="product_uom" groups="product.group_uom" class="oe_inline"/>
                            </div>
                        </group>
                        <group>
                            <field name="price_unit"/>
                            <field name="discount" groups="sale.group_discount_per_so_line"/>
                            <field name="price_subtotal" groups="base.group_sale_notes_subtotal"/>
                            <field name="invoiced"/>
                            <field name="company_id" groups="base.group_multi_company" readonly="1"/>
                        </group>
                    </group>
                    <label for="name"/>
                    <field name="name"/>
                    </sheet>
                </form>
            </field>
        </record>

        <record id="view_sales_order_line_filter" model="ir.ui.view">
            <field name="name">sale.order.line.select</field>
            <field name="model">sale.order.line</field>
            <field name="type">search</field>
            <field name="arch" type="xml">
                <search string="Search Sales Order">
                    <filter icon="terp-dolar_ok!" string="To Invoice" domain="[('invoiced','&lt;&gt;', 1),('state','=','done')]"  help="Sale Order Lines ready to be invoiced"/>
                    <filter string="My Sales Order Lines" icon="terp-personnal" domain="[('salesman_id','=',uid)]" help="Sales Order Lines related to a Sales Order of mine"/>
                    <separator orientation="vertical"/>
                    <field name="order_id"/>
                    <field name="order_partner_id"/>
                    <field name="product_id"/>
                    <field name="salesman_id"/>
                    <newline/>
                    <group expand="0" string="Group By...">
                        <filter string="Product" icon="terp-accessories-archiver" domain="[]" context="{'group_by':'product_id'}"/>
                        <filter string="Order" icon="terp-gtk-jump-to-rtl" domain="[]" context="{'group_by':'order_id'}"/>
                        <filter string="Salesperson" icon="terp-personal" domain="[]" context="{'group_by':'salesman_id'}"/>
                        <filter string="Status" icon="terp-stock_effects-object-colorize" domain="[]" context="{'group_by':'state'}"/>
                    </group>
                </search>
            </field>
        </record>

        <record id="view_sales_order_uninvoiced_line_filter" model="ir.ui.view">
            <field name="name">sale.order.uninvoiced.line</field>
            <field name="model">sale.order.line</field>
            <field name="type">search</field>
            <field name="arch" type="xml">
                <search string="Search Uninvoiced Lines">
                    <filter icon="terp-gtk-go-back-rtl" string="To Do" domain="[('state','=','confirmed')]" name="sale order" help="Confirmed sale order lines, not yet delivered"/>
                    <filter icon="terp-dialog-close" string="Done" domain="[('state','=','done')]" name="sale_order_done" help="Sale order lines done"/>
                    <filter icon="terp-accessories-archiver" string="Shipped" domain="[('state','=','done')]" name="unshipped" help="Sale Order Lines that are in 'done' state"/>
                    <filter icon="terp-dolar_ok!" string="Uninvoiced" name="uninvoiced" domain="[('invoiced','&lt;&gt;', 1),('state','&lt;&gt;','draft'),('state','&lt;&gt;','cancel')]" help="Sale Order Lines that are confirmed, done or in exception state and haven't yet been invoiced"/>
                    <filter string="My Sales Order Lines" icon="terp-personal" domain="[('salesman_id','=',uid)]" help="My Sales Order Lines"/>
                    <separator orientation="vertical"/>
                    <field name="order_id"/>
                    <field name="order_partner_id"/>
                    <field name="product_id"/>
                    <field name="salesman_id"/>
                    <newline/>
                    <group expand="0" string="Group By...">
                        <filter string="Order" icon="terp-gtk-jump-to-rtl" domain="[]" context="{'group_by':'order_id'}" help="Order reference"/>
                        <filter string="Product" icon="terp-accessories-archiver" domain="[]" context="{'group_by':'product_id'}"/>
                        <separator orientation="vertical"/>
                        <filter string="Status" icon="terp-stock_effects-object-colorize" domain="[]" context="{'group_by':'state'}"/>
                    </group>
                </search>
            </field>
        </record>

        <record id="action_order_line_tree2" model="ir.actions.act_window">
            <field name="name">Order Lines to Invoice</field>
            <field name="type">ir.actions.act_window</field>
            <field name="res_model">sale.order.line</field>
            <field name="view_type">form</field>
            <field name="view_mode">tree,form,graph</field>
            <field name="search_view_id" ref="view_sales_order_uninvoiced_line_filter"/>
            <field name="context">{"search_default_uninvoiced":1}</field>
            <field name="filter" eval="True"/>
            <field name="help">Here is a list of each sales order line to be invoiced. You can invoice sales orders partially, by lines of sales order. You do not need this list if you invoice from the delivery orders or if you invoice sales totally.</field>
        </record>

        <record id="action_order_line_tree3" model="ir.actions.act_window">
            <field name="name">Uninvoiced and Delivered Lines</field>
            <field name="type">ir.actions.act_window</field>
            <field name="res_model">sale.order.line</field>
            <field name="view_type">form</field>
            <field name="view_mode">tree,form,graph</field>
            <field name="domain">[('invoiced','&lt;&gt;', 1),('state','=','done')]</field>
            <field name="filter" eval="True"/>
        </record>

        <act_window
            context="{'search_default_partner_id': active_id, 'default_partner_id': active_id}"
            id="act_res_partner_2_sale_order"
            name="Quotations and Sales"
            groups="base.group_sale_salesman"
            res_model="sale.order"
            src_model="res.partner"/>

        <act_window
            context="{'search_default_product_id': active_id, 'default_product_id': active_id}"
            id="action_order_line_product_tree"
            name="Sales Order Lines"
            res_model="sale.order.line"
            src_model="product.product"
            groups="base.group_sale_salesman"/>

        <menuitem id="base.menu_invoiced" name="Invoicing" parent="base.menu_base_partner" sequence="5"/>
        <menuitem id="menu_invoicing_sales_order_lines" parent="base.menu_invoiced" action="action_order_line_tree2" sequence="10" groups="sale.group_invoice_so_lines"/>

    </data>
</openerp><|MERGE_RESOLUTION|>--- conflicted
+++ resolved
@@ -174,10 +174,6 @@
                             <field name="partner_id" on_change="onchange_partner_id(partner_id)" domain="[('customer','=',True)]" context="{'search_default_customer':1, 'show_address': 1}" options='{"always_reload": true}'/>
                             <field domain="[('parent_id','=',partner_id)]" name="partner_invoice_id" groups="sale.group_delivery_invoice_address"/>
                             <field domain="[('parent_id','=',partner_id)]" name="partner_shipping_id" groups="sale.group_delivery_invoice_address"/>
-<<<<<<< HEAD
-=======
-
->>>>>>> 08d2eb48
                             <field name="project_id" context="{'partner_id':partner_id, 'pricelist_id':pricelist_id, 'default_name':name}" groups="sale.group_analytic_accounting" domain="[('type','in',['view','normal','contract'])]"/>
                         </group>
                         <group>
@@ -239,21 +235,6 @@
                                             <field name="address_allotment_id"/>
                                             <field name="property_ids" widget="many2many_tags"/>
                                         </group>
-<<<<<<< HEAD
-                                        <separator string="Properties" colspan="2"/>
-                                        <field name="property_ids" colspan="4" nolabel="1"/>
-                                        <field name="notes" groups="base.group_sale_notes_subtotal" placeholder="Add a note on order line..."/>
-                                        <div groups="base.group_no_one">
-                                            <separator colspan="4" string="Invoice Lines"/>
-                                            <field colspan="4" name="invoice_lines" nolabel="1"/>
-                                            <separator colspan="4" string="Stock Moves"/>
-                                            <field colspan="4" name="move_ids" nolabel="1" widget="many2many"/>
-                                            <div>
-                                                <field name="notes" nolabel="1" placeholder="Add a note on order line..."/>
-                                            </div>
-                                        </div>
-=======
->>>>>>> 08d2eb48
                                     </group>
                                     <label for="name"/>
                                     <field name="name"/>
@@ -281,18 +262,12 @@
                                 <field name="amount_tax"/>
                                 <field name="amount_total" class="oe_subtotal_footer_separator"/>
                             </group>
-<<<<<<< HEAD
                             <group name="sale_delivery">
                             </group>
-                            <div>
-                                <field name="note" nolabel="1" class="oe_online" placeholder="Add a global note on the sale order..."/>
-                            </div>
-=======
                             <div class="oe_clear">
                                 <label for="note"/>
                             </div>
                             <field name="note" class="oe_inline"/>
->>>>>>> 08d2eb48
                         </page>
                         <page string="Other Information" groups="base.group_user">
                             <group>
