<?xml version="1.0" encoding="utf-8"?>
<openerp>
    <data>

        <!-- Top menu item -->
        <!--
            This menu item's purpose is to overwrite another one defined in
            the base module in order to set new groups.
        -->
        <menuitem name="Sales"
            id="base.menu_base_partner"
            groups="base.group_sale_salesman,base.group_sale_manager"/>

        <menuitem id="base.menu_product" name="Products" parent="base.menu_base_partner" sequence="9"/>


        <record id="view_shop_form" model="ir.ui.view">
            <field name="name">sale.shop</field>
            <field name="model">sale.shop</field>
            <field name="arch" type="xml">
                <form string="Sales Shop" version="7.0">
                    <label for="name" class="oe_edit_only"/>
                    <h1><field name="name"/></h1>
                    <group name="shop">
                        <group>
                            <field name="payment_default_id"/>
                            <field domain="[('type','=','sale')]" name="pricelist_id" groups="product.group_sale_pricelist"/>
                        </group>
                        <group>
                            <field name="project_id" groups="analytic.group_analytic_accounting"/>
                            <field name="company_id" widget="selection" groups="base.group_multi_company"/>
                        </group>
                    </group>
                </form>
           </field>
        </record>
        
        <record id="view_shop_tree" model="ir.ui.view">
            <field name="name">sale.shop</field>
            <field name="model">sale.shop</field>
            <field name="arch" type="xml">
                <tree string="Sales Shop">
                    <field name="name"/>
                    <field name="pricelist_id" groups="product.group_sale_pricelist"/>
                    <field name="project_id" groups="analytic.group_analytic_accounting"/>
                </tree>
            </field>
        </record>

        <record id="action_shop_form" model="ir.actions.act_window">
            <field name="name">Shop</field>
            <field name="type">ir.actions.act_window</field>
            <field name="res_model">sale.shop</field>
            <field name="view_type">form</field>
            <field name="view_mode">tree,form</field>
            <field name="view_id" ref="view_shop_tree"/>
            <field name="help" type="html">
              <p class="oe_view_nocontent_create">
                Click to define a new sale shop.
              </p><p>
                Each quotation or sales order must be linked to a shop. The
                shop also defines the warehouse from which the products will be
                delivered for each particular sales.
              </p>
            </field>
        </record>


        <record id="view_sale_order_calendar" model="ir.ui.view">
            <field name="name">sale.order.calendar</field>
            <field name="model">sale.order</field>
            <field name="arch" type="xml">
                <calendar string="Sales Orders" color="state" date_start="date_order">
                    <field name="partner_id"/>
                    <field name="amount_total"/>
                </calendar>
            </field>
        </record>
        <record model="ir.ui.view" id="view_sale_order_graph">
            <field name="name">sale.order.graph</field>
            <field name="model">sale.order</field>
            <field name="arch" type="xml">
                <graph string="Sales Orders" type="bar">
                    <field name="partner_id"/>
                    <field name="amount_total" operator="+"/>
                </graph>
            </field>
        </record>

        <record id="view_order_tree" model="ir.ui.view">
            <field name="name">sale.order.tree</field>
            <field name="model">sale.order</field>
            <field name="priority">2</field>
            <field name="arch" type="xml">
                <tree string="Sales Orders" fonts="bold:message_unread==True" colors="grey:state=='cancel';blue:state in ('waiting_date','manual');red:state in ('invoice_except','shipping_except')">
                    <field name="message_unread" invisible="1"/>
                    <field name="name" string="Order Number"/>
                    <field name="date_order"/>
                    <field name="partner_id"/>
                    <field name="user_id"/>
                    <field name="amount_total" sum="Total Tax Included"/>
                    <field name="state"/>
                </tree>
            </field>
        </record>

        <record id="view_quotation_tree" model="ir.ui.view">
            <field name="name">sale.order.tree</field>
            <field name="model">sale.order</field>
            <field name="priority">4</field>
            <field name="arch" type="xml">
                <tree string="Quotation" fonts="bold:message_unread==True" colors="grey:state=='cancel';blue:state in ('waiting_date','manual');red:state in ('invoice_except','shipping_except')">
                    <field name="message_unread" invisible="1"/>
                    <field name="name" string="Quotation Number"/>
                    <field name="date_order"/>
                    <field name="partner_id"/>
                    <field name="user_id"/>
                    <field name="amount_total" sum="Total Tax Included"/>
                    <field name="state"/>
                </tree>
            </field>
        </record>

        <record id="view_order_form" model="ir.ui.view">
            <field name="name">sale.order.form</field>
            <field name="model">sale.order</field>
            <field name="arch" type="xml">
                <form string="Sales Order" version="7.0">
                    <header>
                        <button name="invoice_recreate" states="invoice_except" string="Recreate Invoice" groups="base.group_user"/>
                        <button name="invoice_corrected" states="invoice_except" string="Ignore Exception" groups="base.group_user"/>
                        <button name="action_quotation_send" string="Send by Email" type="object" states="draft" class="oe_highlight" groups="base.group_user"/>
                        <button name="action_quotation_send" string="Send by Email" type="object" states="sent" groups="base.group_user"/>
                        <button name="print_quotation" string="Print" type="object" states="draft" class="oe_highlight" groups="base.group_user"/>
                        <button name="print_quotation" string="Print" type="object" states="sent" groups="base.group_user"/>
                        <button name="action_button_confirm" states="draft" string="Confirm Sale" type="object" groups="base.group_user"/>
                        <button name="action_button_confirm" states="sent" string="Confirm Sale" class="oe_highlight" type="object" groups="base.group_user"/>
                        <button name="action_view_invoice" string="View Invoice" type="object" class="oe_highlight"
                            attrs="{'invisible': [('invoice_exists', '=', False)]}" groups="base.group_user"/>
                        <button name="%(action_view_sale_advance_payment_inv)d" string="Create Invoice"
                            type="action" states="manual" class="oe_highlight" groups="base.group_user"/>
                        <button name="copy_quotation" states="cancel" string="New Copy of Quotation" type="object"/>
                        <button name="cancel" states="draft,sent" string="Cancel Quotation" groups="base.group_user"/>
                        <button name="action_cancel" states="manual,progress" string="Cancel Order" type="object" groups="base.group_user"/>
                        <button name="invoice_cancel" states="invoice_except" string="Cancel Order" groups="base.group_user"/>
                        <field name="state" widget="statusbar" statusbar_visible="draft,sent,invoiced,done" statusbar_colors='{"invoice_except":"red","waiting_date":"blue"}'/>
                </header>
                <sheet>
                    <h1>
                        <label string="Quotation " attrs="{'invisible': [('state','not in',('draft','sent'))]}"/>
                        <label string="Sales Order " attrs="{'invisible': [('state','in',('draft','sent'))]}"/>
                        <field name="name" class="oe_inline" readonly="1"/>
                    </h1>
                    <group>
                        <group>
                            <field name="partner_id" on_change="onchange_partner_id(partner_id, context)" domain="[('customer','=',True)]" context="{'search_default_customer':1, 'show_address': 1}" options='{"always_reload": True}'/>
                            <field name="partner_invoice_id" groups="sale.group_delivery_invoice_address" context="{'default_type':'invoice'}"/>
                            <field name="partner_shipping_id" groups="sale.group_delivery_invoice_address" context="{'default_type':'delivery'}"/>
                            <field name="project_id" context="{'partner_id':partner_invoice_id, 'default_pricelist_id':pricelist_id, 'default_name':name, 'default_type': 'contract'}" groups="sale.group_analytic_accounting" domain="[('type','in',['view','normal','contract'])]"/>
                        </group>
                        <group>
                            <field name="date_order"/>
                            <field name="shop_id" groups="base.group_no_one" on_change="onchange_shop_id(shop_id, context)" widget="selection"/>
                            <field name="client_order_ref"/>
                            <field domain="[('type','=','sale')]" name="pricelist_id" groups="product.group_sale_pricelist" on_change="onchange_pricelist_id(pricelist_id,order_line)"/>
                            <field name="currency_id" invisible="1"/>
                        </group>
                    </group>
                    <notebook>
                        <page string="Order Lines">
                            <field name="order_line">
                                <form string="Sales Order Lines" version="7.0">
                                    <header groups="base.group_user">
                                        <button name="%(action_view_sale_order_line_make_invoice)d" states="confirmed" string="Invoice" type="action" icon="terp-document-new"/>
                                        <field name="state" widget="statusbar" statusbar_visible="draft,confirmed,done" statusbar_colors='{"exception":"red","cancel":"red"}'/>
                                    </header>
                                    <group>
                                        <group>
                                            <field name="state" invisible="1" />
                                            <field name="product_id"
                                                context="{'partner_id':parent.partner_id, 'quantity':product_uom_qty, 'pricelist':parent.pricelist_id, 'shop':parent.shop_id, 'uom':product_uom}"
                                                groups="base.group_user"
                                                on_change="product_id_change(parent.pricelist_id, product_id, product_uom_qty, product_uom, product_uos_qty, product_uos, name, parent.partner_id, False, True, parent.date_order, False, parent.fiscal_position, False, context)"/>
                                            <label for="product_uom_qty"/>
                                            <div>
                                                <field
                                                    context="{'partner_id':parent.partner_id, 'quantity':product_uom_qty, 'pricelist':parent.pricelist_id, 'shop':parent.shop_id, 'uom':product_uom}"
                                                    name="product_uom_qty" class="oe_inline"
                                                    on_change="product_id_change(parent.pricelist_id,product_id,product_uom_qty,product_uom,product_uos_qty,product_uos,name,parent.partner_id, False, False, parent.date_order, False, parent.fiscal_position, True, context)"/>
                                                <field name="product_uom" groups="product.group_uom" class="oe_inline oe_no_button"

                                                    on_change="product_uom_change(parent.pricelist_id,product_id,product_uom_qty,product_uom,product_uos_qty,product_uos,name,parent.partner_id, False, False, parent.date_order, context)"/>
                                            </div>
                                            <label for="product_uos_qty" groups="product.group_uos"/>
                                            <div groups="product.group_uos">
                                                <field name="product_uos_qty" class="oe_inline"/>
                                                <field name="product_uos" options='{"no_open": True}' class="oe_inline"/>
                                            </div>
                                            <field name="price_unit"/>
                                            <label for="discount" groups="sale.group_discount_per_so_line"/>
                                            <div name="discount" groups="sale.group_discount_per_so_line">
                                                <field name="discount" class="oe_inline"/> %%
                                            </div>
                                        </group>
                                        <group>
                                            <field name="tax_id" widget="many2many_tags" domain="[('parent_id','=',False),('type_tax_use','&lt;&gt;','purchase')]"/>
                                            <field name="type"/>
                                            <field name="th_weight"/>
                                            <!-- we should put a config wizard for these two fields -->
                                            <field name="address_allotment_id"/>
                                        </group>
                                    </group>
                                    <label for="name"/>
                                    <field name="name"/>
                                    <div groups="base.group_no_one">
                                        <label for="invoice_lines"/>
                                        <field name="invoice_lines"/>
                                    </div>
                                </form>
                                <tree string="Sales Order Lines" editable="bottom">
                                    <field name="sequence" widget="handle"/>
                                    <field name="state" invisible="1"/>
                                    <field name="th_weight" invisible="1"/>
                                    <field name="product_id"
                                        context="{'partner_id':parent.partner_id, 'quantity':product_uom_qty, 'pricelist':parent.pricelist_id, 'shop':parent.shop_id, 'uom':product_uom}"
                                        groups="base.group_user" 
                                        on_change="product_id_change(parent.pricelist_id, product_id, product_uom_qty, product_uom, product_uos_qty, product_uos, name, parent.partner_id, False, True, parent.date_order, False, parent.fiscal_position, False, context)"/>
                                    <field name="name"/>
                                    <field name="product_uom_qty"
                                        context="{'partner_id':parent.partner_id, 'quantity':product_uom_qty, 'pricelist':parent.pricelist_id, 'shop':parent.shop_id, 'uom':product_uom}"
                                        on_change="product_id_change(parent.pricelist_id, product_id, product_uom_qty, product_uom, product_uos_qty, product_uos, name, parent.partner_id, False, False, parent.date_order, False, parent.fiscal_position, True, context)"/>
                                    <field name="product_uom"
                                        on_change="product_uom_change(parent.pricelist_id, product_id, product_uom_qty, product_uom, product_uos_qty, product_uos, name, parent.partner_id, False, False, parent.date_order, context)"
                                        groups="product.group_uom" options='{"no_open": True}'/>
                                    <field name="product_uos_qty" groups="product.group_uos" invisible="1"/>
                                    <field name="product_uos" string="UoS" groups="product.group_uos" invisible="1"/>
                                    <field name="tax_id" widget="many2many_tags" domain="[('parent_id','=',False),('type_tax_use','&lt;&gt;','purchase')]"/>
                                    <field name="price_unit"/>
                                    <field name="discount" groups="sale.group_discount_per_so_line"/>
                                    <field name="price_subtotal"/>
                                </tree>
                            </field>
                            <group class="oe_subtotal_footer oe_right" colspan="2" name="sale_total">
                                <field name="amount_untaxed" widget='monetary' options="{'currency_field': 'currency_id'}"/>
                                <field name="amount_tax" widget='monetary' options="{'currency_field': 'currency_id'}"/>
                                <div class="oe_subtotal_footer_separator oe_inline">
                                    <label for="amount_total" />
                                    <button name="button_dummy"
                                        states="draft,sent" string="(update)" type="object" class="oe_edit_only oe_link"/>
                                </div>
                                <field name="amount_total" nolabel="1" class="oe_subtotal_footer_separator" widget='monetary' options="{'currency_field': 'currency_id'}"/>
                            </group>
                            <div class="oe_clear"/>
                            <field name="note" class="oe_inline" placeholder="Terms and conditions..."/>
                        </page>
                        <page string="Other Information" groups="base.group_user">
                            <group>
                                <group name="sales_person" groups="base.group_user">
                                    <field name="user_id"/>
                                    <field groups="base.group_no_one" name="origin"/>
                                </group>
                                <group name="sale_pay">
                                    <field name="payment_term" widget="selection"/>
                                    <field name="fiscal_position" widget="selection"/>
                                    <field name="company_id" widget="selection" groups="base.group_multi_company"/>
                                </group>
                                <group>
                                    <field name="invoiced"/>
                                    <field name="invoice_exists" invisible="1"/>
                                </group>
                            </group>
                        </page>
                    </notebook>
                </sheet>
                <div class="oe_chatter">
                    <field name="message_follower_ids" widget="mail_followers" groups="base.group_user"/>
                    <field name="message_ids" widget="mail_thread"/>
                </div>
                </form>
            </field>
        </record>

        <!-- inherited view to make the order lines list in the form non-editable
             for the members of some usability groups -->
        <record id="view_order_form_editable_list" model="ir.ui.view">
            <field name="name">sale.order.form.editable.list</field>
            <field name="model">sale.order</field>
            <field name="inherit_id" ref="sale.view_order_form"/>
            <field name="groups_id" eval="[(6, 0, [ref('product.group_uos'), ref('product.group_stock_packaging'), ref('sale.group_mrp_properties')])]"/>
            <field name="arch" type="xml">
                <xpath expr="//field[@name='order_line']/tree" position="attributes">
                    <attribute name="editable"/>
                </xpath>
            </field>
        </record>

        <record id="view_sales_order_filter" model="ir.ui.view">
            <field name="name">sale.order.list.select</field>
            <field name="model">sale.order</field>
            <field name="arch" type="xml">
                <search string="Search Sales Order">
                    <field name="name" string="Sales Order" filter_domain="['|',('name','ilike',self),('client_order_ref','ilike',self)]"/>
                    <filter icon="terp-mail-message-new" string="Unread Messages" name="message_unread" domain="[('message_unread','=',True)]"/>
                    <separator/>
                    <filter icon="terp-document-new" string="Quotations" name="draft" domain="[('state','in',('draft','sent'))]" help="Sales Order that haven't yet been confirmed"/>
                    <filter icon="terp-check" string="Sales" name="sales" domain="[('state','in',('manual','progress'))]"/>
                    <filter icon="terp-dolar_ok!" string="To Invoice" domain="[('state','=','manual')]" help="Sales Order ready to be invoiced"/>
                    <filter icon="terp-dolar_ok!" string="Done" domain="[('state','=','done')]" help="Sales Order done"/>
                    <separator/>
<<<<<<< HEAD
                    <filter string="My" domain="[('user_id','=',uid)]" help="My Sales Orders" icon="terp-personal" name="my_sale_orders_filter"/>
                    <field name="partner_id"/>
=======
                    <filter string="My Sales Orders" domain="[('user_id','=',uid)]" help="My Sales Orders" icon="terp-personal" name="my_sale_orders_filter"/>
                    <field name="partner_id" filter_domain="[('partner_id', 'child_of', self)]"/>
>>>>>>> 26e33ea7
                    <field name="user_id"/>
                    <field name="project_id"/>
                    <group expand="0" string="Group By...">
                        <filter string="Customer" icon="terp-personal" domain="[]" context="{'group_by':'partner_id'}"/>
                        <filter string="Salesperson" icon="terp-personal" domain="[]" context="{'group_by':'user_id'}"/>
                        <filter string="Status" icon="terp-stock_effects-object-colorize" domain="[]" context="{'group_by':'state'}"/>
                        <filter string="Order Date" icon="terp-go-month" domain="[]" context="{'group_by':'date_order'}"/>
                    </group>
               </search>
            </field>
        </record>

        <record id="action_orders" model="ir.actions.act_window">
            <field name="name">Sales Orders</field>
            <field name="type">ir.actions.act_window</field>
            <field name="res_model">sale.order</field>
            <field name="view_type">form</field>
            <field name="view_mode">tree,form,calendar,graph</field>
            <field name="search_view_id" ref="view_sales_order_filter"/>
            <field name="context">{
                    'search_default_my_sale_orders_filter': 1
                }
            </field>
            <field name="domain">[('state', 'not in', ('draft', 'sent', 'cancel'))]</field>
            <field name="help" type="html">
                <p class="oe_view_nocontent_create">
                    Click to create a quotation that can be converted into a sales
                    order.
                </p><p>
                    OpenERP will help you efficiently handle the complete sales flow:
                    quotation, sales order, delivery, invoicing and payment.
                </p>
            </field>
        </record>

        <menuitem action="action_orders" id="menu_sale_order" parent="base.menu_sales" sequence="6" groups="base.group_sale_salesman,base.group_sale_manager"/>

        <record id="action_orders_exception" model="ir.actions.act_window">
            <field name="name">Sales in Exception</field>
            <field name="type">ir.actions.act_window</field>
            <field name="res_model">sale.order</field>
            <field name="view_type">form</field>
            <field name="view_mode">tree,form,calendar,graph</field>
            <field name="domain">[('state','in',('shipping_except','invoice_except'))]</field>
            <field name="filter" eval="True"/>
            <field name="search_view_id" ref="view_sales_order_filter"/>
        </record>

        <record id="action_orders_in_progress" model="ir.actions.act_window">
            <field name="name">Sales Order in Progress</field>
            <field name="type">ir.actions.act_window</field>
            <field name="res_model">sale.order</field>
            <field name="view_type">form</field>
            <field name="view_mode">tree,form,calendar,graph</field>
            <field name="domain">[('state','in',('progress','waiting_date','manual'))]</field>
            <field name="search_view_id" ref="view_sales_order_filter"/>
        </record>


        <record id="action_quotations" model="ir.actions.act_window">
            <field name="name">Quotations</field>
            <field name="type">ir.actions.act_window</field>
            <field name="res_model">sale.order</field>
            <field name="view_type">form</field>
            <field name="view_id" ref="view_quotation_tree"/>
            <field name="view_mode">tree,form,calendar,graph</field>
            <field name="context">{'search_default_my_sale_orders_filter': 1}</field>
            <field name="domain">[('state','in',('draft','sent','cancel'))]</field>
            <field name="search_view_id" ref="view_sales_order_filter"/>
            <field name="help" type="html">
              <p class="oe_view_nocontent_create">
                Click to create a quotation, the first step of a new sale.
              </p><p>
                OpenERP will help you handle efficiently the complete sale flow:
                from the quotation to the sales order, the
                delivery, the invoicing and the payment collection.
              </p><p>
                The social feature helps you organize discussions on each sales
                order, and allow your customers to keep track of the evolution
                of the sales order.
              </p>
            </field>
        </record>

        <menuitem id="menu_sale_quotations"
                action="action_quotations" parent="base.menu_sales"
                sequence="5"/>

        <record id="action_order_tree" model="ir.actions.act_window">
            <field name="name">Old Quotations</field>
            <field name="type">ir.actions.act_window</field>
            <field name="res_model">sale.order</field>
            <field name="view_type">form</field>
            <field name="view_mode">tree,form,calendar,graph</field>
            <field name="domain">[('state','=','draft'),('date_order','&lt;',time.strftime('%Y-%m-%d %H:%M:%S'))]</field>
            <field name="filter" eval="True"/>
            <field name="search_view_id" ref="view_sales_order_filter"/>
        </record>


        <record id="view_order_line_tree" model="ir.ui.view">
            <field name="name">sale.order.line.tree</field>
            <field name="model">sale.order.line</field>
            <field name="arch" type="xml">
                <tree string="Sales Order Lines">
                    <field name="product_id" invisible="1"/>
                    <field name="order_id"/>
                    <field name="order_partner_id"/>
                    <field name="name"/>
                    <field name="product_uom_qty" string="Qty"/>
                    <field name="product_uom" string="Unit of Measure" groups="product.group_uom"/>
                    <field name="salesman_id"/>
                    <field name="price_subtotal" sum="Total"/>
                    <field name="state"/>
                    <field name="invoiced"/>
                </tree>
            </field>
        </record>
        <record id="view_order_line_form2" model="ir.ui.view">
            <field name="name">sale.order.line.form2</field>
            <field name="model">sale.order.line</field>
            <field name="arch" type="xml">
                <form string="Sales Order Lines" version="7.0">
                    <header>
                        <button name="%(action_view_sale_order_line_make_invoice)d" string="Create Invoice" type="action" attrs="{'invisible': ['|',('invoiced', '=', 1), ('state', 'not in', ('confirmed', 'draft'))]}" class="oe_highlight" groups="base.group_user"/>
                        <button name="button_cancel" string="Cancel Line" type="object" states="confirmed,exception" groups="base.group_user"/>
                        <button name="button_done" string="Done" type="object"  attrs="{'invisible': ['|',('invoiced', '=', 0), ('state', 'not in', ('confirmed', 'exception'))]}" class="oe_highlight" groups="base.group_user"/>
                        <field name="state" widget="statusbar" statusbar_visible="draft,confirmed,done" statusbar_colors='{"exception":"red","cancel":"red"}'/>
                    </header>
                    <sheet>
                    <label for="order_id" class="oe_edit_only"/>
                    <h1><field name="order_id" domain="[('state','!=','done')]"/></h1>
                    <label for="order_partner_id" class="oe_edit_only"/>
                    <h2><field name="order_partner_id"/></h2>
                    <group>
                        <group>
                            <field name="product_id"/>
                            <label for="product_uom_qty"/>
                            <div>
                                <field name="product_uom_qty" readonly="1" class="oe_inline"/>
                                <field name="product_uom" groups="product.group_uom" class="oe_inline"/>
                            </div>
                        </group>
                        <group>
                            <field name="price_unit"/>
                            <field name="discount" groups="sale.group_discount_per_so_line"/>
                            <field name="price_subtotal"/>
                            <field name="invoiced"/>
                            <field name="company_id" groups="base.group_multi_company" readonly="1"/>
                        </group>
                    </group>
                    <label for="name"/>
                    <field name="name"/>
                    </sheet>
                </form>
            </field>
        </record>

        <record id="view_sales_order_line_filter" model="ir.ui.view">
            <field name="name">sale.order.line.select</field>
            <field name="model">sale.order.line</field>
            <field name="arch" type="xml">
                <search string="Search Sales Order">
                    <filter icon="terp-dolar_ok!" string="To Invoice" domain="[('invoiced','&lt;&gt;', 1),('state','=','done')]"  help="Sales Order Lines ready to be invoiced"/>
                    <separator/>
                    <filter string="My Sales Order Lines" icon="terp-personnal" domain="[('salesman_id','=',uid)]" help="Sales Order Lines related to a Sales Order of mine"/>
                    <field name="order_id"/>
                    <field name="order_partner_id" filter_domain="[('order_partner_id', 'child_of', self)]"/>
                    <field name="product_id"/>
                    <field name="salesman_id"/>
                    <group expand="0" string="Group By...">
                        <filter string="Product" icon="terp-accessories-archiver" domain="[]" context="{'group_by':'product_id'}"/>
                        <filter string="Order" icon="terp-gtk-jump-to-rtl" domain="[]" context="{'group_by':'order_id'}"/>
                        <filter string="Salesperson" icon="terp-personal" domain="[]" context="{'group_by':'salesman_id'}"/>
                        <filter string="Status" icon="terp-stock_effects-object-colorize" domain="[]" context="{'group_by':'state'}"/>
                    </group>
                </search>
            </field>
        </record>

        <record id="view_sales_order_uninvoiced_line_filter" model="ir.ui.view">
            <field name="name">sale.order.uninvoiced.line</field>
            <field name="model">sale.order.line</field>
            <field name="arch" type="xml">
                <search string="Search Uninvoiced Lines">
                    <filter icon="terp-gtk-go-back-rtl" string="To Do" domain="[('state','=','confirmed')]" name="sale order" help="Confirmed sales order lines, not yet delivered"/>
                    <filter icon="terp-dialog-close" string="Done" domain="[('state','=','done')]" name="sale_order_done" help="Sales order lines done"/>
                    <filter icon="terp-accessories-archiver" string="Shipped" domain="[('state','=','done')]" name="unshipped" help="Sales Order Lines that are in 'done' state"/>
                    <separator/>
                    <filter icon="terp-dolar_ok!" string="Uninvoiced" name="uninvoiced" domain="[('invoiced','&lt;&gt;', 1),('state','&lt;&gt;','draft'),('state','&lt;&gt;','cancel')]" help="Sales Order Lines that are confirmed, done or in exception state and haven't yet been invoiced"/>
                    <separator/>
                    <filter string="My Sales Order Lines" icon="terp-personal" domain="[('salesman_id','=',uid)]" help="My Sales Order Lines"/>
                    <field name="order_id"/>
                    <field name="order_partner_id" filter_domain="[('order_partner_id', 'child_of', self)]"/>
                    <field name="product_id"/>
                    <field name="salesman_id"/>
                    <group expand="0" string="Group By...">
                        <filter string="Order" icon="terp-gtk-jump-to-rtl" domain="[]" context="{'group_by':'order_id'}" help="Order reference"/>
                        <filter string="Product" icon="terp-accessories-archiver" domain="[]" context="{'group_by':'product_id'}"/>
                        <filter string="Status" icon="terp-stock_effects-object-colorize" domain="[]" context="{'group_by':'state'}"/>
                    </group>
                </search>
            </field>
        </record>

        <record id="action_order_line_tree2" model="ir.actions.act_window">
            <field name="name">Order Lines to Invoice</field>
            <field name="type">ir.actions.act_window</field>
            <field name="res_model">sale.order.line</field>
            <field name="view_type">form</field>
            <field name="view_mode">tree,form</field>
            <field name="search_view_id" ref="view_sales_order_uninvoiced_line_filter"/>
            <field name="context">{"search_default_uninvoiced":1}</field>
            <field name="filter" eval="True"/>
            <field name="help" type="html">
              <p>
                Here is a list of each sales order line to be invoiced. You can
                invoice sales orders partially, by lines of sales order. You do
                not need this list if you invoice from the delivery orders or
                if you invoice sales totally.
              </p>
            </field>
        </record>

        <record id="action_order_line_tree3" model="ir.actions.act_window">
            <field name="name">Uninvoiced and Delivered Lines</field>
            <field name="type">ir.actions.act_window</field>
            <field name="res_model">sale.order.line</field>
            <field name="view_type">form</field>
            <field name="view_mode">tree,form</field>
            <field name="domain">[('invoiced','&lt;&gt;', 1),('state','=','done')]</field>
            <field name="filter" eval="True"/>
        </record>
        <record id="action_order_line_product_tree" model="ir.actions.act_window">
            <field name="context">{'search_default_product_id': active_id, 'default_product_id': active_id}</field>
            <field name="name">Sales Order Lines</field>
            <field name="res_model">sale.order.line</field>
            <field name="view_id" ref="view_order_line_tree"/>
        </record>
        <record model="ir.ui.view" id="product_form_view_sale_order_button">
            <field name="name">product.product.sale.order</field>
            <field name="model">product.product</field>
            <field name="inherit_id" ref="product.product_normal_form_view"/>
            <field name="arch" type="xml">
                <xpath expr="//div[@name='buttons']" position="inside">
                    <button string="Sales" name="%(action_order_line_product_tree)d" type="action" groups="base.group_sale_salesman"/>
                </xpath>
            </field>
        </record>
        <menuitem id="base.menu_invoiced" name="Invoicing" parent="base.menu_base_partner" sequence="5"/>
        <menuitem id="menu_invoicing_sales_order_lines" parent="base.menu_invoiced" action="action_order_line_tree2" sequence="10" groups="sale.group_invoice_so_lines"/>

        <record model="ir.ui.view" id="view_company_inherit_form2">
            <field name="name">res.company.form.inherit</field>
            <field name="inherit_id" ref="base.view_company_form"/>
            <field name="model">res.company</field>
            <field name="arch" type="xml">
                <xpath expr="//group[@name='account_grp']" position="after">
                    <group name="sale_grp" string="Sales">
                        <field name="sale_note" nolabel="1" placeholder="Default terms &amp; conditions..."/>
                    </group>
                </xpath>
            </field>
        </record>
    </data>
</openerp><|MERGE_RESOLUTION|>--- conflicted
+++ resolved
@@ -307,13 +307,8 @@
                     <filter icon="terp-dolar_ok!" string="To Invoice" domain="[('state','=','manual')]" help="Sales Order ready to be invoiced"/>
                     <filter icon="terp-dolar_ok!" string="Done" domain="[('state','=','done')]" help="Sales Order done"/>
                     <separator/>
-<<<<<<< HEAD
                     <filter string="My" domain="[('user_id','=',uid)]" help="My Sales Orders" icon="terp-personal" name="my_sale_orders_filter"/>
-                    <field name="partner_id"/>
-=======
-                    <filter string="My Sales Orders" domain="[('user_id','=',uid)]" help="My Sales Orders" icon="terp-personal" name="my_sale_orders_filter"/>
                     <field name="partner_id" filter_domain="[('partner_id', 'child_of', self)]"/>
->>>>>>> 26e33ea7
                     <field name="user_id"/>
                     <field name="project_id"/>
                     <group expand="0" string="Group By...">
