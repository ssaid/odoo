--- conflicted
+++ resolved
@@ -104,6 +104,28 @@
                     <filter string="Year" icon="terp-sale" context="{'group_by':'year'}"/>
                 </group>
                 <newline/>
+                <group expand="1" string="Group By..." colspan="10" col="12">
+                    <filter string="Company" icon="terp-sale" groups="base.group_multi_company" context="{'group_by':'company_id'}"/>
+                    <filter string="Shop" icon="terp-sale" context="{'group_by':'shop_id'}"/>
+                    <filter string="Salesman" icon="terp-sale" name="User" context="{'group_by':'user_id'}"/>
+                    <filter string="Fiscal Position" icon="terp-sale" context="{'group_by':'fiscal_position'}"/>
+                    <separator orientation="vertical"/>
+                    <filter string="Product" icon="terp-sale" context="{'group_by':'product_id'}"/>
+                    <filter string="Partner" icon="terp-sale" context="{'group_by':'partner_id'}"/>
+                    <filter string="Payment Term" icon="terp-sale" context="{'group_by':'payment_term'}"/>
+                    <filter string="State" icon="terp-sale" context="{'group_by':'state'}"/>
+                    <separator orientation="vertical"/>
+                    <filter string="Pricelist" icon="terp-sale" context="{'group_by':'pricelist_id'}"/>
+                    <filter string="Analytic Account" icon="terp-sale" context="{'group_by':'analytic_account_id'}"/>
+                    <newline/>
+                    <filter string="Invoice Address Name" icon="terp-sale" context="{'group_by':'partner_invoice_id'}"/>
+                    <filter string="Ordering Contact Name" icon="terp-sale" context="{'group_by':'partner_order_id'}"/>
+                    <filter string="Shipping Address Name" icon="terp-sale" context="{'group_by':'partner_shipping_id'}"/>
+                    <separator orientation="vertical"/>
+                    <filter string="Day" icon="terp-sale" context="{'group_by':'day'}"/>
+                    <filter string="Month" icon="terp-sale" context="{'group_by':'month'}"/>
+                    <filter string="Year" icon="terp-sale" context="{'group_by':'year'}"/>
+                </group>
                 <group expand="0" string="Extended options..." colspan="10" col="12">
                     <filter icon="terp-sale" string="Shipping Exception" domain="[('state','=','shipping_except')]"/>
                     <filter icon="terp-sale" string="       Invoice Exception      " domain="[('state','=','invoice_except')]"/>
@@ -127,33 +149,8 @@
                     <field name="date"/>
                     <field name="date_confirm"/>
                 </group>
-<<<<<<< HEAD
-=======
                 <newline/>
-                <newline/>
-                <group expand="1" string="Group By..." colspan="10" col="12">
-                    <filter string="Company" icon="terp-sale" groups="base.group_multi_company" context="{'group_by':'company_id'}"/>
-                    <filter string="Shop" icon="terp-sale" context="{'group_by':'shop_id'}"/>
-                    <filter string="Salesman" icon="terp-sale" name="User" context="{'group_by':'user_id'}"/>
-                    <filter string="Fiscal Position" icon="terp-sale" context="{'group_by':'fiscal_position'}"/>
-                    <separator orientation="vertical"/>
-                    <filter string="Product" icon="terp-sale" context="{'group_by':'product_id'}"/>
-                    <filter string="Partner" icon="terp-sale" context="{'group_by':'partner_id'}"/>
-                    <filter string="Payment Term" icon="terp-sale" context="{'group_by':'payment_term'}"/>
-                    <filter string="State" icon="terp-sale" context="{'group_by':'state'}"/>
-                    <separator orientation="vertical"/>
-                    <filter string="Pricelist" icon="terp-sale" context="{'group_by':'pricelist_id'}"/>
-                    <filter string="Analytic Account" icon="terp-sale" context="{'group_by':'analytic_account_id'}"/>
-                    <newline/>
-                    <filter string="Invoice Address Name" icon="terp-sale" context="{'group_by':'partner_invoice_id'}"/>
-                    <filter string="Ordering Contact Name" icon="terp-sale" context="{'group_by':'partner_order_id'}"/>
-                    <filter string="Shipping Address Name" icon="terp-sale" context="{'group_by':'partner_shipping_id'}"/>
-                    <separator orientation="vertical"/>
-					<filter string="Day" icon="terp-sale" context="{'group_by':'day'}"/>
-                    <filter string="Month" icon="terp-sale" context="{'group_by':'month'}"/>
-                    <filter string="Year" icon="terp-sale" context="{'group_by':'year'}"/>
-                </group>
->>>>>>> bd50a157
+
             </search>
         </field>
     </record>
