# -*- coding: utf-8 -*-
##############################################################################
#
#    OpenERP, Open Source Management Solution
#    Copyright (C) 2004-2010 Tiny SPRL (<http://tiny.be>).
#
#    This program is free software: you can redistribute it and/or modify
#    it under the terms of the GNU Affero General Public License as
#    published by the Free Software Foundation, either version 3 of the
#    License, or (at your option) any later version.
#
#    This program is distributed in the hope that it will be useful,
#    but WITHOUT ANY WARRANTY; without even the implied warranty of
#    MERCHANTABILITY or FITNESS FOR A PARTICULAR PURPOSE.  See the
#    GNU Affero General Public License for more details.
#
#    You should have received a copy of the GNU Affero General Public License
#    along with this program.  If not, see <http://www.gnu.org/licenses/>.
#
##############################################################################

from datetime import datetime, timedelta
import time
from openerp.addons.analytic.models import analytic
from openerp.osv import fields, osv
from openerp.tools.translate import _
from openerp.tools import DEFAULT_SERVER_DATE_FORMAT, DEFAULT_SERVER_DATETIME_FORMAT
import openerp.addons.decimal_precision as dp
from openerp import workflow
from openerp.exceptions import UserError

class res_company(osv.Model):
    _inherit = "res.company"
    _columns = {
        'sale_note': fields.text('Default Terms and Conditions', translate=True, help="Default terms and conditions for quotations."),
    }

class sale_order(osv.osv):
    _name = "sale.order"
    _inherit = ['mail.thread', 'ir.needaction_mixin']
    _description = "Sales Order"

    def _amount_line_tax(self, cr, uid, line, context=None):
        val = 0.0
        if line.tax_id.ids:
            for c in self.pool.get('account.tax').compute_all(cr, uid, line.tax_id.ids, line.price_unit * (1-(line.discount or 0.0)/100.0), line.order_id.currency_id.id, line.product_uom_qty, line.product_id.id, line.order_id.partner_id.id)['taxes']:
                val += c.get('amount', 0.0)
        return val

    def _amount_all_wrapper(self, cr, uid, ids, field_name, arg, context=None):
        """ Wrapper because of direct method passing as parameter for function fields """
        return self._amount_all(cr, uid, ids, field_name, arg, context=context)

    def _amount_all(self, cr, uid, ids, field_name, arg, context=None):
        cur_obj = self.pool.get('res.currency')
        res = {}
        for order in self.browse(cr, uid, ids, context=context):
            res[order.id] = {
                'amount_untaxed': 0.0,
                'amount_tax': 0.0,
                'amount_total': 0.0,
            }
            val = val1 = 0.0
            cur = order.pricelist_id.currency_id
            for line in order.order_line:
                val1 += line.price_subtotal
                val += self._amount_line_tax(cr, uid, line, context=context)
            res[order.id]['amount_tax'] = cur_obj.round(cr, uid, cur, val)
            res[order.id]['amount_untaxed'] = cur_obj.round(cr, uid, cur, val1)
            res[order.id]['amount_total'] = res[order.id]['amount_untaxed'] + res[order.id]['amount_tax']
        return res

    def _search_invoiced(self, cursor, user, obj, name, args, context=None):
        if not len(args):
            return []
        clause = ''
        sale_clause = ''
        no_invoiced = False
        for arg in args:
            if (arg[1] == '=' and arg[2]) or (arg[1] == '!=' and not arg[2]):
                clause += 'AND inv.state = \'paid\''
            else:
                clause += 'AND inv.state != \'cancel\' AND sale.state != \'cancel\'  AND inv.state <> \'paid\'  AND rel.order_id = sale.id '
                sale_clause = ',  sale_order AS sale '
                no_invoiced = True

        cursor.execute('SELECT rel.order_id ' \
                'FROM sale_order_invoice_rel AS rel, account_invoice AS inv '+ sale_clause + \
                'WHERE rel.invoice_id = inv.id ' + clause)
        res = cursor.fetchall()
        if no_invoiced:
            cursor.execute('SELECT sale.id ' \
                    'FROM sale_order AS sale ' \
                    'WHERE sale.id NOT IN ' \
                        '(SELECT rel.order_id ' \
                        'FROM sale_order_invoice_rel AS rel) and sale.state != \'cancel\'')
            res.extend(cursor.fetchall())
        if not res:
            return [('id', '=', 0)]
        return [('id', 'in', [x[0] for x in res])]

    def _get_order(self, cr, uid, ids, context=None):
        result = {}
        for line in self.pool.get('sale.order.line').browse(cr, uid, ids, context=context):
            result[line.order_id.id] = True
        return result.keys()

    def _get_default_company(self, cr, uid, context=None):
        company_id = self.pool.get('res.users')._get_company(cr, uid, context=context)
        if not company_id:
            raise UserError(_('There is no default company for the current user!'))
        return company_id

<<<<<<< HEAD
    def _get_default_team_id(self, cr, uid, context=None):
        """ Gives default team by checking if present in the context """
        team_id = self._resolve_team_id_from_context(cr, uid, context=context) or False
        return team_id

    def _resolve_team_id_from_context(self, cr, uid, context=None):
        """ Returns ID of team based on the value of 'team_id'
            context key, or None if it cannot be resolved to a single
            Sales Team.
        """
        if context is None:
            context = {}
        if type(context.get('default_team_id')) in (int, long):
            return context.get('default_team_id')
        if isinstance(context.get('default_team_id'), basestring):
            team_ids = self.pool.get('crm.team').name_search(cr, uid, name=context['default_team_id'], context=context)
            if len(team_ids) == 1:
                return int(team_ids[0][0])
        return None

    def _get_invoiced(self, cr, uid, ids, field_name, arg, context=None):
        res = {}
        for order in self.browse(cr, uid, ids, context=context):
            res[order.id] = {
                'invoice_count': len(order.invoice_ids),
                'invoiced': False,
            }
            if order.state != 'manual' and any(invoice.state == 'paid' for invoice in order.invoice_ids):
                res[order.id]['invoiced'] = True
        return res

=======
>>>>>>> bf1e9996
    _columns = {
        'name': fields.char('Order Reference', required=True, copy=False,
            readonly=True, states={'draft': [('readonly', False)], 'sent': [('readonly', False)]}, select=True),
        'origin': fields.char('Source Document', help="Reference of the document that generated this sales order request."),
        'client_order_ref': fields.char('Customer Reference', copy=False),
        'state': fields.selection([
            ('draft', 'Draft Quotation'),
            ('sent', 'Quotation Sent'),
            ('cancel', 'Cancelled'),
            ('waiting_date', 'Waiting Schedule'),
            ('progress', 'Sales Order'),
            ('manual', 'Sale to Invoice'),
            ('shipping_except', 'Shipping Exception'),
            ('invoice_except', 'Invoice Exception'),
            ('done', 'Done'),
            ], 'Status', readonly=True, copy=False, help="Gives the status of the quotation or sales order.\
              \nThe exception status is automatically set when a cancel operation occurs \
              in the invoice validation (Invoice Exception) or in the picking list process (Shipping Exception).\nThe 'Waiting Schedule' status is set when the invoice is confirmed\
               but waiting for the scheduler to run on the order date.", select=True),
        'date_order': fields.datetime('Date', required=True, readonly=True, select=True, states={'draft': [('readonly', False)], 'sent': [('readonly', False)]}, copy=False),
        'validity_date': fields.date('Expiration Date', readonly=True, states={'draft': [('readonly', False)], 'sent': [('readonly', False)]}),
        'create_date': fields.datetime('Creation Date', readonly=True, select=True, help="Date on which sales order is created."),
        'date_confirm': fields.date('Confirmation Date', readonly=True, select=True, help="Date on which sales order is confirmed.", copy=False),
        'user_id': fields.many2one('res.users', 'Salesperson', states={'draft': [('readonly', False)], 'sent': [('readonly', False)]}, select=True, track_visibility='onchange'),
        'partner_id': fields.many2one('res.partner', 'Customer', readonly=True, states={'draft': [('readonly', False)], 'sent': [('readonly', False)]}, required=True, change_default=True, select=True, track_visibility='always'),
        'partner_invoice_id': fields.many2one('res.partner', 'Invoice Address', readonly=True, required=True, states={'draft': [('readonly', False)], 'sent': [('readonly', False)]}, help="Invoice address for current sales order."),
        'partner_shipping_id': fields.many2one('res.partner', 'Delivery Address', readonly=True, required=True, states={'draft': [('readonly', False)], 'sent': [('readonly', False)]}, help="Delivery address for current sales order."),
        'order_policy': fields.selection([
                ('manual', 'On Demand'),
            ], 'Create Invoice', required=True, readonly=True, states={'draft': [('readonly', False)], 'sent': [('readonly', False)]},
            help="""This field controls how invoice and delivery operations are synchronized."""),
        'pricelist_id': fields.many2one('product.pricelist', 'Pricelist', required=True, readonly=True, states={'draft': [('readonly', False)], 'sent': [('readonly', False)]}, help="Pricelist for current sales order."),
        'currency_id': fields.related('pricelist_id', 'currency_id', type="many2one", relation="res.currency", string="Currency", readonly=True, required=True),
        'project_id': fields.many2one('account.analytic.account', 'Contract / Analytic', readonly=True, states={'draft': [('readonly', False)], 'sent': [('readonly', False)]}, help="The analytic account related to a sales order."),
        'contract_state': fields.related('project_id', 'state', string='Contract Status', type='selection', selection=analytic.ANALYTIC_ACCOUNT_STATE),

        'order_line': fields.one2many('sale.order.line', 'order_id', 'Order Lines', readonly=True, states={'draft': [('readonly', False)], 'sent': [('readonly', False)]}, copy=True),
        'invoice_ids': fields.many2many('account.invoice', 'sale_order_invoice_rel', 'order_id', 'invoice_id', 'Invoices', readonly=True, copy=False, help="This is the list of invoices that have been generated for this sales order. The same sales order may have been invoiced in several times (by line for example)."),
        'invoice_count': fields.function(_get_invoiced, type='integer', string='Invoices', multi="counts"),
        'invoiced': fields.function(_get_invoiced, fnct_search=_search_invoiced, type='boolean', string='Paid', multi="counts"),
        'note': fields.text('Terms and conditions'),
        'amount_untaxed': fields.function(_amount_all_wrapper, digits=0, string='Untaxed Amount',
            store={
                'sale.order': (lambda self, cr, uid, ids, c={}: ids, ['order_line'], 10),
                'sale.order.line': (_get_order, ['price_unit', 'tax_id', 'discount', 'product_uom_qty'], 10),
            },
            multi='sums', help="The amount without tax.", track_visibility='always'),
        'amount_tax': fields.function(_amount_all_wrapper, digits=0, string='Taxes',
            store={
                'sale.order': (lambda self, cr, uid, ids, c={}: ids, ['order_line'], 10),
                'sale.order.line': (_get_order, ['price_unit', 'tax_id', 'discount', 'product_uom_qty'], 10),
            },
            multi='sums', help="The tax amount."),
        'amount_total': fields.function(_amount_all_wrapper, digits=0, string='Total',
            store={
                'sale.order': (lambda self, cr, uid, ids, c={}: ids, ['order_line'], 10),
                'sale.order.line': (_get_order, ['price_unit', 'tax_id', 'discount', 'product_uom_qty'], 10),
            },
            multi='sums', help="The total amount."),

        'payment_term_id': fields.many2one('account.payment.term', string='Payment Term', oldname='payment_term'),
        'fiscal_position_id': fields.many2one('account.fiscal.position', oldname='fiscal_position', string='Fiscal Position'),
        'company_id': fields.many2one('res.company', 'Company'),
        'team_id': fields.many2one('crm.team', 'Sales Team', oldname='section_id', change_default=True),
        'procurement_group_id': fields.many2one('procurement.group', 'Procurement group', copy=False),
        'product_id': fields.related('order_line', 'product_id', type='many2one', relation='product.product', string='Product'),
    }

    _defaults = {
        'date_order': fields.datetime.now,
        'order_policy': 'manual',
        'company_id': _get_default_company,
        'state': 'draft',
        'user_id': lambda obj, cr, uid, context: uid,
        'name': lambda obj, cr, uid, context: '/',
        'partner_invoice_id': lambda self, cr, uid, context: context.get('partner_id', False) and self.pool.get('res.partner').address_get(cr, uid, [context['partner_id']], ['invoice'])['invoice'],
        'partner_shipping_id': lambda self, cr, uid, context: context.get('partner_id', False) and self.pool.get('res.partner').address_get(cr, uid, [context['partner_id']], ['delivery'])['delivery'],
        'note': lambda self, cr, uid, context: self.pool.get('res.users').browse(cr, uid, uid, context=context).company_id.sale_note,
        'team_id': lambda s, cr, uid, c: s.pool['crm.team']._get_default_team_id(cr, uid, context=c),
    }
    _sql_constraints = [
        ('name_uniq', 'unique(name, company_id)', 'Order Reference must be unique per Company!'),
    ]
    _order = 'date_order desc, id desc'

    # Form filling
    def unlink(self, cr, uid, ids, context=None):
        sale_orders = self.read(cr, uid, ids, ['state'], context=context)
        unlink_ids = []
        for s in sale_orders:
            if s['state'] in ['draft', 'cancel']:
                unlink_ids.append(s['id'])
            else:
                raise UserError(_('In order to delete a confirmed sales order, you must cancel it before!'))

        return osv.osv.unlink(self, cr, uid, unlink_ids, context=context)

    def copy_quotation(self, cr, uid, ids, context=None):
        id = self.copy(cr, uid, ids[0], context=context)
        view_ref = self.pool.get('ir.model.data').get_object_reference(cr, uid, 'sale', 'view_order_form')
        view_id = view_ref and view_ref[1] or False,
        return {
            'type': 'ir.actions.act_window',
            'name': _('Sales Order'),
            'res_model': 'sale.order',
            'res_id': id,
            'view_type': 'form',
            'view_mode': 'form',
            'view_id': view_id,
            'target': 'current',
            'nodestroy': True,
        }

    def _track_subtype(self, cr, uid, ids, init_values, context=None):
        record = self.browse(cr, uid, ids[0], context=context)
        if 'state' in init_values and record.state == 'manual':
            return 'sale.mt_order_confirmed'
        elif 'state' in init_values and record.state == 'sent':
            return 'sale.mt_order_sent'
        return super(sale_order, self)._track_subtype(cr, uid, ids, init_values, context=context)

    def onchange_pricelist_id(self, cr, uid, ids, pricelist_id, order_lines, context=None):
        context = context or {}
        if not pricelist_id:
            return {}
        value = {
            'currency_id': self.pool.get('product.pricelist').browse(cr, uid, pricelist_id, context=context).currency_id.id
        }
        if not order_lines or order_lines == [(6, 0, [])]:
            return {'value': value}
        warning = {
            'title': _('Pricelist Warning!'),
            'message' : _('If you change the pricelist of this order (and eventually the currency), prices of existing order lines will not be updated.')
        }
        return {'warning': warning, 'value': value}

    def get_salenote(self, cr, uid, ids, partner_id, context=None):
        context_lang = context.copy()
        if partner_id:
            partner_lang = self.pool.get('res.partner').browse(cr, uid, partner_id, context=context).lang
            context_lang.update({'lang': partner_lang})
        return self.pool.get('res.users').browse(cr, uid, uid, context=context_lang).company_id.sale_note

    def onchange_delivery_id(self, cr, uid, ids, company_id, partner_id, delivery_id, fiscal_position_id, context=None):
        r = {'value': {}}
        if not fiscal_position_id:
            if not company_id:
                company_id = self._get_default_company(cr, uid, context=context)
            fiscal_position = self.pool['account.fiscal.position'].get_fiscal_position(cr, uid, partner_id, delivery_id, context=context)
            if fiscal_position:
                r['value']['fiscal_position_id'] = fiscal_position
        return r

    def onchange_partner_id(self, cr, uid, ids, part, context=None):
        if not part:
            return {'value': {'partner_invoice_id': False, 'partner_shipping_id': False,  'payment_term_id': False, 'fiscal_position_id': False}}

        part = self.pool.get('res.partner').browse(cr, uid, part, context=context)
        addr = self.pool.get('res.partner').address_get(cr, uid, [part.id], ['delivery', 'invoice', 'contact'], context=context)
        pricelist = part.property_product_pricelist and part.property_product_pricelist.id or False
        invoice_part = self.pool.get('res.partner').browse(cr, uid, addr['invoice'], context=context)
        payment_term = invoice_part.property_payment_term and invoice_part.property_payment_term.id or False
        dedicated_salesman = part.user_id and part.user_id.id or uid
        val = {
            'partner_invoice_id': addr['invoice'],
            'partner_shipping_id': addr['delivery'],
            'payment_term_id': payment_term,
            'user_id': dedicated_salesman,
        }
        delivery_onchange = self.onchange_delivery_id(cr, uid, ids, False, part.id, addr['delivery'], False,  context=context)
        val.update(delivery_onchange['value'])
        if pricelist:
            val['pricelist_id'] = pricelist
        if not self.pool['crm.team']._get_default_team_id(cr, uid, context=context) and part.team_id:
            val['team_id'] = part.team_id.id
        sale_note = self.get_salenote(cr, uid, ids, part.id, context=context)
        if sale_note: val.update({'note': sale_note})
        return {'value': val}

    def create(self, cr, uid, vals, context=None):
        if context is None:
            context = {}
        if vals.get('name', '/') == '/':
            vals['name'] = self.pool.get('ir.sequence').next_by_code(cr, uid, 'sale.order') or '/'
        if vals.get('partner_id') and any(f not in vals for f in ['partner_invoice_id', 'partner_shipping_id', 'pricelist_id', 'fiscal_position_id']):
            defaults = self.onchange_partner_id(cr, uid, [], vals['partner_id'], context=context)['value']
            if not vals.get('fiscal_position_id') and vals.get('partner_shipping_id'):
                delivery_onchange = self.onchange_delivery_id(cr, uid, [], vals.get('company_id'), None, vals['partner_id'], vals.get('partner_shipping_id'), context=context)
                defaults.update(delivery_onchange['value'])
            vals = dict(defaults, **vals)
        ctx = dict(context or {}, mail_create_nolog=True)
        new_id = super(sale_order, self).create(cr, uid, vals, context=ctx)
        self.message_post(cr, uid, [new_id], body=_("Quotation created"), context=ctx)
        return new_id

    def button_dummy(self, cr, uid, ids, context=None):
        return True

    # FIXME: deprecated method, overriders should be using _prepare_invoice() instead.
    #        can be removed after 6.1.
    def _inv_get(self, cr, uid, order, context=None):
        return {}

    def _prepare_invoice(self, cr, uid, order, lines, context=None):
        """Prepare the dict of values to create the new invoice for a
           sales order. This method may be overridden to implement custom
           invoice generation (making sure to call super() to establish
           a clean extension chain).

           :param browse_record order: sale.order record to invoice
           :param list(int) line: list of invoice line IDs that must be
                                  attached to the invoice
           :return: dict of value to create() the invoice
        """
        if context is None:
            context = {}
        journal_ids = self.pool.get('account.journal').search(cr, uid,
            [('type', '=', 'sale'), ('company_id', '=', order.company_id.id)],
            limit=1)
        if not journal_ids:
            raise UserError(_('Please define sales journal for this company: "%s" (id:%d).') % (order.company_id.name, order.company_id.id))
        invoice_vals = {
            'name': order.client_order_ref or '',
            'origin': order.name,
            'type': 'out_invoice',
            'reference': order.client_order_ref or order.name,
            'account_id': order.partner_invoice_id.property_account_receivable.id,
            'partner_id': order.partner_invoice_id.id,
            'journal_id': journal_ids[0],
            'invoice_line_ids': [(6, 0, lines)],
            'currency_id': order.pricelist_id.currency_id.id,
            'comment': order.note,
            'payment_term_id': order.payment_term_id.id,
            'fiscal_position_id': order.fiscal_position_id.id or order.partner_invoice_id.property_account_position.id,
            'date_invoice': context.get('date_invoice', False),
            'company_id': order.company_id.id,
            'user_id': order.user_id and order.user_id.id or False,
            'team_id' : order.team_id.id
        }

        # Care for deprecated _inv_get() hook - FIXME: to be removed after 6.1
        invoice_vals.update(self._inv_get(cr, uid, order, context=context))
        return invoice_vals

    def _make_invoice(self, cr, uid, order, lines, context=None):
        inv_obj = self.pool.get('account.invoice')
        obj_invoice_line = self.pool.get('account.invoice.line')
        if context is None:
            context = {}
        invoiced_sale_line_ids = self.pool.get('sale.order.line').search(cr, uid, [('order_id', '=', order.id), ('invoiced', '=', True)], context=context)
        from_line_invoice_ids = []
        for invoiced_sale_line_id in self.pool.get('sale.order.line').browse(cr, uid, invoiced_sale_line_ids, context=context):
            for invoice_line_id in invoiced_sale_line_id.invoice_lines:
                if invoice_line_id.invoice_id.id not in from_line_invoice_ids:
                    from_line_invoice_ids.append(invoice_line_id.invoice_id.id)
        for preinv in order.invoice_ids:
            if preinv.state not in ('cancel',) and preinv.id not in from_line_invoice_ids:
                for preline in preinv.invoice_line_ids:
                    inv_line_id = obj_invoice_line.copy(cr, uid, preline.id, {'invoice_id': False, 'price_unit': -preline.price_unit})
                    lines.append(inv_line_id)
        inv = self._prepare_invoice(cr, uid, order, lines, context=context)
        inv_id = inv_obj.create(cr, uid, inv, context=context)
        self.pool['account.invoice'].browse(cr, uid, inv_id, context=context)._onchange_payment_term_date_invoice()
        return inv_id

    def print_quotation(self, cr, uid, ids, context=None):
        '''
        This function prints the sales order and mark it as sent, so that we can see more easily the next step of the workflow
        '''
        assert len(ids) == 1, 'This option should only be used for a single id at a time'
        self.signal_workflow(cr, uid, ids, 'quotation_sent')
        return self.pool['report'].get_action(cr, uid, ids, 'sale.report_saleorder', context=context)

    def manual_invoice(self, cr, uid, ids, context=None):
        """ create invoices for the given sales orders (ids), and open the form
            view of one of the newly created invoices
        """
        mod_obj = self.pool.get('ir.model.data')

        # create invoices through the sales orders' workflow
        inv_ids0 = set(inv.id for sale in self.browse(cr, uid, ids, context) for inv in sale.invoice_ids)
        self.signal_workflow(cr, uid, ids, 'manual_invoice')
        inv_ids1 = set(inv.id for sale in self.browse(cr, uid, ids, context) for inv in sale.invoice_ids)
        # determine newly created invoices
        new_inv_ids = list(inv_ids1 - inv_ids0)

        res = mod_obj.get_object_reference(cr, uid, 'account', 'invoice_form')
        res_id = res and res[1] or False,

        return {
            'name': _('Customer Invoices'),
            'view_type': 'form',
            'view_mode': 'form',
            'view_id': [res_id],
            'res_model': 'account.invoice',
            'context': "{'type':'out_invoice'}",
            'type': 'ir.actions.act_window',
            'nodestroy': True,
            'target': 'current',
            'res_id': new_inv_ids and new_inv_ids[0] or False,
        }

    def action_view_invoice(self, cr, uid, ids, context=None):
        '''
        This function returns an action that display existing invoices of given sales order ids. It can either be a in a list or in a form view, if there is only one invoice to show.
        '''
        mod_obj = self.pool.get('ir.model.data')
        act_obj = self.pool.get('ir.actions.act_window')

        result = mod_obj.get_object_reference(cr, uid, 'account', 'action_invoice_tree1')
        id = result and result[1] or False
        result = act_obj.read(cr, uid, [id], context=context)[0]
        #compute the number of invoices to display
        inv_ids = []
        for so in self.browse(cr, uid, ids, context=context):
            inv_ids += [invoice.id for invoice in so.invoice_ids]
        #choose the view_mode accordingly
        if len(inv_ids)>1:
            result['domain'] = "[('id','in',["+','.join(map(str, inv_ids))+"])]"
        else:
            res = mod_obj.get_object_reference(cr, uid, 'account', 'invoice_form')
            result['views'] = [(res and res[1] or False, 'form')]
            result['res_id'] = inv_ids and inv_ids[0] or False
        return result

    def test_no_product(self, cr, uid, order, context):
        for line in order.order_line:
<<<<<<< HEAD
            if line.product_id and (line.product_id.type != 'service'):
=======
            if line.state == 'cancel':
                continue
            if line.product_id and (line.product_id.type<>'service'):
>>>>>>> bf1e9996
                return False
        return True

    def action_invoice_create(self, cr, uid, ids, grouped=False, states=None, date_invoice = False, context=None):
        if states is None:
            states = ['confirmed', 'done', 'exception']
        res = False
        invoices = {}
        invoice_ids = []
        invoice = self.pool.get('account.invoice')
        obj_sale_order_line = self.pool.get('sale.order.line')
        partner_currency = {}
        # If date was specified, use it as date invoiced, usefull when invoices are generated this month and put the
        # last day of the last month as invoice date
        if date_invoice:
            context = dict(context or {}, date_invoice=date_invoice)
        for o in self.browse(cr, uid, ids, context=context):
            currency_id = o.pricelist_id.currency_id.id
            if (o.partner_id.id in partner_currency) and (partner_currency[o.partner_id.id] <> currency_id):
                raise UserError(_('You cannot group sales having different currencies for the same partner.'))

            partner_currency[o.partner_id.id] = currency_id
            lines = []
            for line in o.order_line:
                if line.invoiced:
                    continue
                elif (line.state in states):
                    lines.append(line.id)
            created_lines = obj_sale_order_line.invoice_line_create(cr, uid, lines)
            if created_lines:
                invoices.setdefault(o.partner_invoice_id.id or o.partner_id.id, []).append((o, created_lines))
        if not invoices:
            for o in self.browse(cr, uid, ids, context=context):
                for i in o.invoice_ids:
                    if i.state == 'draft':
                        return i.id
        for val in invoices.values():
            if grouped:
                res = self._make_invoice(cr, uid, val[0][0], reduce(lambda x, y: x + y, [l for o, l in val], []), context=context)
                invoice_ref = ''
                origin_ref = ''
                for o, l in val:
                    invoice_ref += (o.client_order_ref or o.name) + '|'
                    origin_ref += (o.origin or o.name) + '|'
                    self.write(cr, uid, [o.id], {'state': 'progress'})
                    cr.execute('insert into sale_order_invoice_rel (order_id,invoice_id) values (%s,%s)', (o.id, res))
                    self.invalidate_cache(cr, uid, ['invoice_ids'], [o.id], context=context)
                #remove last '|' in invoice_ref
                if len(invoice_ref) >= 1:
                    invoice_ref = invoice_ref[:-1]
                if len(origin_ref) >= 1:
                    origin_ref = origin_ref[:-1]
                invoice.write(cr, uid, [res], {'origin': origin_ref, 'name': invoice_ref})
            else:
                for order, il in val:
                    res = self._make_invoice(cr, uid, order, il, context=context)
                    invoice_ids.append(res)
                    self.write(cr, uid, [order.id], {'state': 'progress'})
                    cr.execute('insert into sale_order_invoice_rel (order_id,invoice_id) values (%s,%s)', (order.id, res))
                    self.invalidate_cache(cr, uid, ['invoice_ids'], [order.id], context=context)
        return res

    def action_invoice_cancel(self, cr, uid, ids, context=None):
        self.write(cr, uid, ids, {'state': 'invoice_except'}, context=context)
        return True

    def action_invoice_end(self, cr, uid, ids, context=None):
        for this in self.browse(cr, uid, ids, context=context):
            for line in this.order_line:
                if line.state == 'exception':
                    line.write({'state': 'confirmed'})
            if this.state == 'invoice_except':
                this.write({'state': 'progress'})
        return True

    def action_cancel(self, cr, uid, ids, context=None):
        if context is None:
            context = {}
        sale_order_line_obj = self.pool.get('sale.order.line')
        account_invoice_obj = self.pool.get('account.invoice')
        for sale in self.browse(cr, uid, ids, context=context):
            for inv in sale.invoice_ids:
                if inv.state not in ('draft', 'cancel'):
                    raise UserError(_('Cannot cancel this sales order!') + ':' + _('First cancel all invoices attached to this sales order.'))
                inv.signal_workflow('invoice_cancel')
            line_ids = [l.id for l in sale.order_line if l.state != 'cancel']
            sale_order_line_obj.button_cancel(cr, uid, line_ids, context=context)
        self.write(cr, uid, ids, {'state': 'cancel'})
        return True

    def action_button_confirm(self, cr, uid, ids, context=None):
        assert len(ids) == 1, 'This option should only be used for a single id at a time.'
        self.signal_workflow(cr, uid, ids, 'order_confirm')
        return True

    def action_wait(self, cr, uid, ids, context=None):
        context = context or {}
        for o in self.browse(cr, uid, ids):
            if not any(line.state != 'cancel' for line in o.order_line):
                raise UserError(_('You cannot confirm a sales order which has no line.'))
            noprod = self.test_no_product(cr, uid, o, context)
            if (o.order_policy == 'manual') or noprod:
                self.write(cr, uid, [o.id], {'state': 'manual', 'date_confirm': fields.date.context_today(self, cr, uid, context=context)})
            else:
                self.write(cr, uid, [o.id], {'state': 'progress', 'date_confirm': fields.date.context_today(self, cr, uid, context=context)})
            self.pool.get('sale.order.line').button_confirm(cr, uid, [x.id for x in o.order_line if x.state != 'cancel'])
        return True

    def action_quotation_send(self, cr, uid, ids, context=None):
        '''
        This function opens a window to compose an email, with the edi sale template message loaded by default
        '''
        assert len(ids) == 1, 'This option should only be used for a single id at a time.'
        ir_model_data = self.pool.get('ir.model.data')
        try:
            template_id = ir_model_data.get_object_reference(cr, uid, 'sale', 'email_template_edi_sale')[1]
        except ValueError:
            template_id = False
        try:
            compose_form_id = ir_model_data.get_object_reference(cr, uid, 'mail', 'email_compose_message_wizard_form')[1]
        except ValueError:
            compose_form_id = False
        ctx = dict()
        ctx.update({
            'default_model': 'sale.order',
            'default_res_id': ids[0],
            'default_use_template': bool(template_id),
            'default_template_id': template_id,
            'default_composition_mode': 'comment',
            'mark_so_as_sent': True
        })
        return {
            'type': 'ir.actions.act_window',
            'view_type': 'form',
            'view_mode': 'form',
            'res_model': 'mail.compose.message',
            'views': [(compose_form_id, 'form')],
            'view_id': compose_form_id,
            'target': 'new',
            'context': ctx,
        }

    def action_done(self, cr, uid, ids, context=None):
        for order in self.browse(cr, uid, ids, context=context):
            self.pool.get('sale.order.line').write(cr, uid, [line.id for line in order.order_line if line.state != 'cancel'], {'state': 'done'}, context=context)
        return self.write(cr, uid, ids, {'state': 'done'}, context=context)

    def _prepare_order_line_procurement(self, cr, uid, order, line, group_id=False, context=None):
        date_planned = self._get_date_planned(cr, uid, order, line, order.date_order, context=context)
        return {
            'name': line.name,
            'origin': order.name,
            'date_planned': date_planned,
            'product_id': line.product_id.id,
            'product_qty': line.product_uom_qty,
            'product_uom': line.product_uom.id,
            'product_uos_qty': (line.product_uos and line.product_uos_qty) or line.product_uom_qty,
            'product_uos': (line.product_uos and line.product_uos.id) or line.product_uom.id,
            'company_id': order.company_id.id,
            'group_id': group_id,
            'sale_line_id': line.id
        }

    def _get_date_planned(self, cr, uid, order, line, start_date, context=None):
        date_planned = datetime.strptime(start_date, DEFAULT_SERVER_DATETIME_FORMAT) + timedelta(days=line.delay or 0.0)
        return date_planned

    def _prepare_procurement_group(self, cr, uid, order, context=None):
        return {'name': order.name, 'partner_id': order.partner_shipping_id.id}

    def procurement_needed(self, cr, uid, ids, context=None):
        #when sale is installed only, there is no need to create procurements, that's only
        #further installed modules (sale_service, sale_stock) that will change this.
        sale_line_obj = self.pool.get('sale.order.line')
        res = []
        for order in self.browse(cr, uid, ids, context=context):
            res.append(sale_line_obj.need_procurement(cr, uid, [line.id for line in order.order_line if line.state != 'cancel'], context=context))
        return any(res)

    def action_ignore_delivery_exception(self, cr, uid, ids, context=None):
        for sale_order in self.browse(cr, uid, ids, context=context):
            self.write(cr, uid, ids, {'state': 'progress' if sale_order.invoice_count else 'manual'}, context=context)
        return True

    def action_ship_create(self, cr, uid, ids, context=None):
        """Create the required procurements to supply sales order lines, also connecting
        the procurements to appropriate stock moves in order to bring the goods to the
        sales order's requested location.

        :return: True
        """
        context = context or {}
        context['lang'] = self.pool['res.users'].browse(cr, uid, uid).lang
        procurement_obj = self.pool.get('procurement.order')
        sale_line_obj = self.pool.get('sale.order.line')
        for order in self.browse(cr, uid, ids, context=context):
            proc_ids = []
            vals = self._prepare_procurement_group(cr, uid, order, context=context)
            if not order.procurement_group_id:
                group_id = self.pool.get("procurement.group").create(cr, uid, vals, context=context)
                order.write({'procurement_group_id': group_id})

            for line in order.order_line:
                if line.state == 'cancel':
                    continue
                #Try to fix exception procurement (possible when after a shipping exception the user choose to recreate)
                if line.procurement_ids:
                    #first check them to see if they are in exception or not (one of the related moves is cancelled)
                    procurement_obj.check(cr, uid, [x.id for x in line.procurement_ids if x.state not in ['cancel', 'done']])
                    line.refresh()
                    #run again procurement that are in exception in order to trigger another move
                    except_proc_ids = [x.id for x in line.procurement_ids if x.state in ('exception', 'cancel')]
                    procurement_obj.reset_to_confirmed(cr, uid, except_proc_ids, context=context)
                    proc_ids += except_proc_ids
                elif sale_line_obj.need_procurement(cr, uid, [line.id], context=context):
                    if (line.state == 'done') or not line.product_id:
                        continue
                    vals = self._prepare_order_line_procurement(cr, uid, order, line, group_id=order.procurement_group_id.id, context=context)
                    ctx = context.copy()
                    ctx['procurement_autorun_defer'] = True
                    proc_id = procurement_obj.create(cr, uid, vals, context=ctx)
                    proc_ids.append(proc_id)
            #Confirm procurement order such that rules will be applied on it
            #note that the workflow normally ensure proc_ids isn't an empty list
            procurement_obj.run(cr, uid, proc_ids, context=context)

            #if shipping was in exception and the user choose to recreate the delivery order, write the new status of SO
            if order.state == 'shipping_except':
                val = {'state': 'progress', 'shipped': False}

                if (order.order_policy == 'manual'):
                    for line in order.order_line:
                        if (not line.invoiced) and (line.state not in ('cancel', 'draft')):
                            val['state'] = 'manual'
                            break
                order.write(val)
        return True



    def onchange_fiscal_position(self, cr, uid, ids, fiscal_position_id, order_lines, context=None):
        '''Update taxes of order lines for each line where a product is defined

        :param list ids: not used
        :param int fiscal_position_id: sale order fiscal position
        :param list order_lines: command list for one2many write method
        '''
        order_line = []
        fiscal_obj = self.pool.get('account.fiscal.position')
        product_obj = self.pool.get('product.product')
        line_obj = self.pool.get('sale.order.line')

        fpos = False
        if fiscal_position_id:
            fpos = fiscal_obj.browse(cr, uid, fiscal_position_id, context=context)

        for line in order_lines:
            # create    (0, 0,  { fields })
            # update    (1, ID, { fields })
            if line[0] in [0, 1]:
                prod = None
                if line[2].get('product_id'):
                    prod = product_obj.browse(cr, uid, line[2]['product_id'], context=context)
                elif line[1]:
                    prod =  line_obj.browse(cr, uid, line[1], context=context).product_id
                if prod and prod.taxes_id:
                    line[2]['tax_id'] = [[6, 0, fiscal_obj.map_tax(cr, uid, fpos, prod.taxes_id)]]
                order_line.append(line)

            # link      (4, ID)
            # link all  (6, 0, IDS)
            elif line[0] in [4, 6]:
                line_ids = line[0] == 4 and [line[1]] or line[2]
                for line_id in line_ids:
                    prod = line_obj.browse(cr, uid, line_id, context=context).product_id
                    if prod and prod.taxes_id:
                        order_line.append([1, line_id, {'tax_id': [[6, 0, fiscal_obj.map_tax(cr, uid, fpos, prod.taxes_id)]]}])
                    else:
                        order_line.append([4, line_id])
            else:
                order_line.append(line)
        return {'value': {'order_line': order_line, 'amount_untaxed': False, 'amount_tax': False, 'amount_total': False}}

    def test_procurements_done(self, cr, uid, ids, context=None):
        for sale in self.browse(cr, uid, ids, context=context):
            for line in sale.order_line:
                if line.state == 'cancel':
                    continue
                if not all([x.state == 'done' for x in line.procurement_ids]):
                    return False
        return True

    def test_procurements_except(self, cr, uid, ids, context=None):
        for sale in self.browse(cr, uid, ids, context=context):
            for line in sale.order_line:
                if line.state == 'cancel':
                    continue
                if any([x.state == 'cancel' for x in line.procurement_ids]):
                    return True
        return False


# TODO add a field price_unit_uos
# - update it on change product and unit price
# - use it in report if there is a uos
class sale_order_line(osv.osv):

    def need_procurement(self, cr, uid, ids, context=None):
        #when sale is installed only, there is no need to create procurements, that's only
        #further installed modules (sale_service, sale_stock) that will change this.
        prod_obj = self.pool.get('product.product')
        for line in self.browse(cr, uid, ids, context=context):
            if prod_obj.need_procurement(cr, uid, [line.product_id.id], context=context):
                return True
        return False

    def _amount_line(self, cr, uid, ids, field_name, arg, context=None):
        tax_obj = self.pool.get('account.tax')
        cur_obj = self.pool.get('res.currency')
        res = {}
        if context is None:
            context = {}
        for line in self.browse(cr, uid, ids, context=context):
            price = line.price_unit * (1 - (line.discount or 0.0) / 100.0)
            cur_id = line.order_id.pricelist_id.currency_id.id
            if line.tax_id.ids:
                res[line.id] = tax_obj.compute_all(cr, uid, line.tax_id.ids, price, cur_id, line.product_uom_qty, line.product_id.id, line.order_id.partner_id.id)['total_excluded']
            else:
                res[line.id] = price * line.product_uom_qty
        return res

    def _get_uom_id(self, cr, uid, *args):
        try:
            proxy = self.pool.get('ir.model.data')
            result = proxy.get_object_reference(cr, uid, 'product', 'product_uom_unit')
            return result[1]
        except Exception, ex:
            return False

    def _fnct_line_invoiced(self, cr, uid, ids, field_name, args, context=None):
        res = dict.fromkeys(ids, False)
        for this in self.browse(cr, uid, ids, context=context):
            res[this.id] = this.invoice_lines and \
                all(iline.invoice_id.state != 'cancel' for iline in this.invoice_lines)
        return res

    def _order_lines_from_invoice(self, cr, uid, ids, context=None):
        # direct access to the m2m table is the less convoluted way to achieve this (and is ok ACL-wise)
        cr.execute("""SELECT DISTINCT sol.id FROM sale_order_invoice_rel rel JOIN
                                                  sale_order_line sol ON (sol.order_id = rel.order_id)
                                    WHERE rel.invoice_id = ANY(%s)""", (list(ids),))
        return [i[0] for i in cr.fetchall()]

    def _get_price_reduce(self, cr, uid, ids, field_name, arg, context=None):
        res = dict.fromkeys(ids, 0.0)
        for line in self.browse(cr, uid, ids, context=context):
            res[line.id] = line.price_subtotal / line.product_uom_qty
        return res

    _name = 'sale.order.line'
    _description = 'Sales Order Line'
    _columns = {
        'order_id': fields.many2one('sale.order', 'Order Reference', required=True, ondelete='cascade', select=True, readonly=True, states={'draft':[('readonly',False)]}),
        'name': fields.text('Description', required=True, readonly=True, states={'draft': [('readonly', False)]}),
        'sequence': fields.integer('Sequence', help="Gives the sequence order when displaying a list of sales order lines."),
        'product_id': fields.many2one('product.product', 'Product', domain=[('sale_ok', '=', True)], change_default=True, readonly=True, states={'draft': [('readonly', False)]}, ondelete='restrict'),
        'invoice_lines': fields.many2many('account.invoice.line', 'sale_order_line_invoice_rel', 'order_line_id', 'invoice_id', 'Invoice Lines', readonly=True, copy=False),
        'invoiced': fields.function(_fnct_line_invoiced, string='Invoiced', type='boolean',
            store={
                'account.invoice': (_order_lines_from_invoice, ['state'], 10),
                'sale.order.line': (lambda self,cr,uid,ids,ctx=None: ids, ['invoice_lines'], 10)
            }),
        'price_unit': fields.float('Unit Price', required=True, digits_compute= dp.get_precision('Product Price'), readonly=True, states={'draft': [('readonly', False)]}),
        'price_subtotal': fields.function(_amount_line, string='Subtotal', digits=0),
        'price_reduce': fields.function(_get_price_reduce, type='float', string='Price Reduce', digits_compute=dp.get_precision('Product Price')),
        'tax_id': fields.many2many('account.tax', 'sale_order_tax', 'order_line_id', 'tax_id', 'Taxes', readonly=True, states={'draft': [('readonly', False)]}),
        'address_allotment_id': fields.many2one('res.partner', 'Allotment Partner',help="A partner to whom the particular product needs to be allotted."),
        'product_uom_qty': fields.float('Quantity', digits_compute= dp.get_precision('Product UoS'), required=True, readonly=True, states={'draft': [('readonly', False)]}),
        'product_uom': fields.many2one('product.uom', 'Unit of Measure ', required=True, readonly=True, states={'draft': [('readonly', False)]}),
        'product_uos_qty': fields.float('Quantity (UoS)' ,digits_compute= dp.get_precision('Product UoS'), readonly=True, states={'draft': [('readonly', False)]}),
        'product_uos': fields.many2one('product.uom', 'Product UoS'),
        'discount': fields.float('Discount (%)', digits_compute= dp.get_precision('Discount'), readonly=True, states={'draft': [('readonly', False)]}),
        'th_weight': fields.float('Weight', readonly=True, states={'draft': [('readonly', False)]}),
        'state': fields.selection(
                [('cancel', 'Cancelled'),('draft', 'Draft'),('confirmed', 'Confirmed'),('exception', 'Exception'),('done', 'Done')],
                'Status', required=True, readonly=True, copy=False,
                help='* The \'Draft\' status is set when the related sales order in draft status. \
                    \n* The \'Confirmed\' status is set when the related sales order is confirmed. \
                    \n* The \'Exception\' status is set when the related sales order is set as exception. \
                    \n* The \'Done\' status is set when the sales order line has been picked. \
                    \n* The \'Cancelled\' status is set when a user cancel the sales order related.'),
        'order_partner_id': fields.related('order_id', 'partner_id', type='many2one', relation='res.partner', store=True, string='Customer'),
        'salesman_id':fields.related('order_id', 'user_id', type='many2one', relation='res.users', store=True, string='Salesperson'),
        'company_id': fields.related('order_id', 'company_id', type='many2one', relation='res.company', string='Company', store=True, readonly=True),
        'delay': fields.float('Delivery Lead Time', required=True, help="Number of days between the order confirmation and the shipping of the products to the customer", readonly=True, states={'draft': [('readonly', False)]}),
        'procurement_ids': fields.one2many('procurement.order', 'sale_line_id', 'Procurements'),
    }
    _order = 'order_id desc, sequence, id'
    _defaults = {
        'product_uom' : _get_uom_id,
        'discount': 0.0,
        'product_uom_qty': 1,
        'product_uos_qty': 1,
        'sequence': 10,
        'state': 'draft',
        'price_unit': 0.0,
        'delay': 0.0,
    }



    def _get_line_qty(self, cr, uid, line, context=None):
        if line.product_uos:
            return line.product_uos_qty or 0.0
        return line.product_uom_qty

    def _get_line_uom(self, cr, uid, line, context=None):
        if line.product_uos:
            return line.product_uos.id
        return line.product_uom.id

    def _prepare_order_line_invoice_line(self, cr, uid, line, account_id=False, context=None):
        """Prepare the dict of values to create the new invoice line for a
           sales order line. This method may be overridden to implement custom
           invoice generation (making sure to call super() to establish
           a clean extension chain).

           :param browse_record line: sale.order.line record to invoice
           :param int account_id: optional ID of a G/L account to force
               (this is used for returning products including service)
           :return: dict of values to create() the invoice line
        """
        res = {}
        if not line.invoiced:
            if not account_id:
                if line.product_id:
                    account_id = line.product_id.property_account_income.id
                    if not account_id:
                        account_id = line.product_id.categ_id.property_account_income_categ.id
                    if not account_id:
                        raise UserError(
                                _('Please define income account for this product: "%s" (id:%d).') % \
                                    (line.product_id.name, line.product_id.id,))
                else:
                    prop = self.pool.get('ir.property').get(cr, uid,
                            'property_account_income_categ', 'product.category',
                            context=context)
                    account_id = prop and prop.id or False
            uosqty = self._get_line_qty(cr, uid, line, context=context)
            uos_id = self._get_line_uom(cr, uid, line, context=context)
            pu = 0.0
            if uosqty:
                pu = round(line.price_unit * line.product_uom_qty / uosqty,
                        self.pool.get('decimal.precision').precision_get(cr, uid, 'Product Price'))
            fpos = line.order_id.fiscal_position_id or False
            account_id = self.pool.get('account.fiscal.position').map_account(cr, uid, fpos, account_id)
            if not account_id:
                raise UserError(_('There is no Fiscal Position defined or Income category account defined for default properties of Product categories.'))
            res = {
                'name': line.name,
                'sequence': line.sequence,
                'origin': line.order_id.name,
                'account_id': account_id,
                'price_unit': pu,
                'quantity': uosqty,
                'discount': line.discount,
                'uos_id': uos_id,
                'product_id': line.product_id.id or False,
                'invoice_line_tax_ids': [(6, 0, [x.id for x in line.tax_id])],
                'account_analytic_id': line.order_id.project_id and line.order_id.project_id.id or False,
            }

        return res

    def invoice_line_create(self, cr, uid, ids, context=None):
        if context is None:
            context = {}

        create_ids = []
        sales = set()
        for line in self.browse(cr, uid, ids, context=context):
            vals = self._prepare_order_line_invoice_line(cr, uid, line, False, context)
            if vals:
                inv_id = self.pool.get('account.invoice.line').create(cr, uid, vals, context=context)
                self.write(cr, uid, [line.id], {'invoice_lines': [(4, inv_id)]}, context=context)
                sales.add(line.order_id.id)
                create_ids.append(inv_id)
        # Trigger workflow events
        for sale_id in sales:
            workflow.trg_write(uid, 'sale.order', sale_id, cr)
        return create_ids

    def button_cancel(self, cr, uid, ids, context=None):
        lines = self.browse(cr, uid, ids, context=context)
        for line in lines:
            if line.invoiced:
                raise UserError(_('You cannot cancel a sales order line that has already been invoiced.'))
        procurement_obj = self.pool['procurement.order']
        procurement_obj.cancel(cr, uid, sum([l.procurement_ids.ids for l in lines], []), context=context)
        return self.write(cr, uid, ids, {'state': 'cancel'})

    def button_confirm(self, cr, uid, ids, context=None):
        return self.write(cr, uid, ids, {'state': 'confirmed'})

    def button_done(self, cr, uid, ids, context=None):
        res = self.write(cr, uid, ids, {'state': 'done'})
        for line in self.browse(cr, uid, ids, context=context):
            workflow.trg_write(uid, 'sale.order', line.order_id.id, cr)
        return res

    def uos_change(self, cr, uid, ids, product_uos, product_uos_qty=0, product_id=None):
        product_obj = self.pool.get('product.product')
        if not product_id:
            return {'value': {'product_uom': product_uos,
                'product_uom_qty': product_uos_qty}, 'domain': {}}

        product = product_obj.browse(cr, uid, product_id)
        value = {
            'product_uom': product.uom_id.id,
        }
        # FIXME must depend on uos/uom of the product and not only of the coeff.
        try:
            value.update({
                'product_uom_qty': product_uos_qty / product.uos_coeff,
                'th_weight': product_uos_qty / product.uos_coeff * product.weight
            })
        except ZeroDivisionError:
            pass
        return {'value': value}

    def create(self, cr, uid, values, context=None):
        if values.get('order_id') and values.get('product_id') and  any(f not in values for f in ['name', 'price_unit', 'type', 'product_uom_qty', 'product_uom']):
            order = self.pool['sale.order'].read(cr, uid, values['order_id'], ['pricelist_id', 'partner_id', 'date_order', 'fiscal_position_id'], context=context)
            defaults = self.product_id_change(cr, uid, [], order['pricelist_id'][0], values['product_id'],
                qty=float(values.get('product_uom_qty', False)),
                uom=values.get('product_uom', False),
                qty_uos=float(values.get('product_uos_qty', False)),
                uos=values.get('product_uos', False),
                name=values.get('name', False),
                partner_id=order['partner_id'][0],
                date_order=order['date_order'],
                fiscal_position_id=order['fiscal_position_id'][0] if order['fiscal_position_id'] else False,
                flag=False,  # Force name update
                context=context
            )['value']
            if defaults.get('tax_id'):
                defaults['tax_id'] = [[6, 0, defaults['tax_id']]]
            values = dict(defaults, **values)
        return super(sale_order_line, self).create(cr, uid, values, context=context)

    def product_id_change(self, cr, uid, ids, pricelist, product, qty=0,
            uom=False, qty_uos=0, uos=False, name='', partner_id=False,
            lang=False, update_tax=True, date_order=False, packaging=False, fiscal_position_id=False, flag=False, context=None):
        if context is None:
            context = {}
        Partner = self.pool['res.partner']
        ProductUom = self.pool['product.uom']
        Product = self.pool['product.product']
        ctx_product = dict(context)
        partner = False
        if partner_id:
            partner = Partner.browse(cr, uid, partner_id, context=context)
            ctx_product['lang'] = partner.lang
            ctx_product['partner_id'] = partner_id
        elif lang:
            ctx_product['lang'] = lang

        if not product:
            return {'value': {'th_weight': 0,
                    'product_uos_qty': qty}, 'domain': {'product_uom': [],
                    'product_uos': []}}
        if not date_order:
            date_order = time.strftime(DEFAULT_SERVER_DATE_FORMAT)

        result = {}
        product_obj = Product.browse(cr, uid, product, context=ctx_product)

        uom2 = False
        if uom:
            uom2 = ProductUom.browse(cr, uid, uom, context=context)
            if product_obj.uom_id.category_id.id != uom2.category_id.id:
                uom = False
        if uos:
            if product_obj.uos_id:
                uos2 = ProductUom.browse(cr, uid, uos, context=context)
                if product_obj.uos_id.category_id.id != uos2.category_id.id:
                    uos = False
            else:
                uos = False

        fpos = False
        if not fiscal_position_id:
            fpos = partner and partner.property_account_position or False
        else:
            fpos = self.pool['account.fiscal.position'].browse(cr, uid, fiscal_position_id)
        if update_tax:  # The quantity only have changed
            result['tax_id'] = self.pool['account.fiscal.position'].map_tax(cr, uid, fpos, product_obj.taxes_id)

        if not flag:
            result['name'] = Product.name_get(cr, uid, [product_obj.id], context=ctx_product)[0][1]
            if product_obj.description_sale:
                result['name'] += '\n'+product_obj.description_sale
        domain = {}
        if (not uom) and (not uos):
            result['product_uom'] = product_obj.uom_id.id
            if product_obj.uos_id:
                result['product_uos'] = product_obj.uos_id.id
                result['product_uos_qty'] = qty * product_obj.uos_coeff
                uos_category_id = product_obj.uos_id.category_id.id
            else:
                result['product_uos'] = False
                result['product_uos_qty'] = qty
                uos_category_id = False
            result['th_weight'] = qty * product_obj.weight
            domain = {'product_uom':
                        [('category_id', '=', product_obj.uom_id.category_id.id)],
                        'product_uos':
                        [('category_id', '=', uos_category_id)]}
        elif uos and not uom:  # only happens if uom is False
            result['product_uom'] = product_obj.uom_id and product_obj.uom_id.id
            result['product_uom_qty'] = qty_uos / product_obj.uos_coeff
            result['th_weight'] = result['product_uom_qty'] * product_obj.weight
        elif uom:  # whether uos is set or not
            default_uom = product_obj.uom_id and product_obj.uom_id.id
            q = ProductUom._compute_qty(cr, uid, uom, qty, default_uom)
            if product_obj.uos_id:
                result['product_uos'] = product_obj.uos_id.id
                result['product_uos_qty'] = qty * product_obj.uos_coeff
            else:
                result['product_uos'] = False
                result['product_uos_qty'] = qty
            result['th_weight'] = q * product_obj.weight        # Round the quantity up

        if not uom2:
            uom2 = product_obj.uom_id

        if pricelist and partner_id:
            price = self.pool['product.pricelist'].price_get(cr, uid, [pricelist],
                    product, qty or 1.0, partner_id, {
                        'uom': uom or result.get('product_uom'),
                        'date': date_order,
                        })[pricelist]
        else:
            price = Product.price_get(cr, uid, [product], ptype='list_price', context=ctx_product)[product] or False
        result.update({'price_unit': price})
        return {'value': result, 'domain': domain}

    def product_uom_change(self, cursor, user, ids, pricelist, product, qty=0,
            uom=False, qty_uos=0, uos=False, name='', partner_id=False,
            lang=False, update_tax=True, date_order=False, context=None):
        context = context or {}
        lang = lang or ('lang' in context and context['lang'])
        if not uom:
            return {'value': {'price_unit': 0.0, 'product_uom' : uom or False}}
        return self.product_id_change(cursor, user, ids, pricelist, product,
                qty=qty, uom=uom, qty_uos=qty_uos, uos=uos, name=name,
                partner_id=partner_id, lang=lang, update_tax=update_tax,
                date_order=date_order, context=context)

    def unlink(self, cr, uid, ids, context=None):
        if context is None:
            context = {}
        """Allows to delete sales order lines in draft,cancel states"""
        for rec in self.browse(cr, uid, ids, context=context):
            if rec.state not in ['draft', 'cancel']:
                raise UserError(_('Cannot delete a sales order line which is in state \'%s\'.') % (rec.state,))
        return super(sale_order_line, self).unlink(cr, uid, ids, context=context)


class mail_compose_message(osv.Model):
    _inherit = 'mail.compose.message'

    def send_mail(self, cr, uid, ids, auto_commit=False, context=None):
        context = context or {}
        if context.get('default_model') == 'sale.order' and context.get('default_res_id') and context.get('mark_so_as_sent'):
            context = dict(context, mail_post_autofollow=True)
            self.pool.get('sale.order').signal_workflow(cr, uid, [context['default_res_id']], 'quotation_sent')
        return super(mail_compose_message, self).send_mail(cr, uid, ids, context=context)


class account_invoice(osv.Model):
    _inherit = 'account.invoice'

    _columns = {
        'team_id': fields.many2one('crm.team', 'Sales Team', oldname='section_id'),
    }

    _defaults = {
        'team_id': lambda s, cr, uid, c: s.pool['crm.team']._get_default_team_id(cr, uid, context=c),
    }

    def confirm_paid(self, cr, uid, ids, context=None):
        sale_order_obj = self.pool.get('sale.order')
        res = super(account_invoice, self).confirm_paid(cr, uid, ids, context=context)
        so_ids = sale_order_obj.search(cr, uid, [('invoice_ids', 'in', ids)], context=context)
        for so_id in so_ids:
            sale_order_obj.message_post(cr, uid, so_id, body=_("Invoice paid"), context=context)
        return res

    def unlink(self, cr, uid, ids, context=None):
        """ Overwrite unlink method of account invoice to send a trigger to the sale workflow upon invoice deletion """
        invoice_ids = self.search(cr, uid, [('id', 'in', ids), ('state', 'in', ['draft', 'cancel'])], context=context)
        #if we can't cancel all invoices, do nothing
        if len(invoice_ids) == len(ids):
            #Cancel invoice(s) first before deleting them so that if any sale order is associated with them
            #it will trigger the workflow to put the sale order in an 'invoice exception' state
            for id in ids:
                workflow.trg_validate(uid, 'account.invoice', id, 'invoice_cancel', cr)
        return super(account_invoice, self).unlink(cr, uid, ids, context=context)


class procurement_order(osv.osv):
    _inherit = 'procurement.order'
    _columns = {
        'sale_line_id': fields.many2one('sale.order.line', string='Sale Order Line'),
    }

    def write(self, cr, uid, ids, vals, context=None):
        if isinstance(ids, (int, long)):
            ids = [ids]
        res = super(procurement_order, self).write(cr, uid, ids, vals, context=context)
        from openerp import workflow
        if vals.get('state') in ['done', 'cancel', 'exception']:
            for proc in self.browse(cr, uid, ids, context=context):
                if proc.sale_line_id and proc.sale_line_id.order_id:
                    order_id = proc.sale_line_id.order_id.id
                    if self.pool.get('sale.order').test_procurements_done(cr, uid, [order_id], context=context):
                        workflow.trg_validate(uid, 'sale.order', order_id, 'ship_end', cr)
                    if self.pool.get('sale.order').test_procurements_except(cr, uid, [order_id], context=context):
                        workflow.trg_validate(uid, 'sale.order', order_id, 'ship_except', cr)
        return res

class product_product(osv.Model):
    _inherit = 'product.product'

    def _sales_count(self, cr, uid, ids, field_name, arg, context=None):
        r = dict.fromkeys(ids, 0)
        domain = [
            ('state', 'in', ['waiting_date','progress','manual', 'shipping_except', 'invoice_except', 'done']),
            ('product_id', 'in', ids),
        ]
        for group in self.pool['sale.report'].read_group(cr, uid, domain, ['product_id','product_uom_qty'], ['product_id'], context=context):
            r[group['product_id'][0]] = group['product_uom_qty']
        return r

    def action_view_sales(self, cr, uid, ids, context=None):
        result = self.pool['ir.model.data'].xmlid_to_res_id(cr, uid, 'sale.action_order_line_product_tree', raise_if_not_found=True)
        result = self.pool['ir.actions.act_window'].read(cr, uid, [result], context=context)[0]
        result['domain'] = "[('product_id','in',[" + ','.join(map(str, ids)) + "])]"
        return result

    _columns = {
        'sales_count': fields.function(_sales_count, string='# Sales', type='integer'),
    }

class product_template(osv.Model):
    _inherit = 'product.template'

    def _sales_count(self, cr, uid, ids, field_name, arg, context=None):
        res = dict.fromkeys(ids, 0)
        for template in self.browse(cr, uid, ids, context=context):
            res[template.id] = sum([p.sales_count for p in template.product_variant_ids])
        return res

    def action_view_sales(self, cr, uid, ids, context=None):
        act_obj = self.pool.get('ir.actions.act_window')
        mod_obj = self.pool.get('ir.model.data')
        product_ids = []
        for template in self.browse(cr, uid, ids, context=context):
            product_ids += [x.id for x in template.product_variant_ids]
        result = mod_obj.xmlid_to_res_id(cr, uid, 'sale.action_order_line_product_tree',raise_if_not_found=True)
        result = act_obj.read(cr, uid, [result], context=context)[0]
        result['domain'] = "[('product_id','in',[" + ','.join(map(str, product_ids)) + "])]"
        return result


    _columns = {
        'sales_count': fields.function(_sales_count, string='# Sales', type='integer'),

    }<|MERGE_RESOLUTION|>--- conflicted
+++ resolved
@@ -111,27 +111,6 @@
             raise UserError(_('There is no default company for the current user!'))
         return company_id
 
-<<<<<<< HEAD
-    def _get_default_team_id(self, cr, uid, context=None):
-        """ Gives default team by checking if present in the context """
-        team_id = self._resolve_team_id_from_context(cr, uid, context=context) or False
-        return team_id
-
-    def _resolve_team_id_from_context(self, cr, uid, context=None):
-        """ Returns ID of team based on the value of 'team_id'
-            context key, or None if it cannot be resolved to a single
-            Sales Team.
-        """
-        if context is None:
-            context = {}
-        if type(context.get('default_team_id')) in (int, long):
-            return context.get('default_team_id')
-        if isinstance(context.get('default_team_id'), basestring):
-            team_ids = self.pool.get('crm.team').name_search(cr, uid, name=context['default_team_id'], context=context)
-            if len(team_ids) == 1:
-                return int(team_ids[0][0])
-        return None
-
     def _get_invoiced(self, cr, uid, ids, field_name, arg, context=None):
         res = {}
         for order in self.browse(cr, uid, ids, context=context):
@@ -143,8 +122,6 @@
                 res[order.id]['invoiced'] = True
         return res
 
-=======
->>>>>>> bf1e9996
     _columns = {
         'name': fields.char('Order Reference', required=True, copy=False,
             readonly=True, states={'draft': [('readonly', False)], 'sent': [('readonly', False)]}, select=True),
@@ -472,13 +449,9 @@
 
     def test_no_product(self, cr, uid, order, context):
         for line in order.order_line:
-<<<<<<< HEAD
-            if line.product_id and (line.product_id.type != 'service'):
-=======
             if line.state == 'cancel':
                 continue
-            if line.product_id and (line.product_id.type<>'service'):
->>>>>>> bf1e9996
+            if line.product_id and (line.product_id.type != 'service'):
                 return False
         return True
 
