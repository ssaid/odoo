
var _gaq = _gaq || [];  // asynchronous stack used by google analytics

openerp.web_analytics = function(instance) {

    /** The Google Analytics Module inserts the Google Analytics JS Snippet
     *  at the top of the page, and sends to google an url each time the
     *  openerp url is changed.
     *  The pushes of the urls is made by triggering the 'state_pushed' event in the
     *  web_client.do_push_state() method which is responsible of changing the openerp current url
     */

    // Google Analytics Code snippet
    (function() {
        var ga   = document.createElement('script');
        ga.type  = 'text/javascript';
        ga.async = true;
        ga.src   = ('https:' == document.location.protocol ? 'https://ssl' : 'http://www') + '.google-analytics.com/ga.js';
        var s = document.getElementsByTagName('script')[0];
        s.parentNode.insertBefore(ga,s);
    })();


    var init_tracker = function() {
        // initialize tracker
        _gaq.push(['_setAccount', 'UA-7333765-1']);
        //_gaq.push(['_setAccount', 'UA-36797757-1']);     // Debug code
        _gaq.push(['_setDomainName', 'none']);  // Change for the real domain

        // Track user types
        if (instance.session.uid !== 1) {
            if ((/\.demo.openerp.com/).test(instance.session.server)) {
                _gaq.push(['_setCustomVar', 1, 'User Type', 'Demo User', 1]);
            } else {
                _gaq.push(['_setCustomVar', 1, 'User Type', 'Normal User', 1]);
            }
        } else {
            _gaq.push(['_setCustomVar', 1, 'User Type', 'Admin User', 1]);
        }

<<<<<<< HEAD
        // Track object usage 
        _gaq.push(['_setCustomVar', 2, 'Object', 'no_model', 3]);
        // Tack view usage
        _gaq.push(['_setCustomVar', 3, 'View Type', 'default', 3]);
=======
                    // Track User Type Conversion, Custom Variable 3 in GA with session level scope
                    // Values: 'Visitor', 'Demo', 'Online Trial', 'Online Paying', 'Local User'
                    _gaq.push(['_setCustomVar', 1, 'User Type Conversion', self._get_user_type(), 2]);
                    _gaq.push(['_trackPageview']);
                    return;
                });
        },
        /*
        * Method called in order to send _trackPageview to GA
        */
        _push_pageview: function(url) {
            _gaq.push(['_trackPageview', url]);
        },
        /*
        * Method called in order to send _trackEvent to GA
        */
        _push_event: function(options) {
            _gaq.push(['_trackEvent',
                options.category,
                options.action,
                options.label,
                options.value,
                options.noninteraction
            ]);
        },
        /*
        * Method called in order to send ecommerce transactions to GA
        */
        _push_ecommerce: function(trans_data, item_list) {
            _gaq.push(['_addTrans',
                trans_data.order_id,
                trans_data.store_name,
                trans_data.total,
                trans_data.tax,
                trans_data.shipping,
                trans_data.city,
                trans_data.state,
                trans_data.country,
            ]);
            _.each(item_list, function(item) {
                _gaq.push(['_addItem',
                    item.order_id,
                    item.sku,
                    item.name,
                    item.category,
                    item.price,
                    item.quantity,
                ]);
            });
            _gaq.push(['_trackTrans']);
        },
        /*
        *  This method contains the initialization of the object and view type
        *  as an event in GA.
        */
        on_state_pushed: function(state) {
            // Track only pages corresponding to a 'normal' view of OpenERP, views
            // related to client actions are tracked by the action manager
            if (state.model && state.view_type) {
                // Track the page
                var url = instance.web_analytics.generateUrl({'model': state.model, 'view_type': state.view_type});
                this._push_event({
                    'category': state.model,
                    'action': state.view_type,
                    'label': url,
                });
            }
        },
        /*
        * This method includes the tracker into views and managers. It can be overriden
        * by other modules in order to extend tracking functionalities
        */
        include_tracker: function() {
            var t = this;
            // Track the events related with the creation and the  modification of records,
            // the view type is always form
            instance.web.FormView.include({
                init: function(parent, dataset, view_id, options) {
                    this._super.apply(this, arguments);
                    var self = this;
                    this.on('record_created', self, function(r) {
                        var url = instance.web_analytics.generateUrl({'model': r.model, 'view_type': 'form'});
                        t._push_event({
                            'category': r.model,
                            'action': 'form',
                            'label': url,
                            'noninteraction': true,
                        });
                    });
                    this.on('record_saved', self, function(r) {
                        var url = instance.web_analytics.generateUrl({'model': r.model, 'view_type': 'form'});
                        t._push_event({
                            'category': r.model,
                            'action': 'form',
                            'label': url,
                            'noninteraction': true,
                        });
                    });
                }
            });
>>>>>>> 1f050cd4

        _gaq.push(['_trackPageview']);
    };

<<<<<<< HEAD
    var on_state_pushed = function(state) {
        // Track only pages corresponding to a 'normal' view of OpenERP, views
        // related to client actions are tracked by the action manager
        if (state.model && state.view_type) {                
            // Track object usage 
            _gaq.push(['_setCustomVar', 2, 'Object', state.model, 3]);
            // Tack view usage
            _gaq.push(['_setCustomVar', 3, 'View Type', state.view_type, 3]);
            // Track the page
            var url = instance.web_analytics.generateUrl({'model': state.model, 'view_type': state.view_type});
            _gaq.push(['_trackPageview', url]);
        }
    };
=======
            // Track button events
            instance.web.View.include({
                do_execute_action: function(action_data, dataset, record_id, on_closed) {
                    var category = this.model || dataset.model || '';
                    var action;
                    if (action_data.name && _.isNaN(action_data.name-0)) {
                        action = action_data.name;
                    } else {
                        action = action_data.string || action_data.special || '';
                    }
                    var url = instance.web_analytics.generateUrl({'model': category, 'view_type': this.view_type});
                    t._push_event({
                        'category': category,
                        'action': action,
                        'label': url,
                        'noninteraction': true,
                    });
                    return this._super.apply(this, arguments);
                },
            });
>>>>>>> 1f050cd4

    var include_tracker = function() {
        // include the tracker into views and managers

        // Track the events related with the creation and the  modification of records
        instance.web.FormView = instance.web.FormView.extend({
            init: function(parent, dataset, view_id, options) {
                this._super.apply(this, arguments);
                var self = this;
                this.on('record_created', self, function(r) {
                    var url = instance.web_analytics.generateUrl({'model': this.model, 'view_type': 'form'});
                    _gaq.push(['_trackEvent', this.model, 'on_button_create_save', url]);
                });
                this.on('record_saved', self, function(r) {
                    var url = instance.web_analytics.generateUrl({'model': this.model, 'view_type': 'form'});
                    _gaq.push(['_trackEvent', this.model, 'on_button_edit_save', url]);
                });
            }
        });

        // Track client actions
        instance.web.ActionManager.include({
            ir_actions_client: function (action, options) {
                var url = instance.web_analytics.generateUrl({'action': action.tag});
                _gaq.push(['_trackPageview', url]);
                return this._super.apply(this, arguments);
            },
        });

        // Track button events
        instance.web.View.include({
            do_execute_action: function(action_data, dataset, record_id, on_closed) {
                console.log(action_data);
                var category = this.model || dataset.model || '';
                var action;
                if (action_data.name && _.isNaN(action_data.name-0)) {
                    action = action_data.name;                
                } else {
                    action = action_data.string || action_data.special || '';
                }
                var label = instance.web_analytics.generateUrl({'model': category, 'view_type': this.view_type});
                _gaq.push(['_trackEvent', category, action, label]);
                return this._super.apply(this, arguments);
            },
        });

        // Track error events
        instance.web.CrashManager.include({
            show_error: function(error) {
                var hash = window.location.hash;
                var params = $.deparam(hash.substr(hash.indexOf('#')+1));
                var options = {};
                if (params.model && params.view_type) {
                    options = {'model': params.model, 'view_type': params.view_type};
                } else {
                    options = {'action': params.action};
                }
                var label = instance.web_analytics.generateUrl(options);
                if (error.code) {
                    _gaq.push(['_trackEvent', error.message, error.data.fault_code, label, ,true]);
                } else {
                    _gaq.push(['_trackEvent', error.type, error.data.debug, label, ,true]);
                }
                this._super.apply(this, arguments);
            },
        });
    };


    if (instance.client instanceof instance.web.WebClient) {        // not for embedded clients
        init_tracker();

        // Set the account and domain to start tracking
        instance.client.on('state_pushed', this, on_state_pushed);

        include_tracker();
    } else if (!instance.client) {
        // client does not already exists, we are in monodb mode

        instance.web.WebClient.include({
            init: function() {
                init_tracker();
                return this._super.apply(this, arguments);
            },
            start: function() {
                var self = this;
                return this._super.apply(this, arguments).done(function() {
                    self.on('state_pushed', self, on_state_pushed);
                    include_tracker();
                });
            }
        });
    }

    // ----------------------------------------------------------------
    // utility functions
    // ----------------------------------------------------------------

    instance.web_analytics.generateUrl = function(options) {
        var url = '';
        _.each(options, function(value, key) {
            url += '/' + key + '=' + value;
        });
        return url;
    };

};<|MERGE_RESOLUTION|>--- conflicted
+++ resolved
@@ -3,12 +3,13 @@
 
 openerp.web_analytics = function(instance) {
 
-    /** The Google Analytics Module inserts the Google Analytics JS Snippet
-     *  at the top of the page, and sends to google an url each time the
-     *  openerp url is changed.
-     *  The pushes of the urls is made by triggering the 'state_pushed' event in the
-     *  web_client.do_push_state() method which is responsible of changing the openerp current url
-     */
+    /*
+    *  The Web Analytics Module inserts the Google Analytics JS Snippet
+    *  at the top of the page, and sends to google an url each time the
+    *  openerp url is changed.
+    *  The pushes of the urls is made by triggering the 'state_pushed' event in the
+    *  web_client.do_push_state() method which is responsible of changing the openerp current url
+    */
 
     // Google Analytics Code snippet
     (function() {
@@ -20,30 +21,61 @@
         s.parentNode.insertBefore(ga,s);
     })();
 
-
-    var init_tracker = function() {
-        // initialize tracker
-        _gaq.push(['_setAccount', 'UA-7333765-1']);
-        //_gaq.push(['_setAccount', 'UA-36797757-1']);     // Debug code
-        _gaq.push(['_setDomainName', 'none']);  // Change for the real domain
-
-        // Track user types
-        if (instance.session.uid !== 1) {
-            if ((/\.demo.openerp.com/).test(instance.session.server)) {
-                _gaq.push(['_setCustomVar', 1, 'User Type', 'Demo User', 1]);
+    instance.web_analytics.Tracker = instance.web.Class.extend({
+        /*
+        * This method initializes the tracker
+        */
+        init: function() {
+            /* Comment this lines when going on production, only used for testing on localhost
+            _gaq.push(['_setAccount', 'UA-35793871-1']);
+            _gaq.push(['_setDomainName', 'none']);
+            */
+
+            /* Uncomment this lines when going on production */
+            _gaq.push(['_setAccount', 'UA-7333765-1']);
+            _gaq.push(['_setDomainName', '.openerp.com']);  // Allow multi-domain
+            /**/
+        },
+        /*
+        * This method MUST be overriden by saas_demo and saas_trial in order to
+        * set the correct user type. By default, the user connected is local to
+        * the DB (like in accounts).
+        */
+        _get_user_type: function() {
+            return 'Local User';
+        },
+        /*
+        * This method gets the user access level, to be used as CV in GA
+        */
+        _get_user_access_level: function() {
+            if (instance.session.uid === 1) {
+                return 'Admin User';
+            // Make the difference between portal users and anonymous users
+            } else if (instance.session.username.indexOf('@') !== -1) {
+                if (instance.session.username.indexOf('anonymous') === -1) {
+                    return 'Portal User';
+                } else {
+                    return 'Anonymous User';
+                }
+            } else if (instance.session.username.indexOf('anonymous') !== -1) {
+                return 'Anonymous User';
             } else {
-                _gaq.push(['_setCustomVar', 1, 'User Type', 'Normal User', 1]);
+                return 'Normal User';
             }
-        } else {
-            _gaq.push(['_setCustomVar', 1, 'User Type', 'Admin User', 1]);
-        }
-
-<<<<<<< HEAD
-        // Track object usage 
-        _gaq.push(['_setCustomVar', 2, 'Object', 'no_model', 3]);
-        // Tack view usage
-        _gaq.push(['_setCustomVar', 3, 'View Type', 'default', 3]);
-=======
+        },
+        /*
+        * This method contains the initialization of all user-related custom variables
+        * stored in GA. Also other modules can override it to add new custom variables
+        */
+        initialize_custom: function() {
+            var self = this;
+            return instance.session.rpc("/web/webclient/version_info", {})
+                .done(function(res) {
+                    _gaq.push(['_setCustomVar', 5, 'Version', res.server_version, 3]);
+                    // Track User Access Level, Custom Variable 4 in GA with visitor level scope
+                    // Values: 'Admin User', 'Normal User', 'Portal User', 'Anonymous User'
+                    _gaq.push(['_setCustomVar', 4, 'User Access Level', self.user_access_level, 1]);
+
                     // Track User Type Conversion, Custom Variable 3 in GA with session level scope
                     // Values: 'Visitor', 'Demo', 'Online Trial', 'Online Paying', 'Local User'
                     _gaq.push(['_setCustomVar', 1, 'User Type Conversion', self._get_user_type(), 2]);
@@ -144,26 +176,21 @@
                     });
                 }
             });
->>>>>>> 1f050cd4
-
-        _gaq.push(['_trackPageview']);
-    };
-
-<<<<<<< HEAD
-    var on_state_pushed = function(state) {
-        // Track only pages corresponding to a 'normal' view of OpenERP, views
-        // related to client actions are tracked by the action manager
-        if (state.model && state.view_type) {                
-            // Track object usage 
-            _gaq.push(['_setCustomVar', 2, 'Object', state.model, 3]);
-            // Tack view usage
-            _gaq.push(['_setCustomVar', 3, 'View Type', state.view_type, 3]);
-            // Track the page
-            var url = instance.web_analytics.generateUrl({'model': state.model, 'view_type': state.view_type});
-            _gaq.push(['_trackPageview', url]);
-        }
-    };
-=======
+
+            // Track client actions
+            instance.web.ActionManager.include({
+                ir_actions_client: function (action, options) {
+                    var url = instance.web_analytics.generateUrl({'action': action.tag});
+                    var category = action.res_model || action.type;
+                    t._push_event({
+                        'category': action.res_model || action.type,
+                        'action': action.name || action.tag,
+                        'label': url,
+                    });
+                    return this._super.apply(this, arguments);
+                },
+            });
+
             // Track button events
             instance.web.View.include({
                 do_execute_action: function(action_data, dataset, record_id, on_closed) {
@@ -184,100 +211,39 @@
                     return this._super.apply(this, arguments);
                 },
             });
->>>>>>> 1f050cd4
-
-    var include_tracker = function() {
-        // include the tracker into views and managers
-
-        // Track the events related with the creation and the  modification of records
-        instance.web.FormView = instance.web.FormView.extend({
-            init: function(parent, dataset, view_id, options) {
-                this._super.apply(this, arguments);
-                var self = this;
-                this.on('record_created', self, function(r) {
-                    var url = instance.web_analytics.generateUrl({'model': this.model, 'view_type': 'form'});
-                    _gaq.push(['_trackEvent', this.model, 'on_button_create_save', url]);
-                });
-                this.on('record_saved', self, function(r) {
-                    var url = instance.web_analytics.generateUrl({'model': this.model, 'view_type': 'form'});
-                    _gaq.push(['_trackEvent', this.model, 'on_button_edit_save', url]);
-                });
-            }
-        });
-
-        // Track client actions
-        instance.web.ActionManager.include({
-            ir_actions_client: function (action, options) {
-                var url = instance.web_analytics.generateUrl({'action': action.tag});
-                _gaq.push(['_trackPageview', url]);
-                return this._super.apply(this, arguments);
-            },
-        });
-
-        // Track button events
-        instance.web.View.include({
-            do_execute_action: function(action_data, dataset, record_id, on_closed) {
-                console.log(action_data);
-                var category = this.model || dataset.model || '';
-                var action;
-                if (action_data.name && _.isNaN(action_data.name-0)) {
-                    action = action_data.name;                
-                } else {
-                    action = action_data.string || action_data.special || '';
-                }
-                var label = instance.web_analytics.generateUrl({'model': category, 'view_type': this.view_type});
-                _gaq.push(['_trackEvent', category, action, label]);
-                return this._super.apply(this, arguments);
-            },
-        });
-
-        // Track error events
-        instance.web.CrashManager.include({
-            show_error: function(error) {
-                var hash = window.location.hash;
-                var params = $.deparam(hash.substr(hash.indexOf('#')+1));
-                var options = {};
-                if (params.model && params.view_type) {
-                    options = {'model': params.model, 'view_type': params.view_type};
-                } else {
-                    options = {'action': params.action};
-                }
-                var label = instance.web_analytics.generateUrl(options);
-                if (error.code) {
-                    _gaq.push(['_trackEvent', error.message, error.data.fault_code, label, ,true]);
-                } else {
-                    _gaq.push(['_trackEvent', error.type, error.data.debug, label, ,true]);
-                }
-                this._super.apply(this, arguments);
-            },
-        });
-    };
-
-
-    if (instance.client instanceof instance.web.WebClient) {        // not for embedded clients
-        init_tracker();
-
-        // Set the account and domain to start tracking
-        instance.client.on('state_pushed', this, on_state_pushed);
-
-        include_tracker();
-    } else if (!instance.client) {
-        // client does not already exists, we are in monodb mode
-
-        instance.web.WebClient.include({
-            init: function() {
-                init_tracker();
-                return this._super.apply(this, arguments);
-            },
-            start: function() {
-                var self = this;
-                return this._super.apply(this, arguments).done(function() {
-                    self.on('state_pushed', self, on_state_pushed);
-                    include_tracker();
-                });
-            }
-        });
-    }
+
+            // Track error events
+            instance.web.CrashManager.include({
+                show_error: function(error) {
+                    var hash = window.location.hash;
+                    var params = $.deparam(hash.substr(hash.indexOf('#')+1));
+                    var options = {};
+                    if (params.model && params.view_type) {
+                        options = {'model': params.model, 'view_type': params.view_type};
+                    } else {
+                        options = {'action': params.action};
+                    }
+                    var url = instance.web_analytics.generateUrl(options);
+                    if (error.code) {
+                        t._push_event({
+                            'category': error.message,
+                            'action': error.data.fault_code,
+                            'label': url,
+                            'noninteraction': true,
+                        });
+                    } else {
+                        t._push_event({
+                            'category': error.type,
+                            'action': error.data.debug,
+                            'label': url,
+                            'noninteraction': true,
+                        });
+                    }
+                    this._super.apply(this, arguments);
+                },
+            });
+        },
+    });
 
     // ----------------------------------------------------------------
     // utility functions
@@ -291,4 +257,37 @@
         return url;
     };
 
+    instance.web_analytics.setupTracker = function(wc) {
+        var t = wc.tracker;
+        return $.when(t._get_user_access_level()).then(function(r) {
+            t.user_access_level = r;
+            t.initialize_custom().then(function() {
+                wc.on('state_pushed', t, t.on_state_pushed);
+                t.include_tracker();
+            });
+        });
+    };
+
+    // Set correctly the tracker in the current instance
+    if (instance.client instanceof instance.web.WebClient) {        // not for embedded clients
+        instance.webclient.tracker = new instance.web_analytics.Tracker();
+        instance.web_analytics.setupTracker(instance.webclient);
+    } else if (!instance.client) {
+        // client does not already exists, we are in monodb mode
+        instance.web.WebClient.include({
+            start: function() {
+                var d = this._super.apply(this, arguments);
+                this.tracker = new instance.web_analytics.Tracker();
+                return d;
+            },
+            show_application: function() {
+                var self = this;
+                $.when(this.subscribe_deferred).then(function() {
+                    instance.web_analytics.setupTracker(self);
+                });
+                this._super();
+            },
+        });
+    }
+
 };