<?xml version="1.0" encoding="utf-8"?>
<openerp>
    <data>
<<<<<<< HEAD
=======
      <record id="model_corsa" model="fleet.vehicle.model">
          <field name="modelname">Corsa</field>
          <field name="brand_id" ref="brand_opel" />
      </record>

      <record id="model_astra" model="fleet.vehicle.model">
          <field name="modelname">Astra</field>
          <field name="brand_id" ref="brand_opel" />
      </record>

      <record id="model_agila" model="fleet.vehicle.model">
          <field name="modelname">Agila</field>
          <field name="brand_id" ref="brand_opel" />
      </record>

      <record id="model_combotour" model="fleet.vehicle.model">
          <field name="modelname">Combo Tour</field>
          <field name="brand_id" ref="brand_opel" />
      </record>

      <record id="model_meriva" model="fleet.vehicle.model">
          <field name="modelname">Meriva</field>
          <field name="brand_id" ref="brand_opel" />
      </record>

      <record id="model_astragtc" model="fleet.vehicle.model">
          <field name="modelname">AstraGTC</field>
          <field name="brand_id" ref="brand_opel" />
      </record>

      <record id="model_zafira" model="fleet.vehicle.model">
          <field name="modelname">Zafira</field>
          <field name="brand_id" ref="brand_opel" />
      </record>

      <record id="model_zafiratourer" model="fleet.vehicle.model">
          <field name="modelname">Zafira Tourer</field>
          <field name="brand_id" ref="brand_opel" />
      </record>

      <record id="model_insignia" model="fleet.vehicle.model">
          <field name="modelname">Insignia</field>
          <field name="brand_id" ref="brand_opel" />
      </record>

      <record id="model_mokka" model="fleet.vehicle.model">
          <field name="modelname">Mokka</field>
          <field name="brand_id" ref="brand_opel" />
      </record>

      <record id="model_antara" model="fleet.vehicle.model">
          <field name="modelname">Antara</field>
          <field name="brand_id" ref="brand_opel" />
      </record>

      <record id="model_ampera" model="fleet.vehicle.model">
          <field name="modelname">Ampera</field>
          <field name="brand_id" ref="brand_opel" />
      </record>

      <record id="model_a1" model="fleet.vehicle.model">
          <field name="modelname">A1</field>
          <field name="brand_id" ref="brand_audi" />
      </record>

      <record id="model_a3" model="fleet.vehicle.model">
          <field name="modelname">A3</field>
          <field name="brand_id" ref="brand_audi" />
      </record>

      <record id="model_a4" model="fleet.vehicle.model">
          <field name="modelname">A4</field>
          <field name="brand_id" ref="brand_audi" />
      </record>

      <record id="model_a5" model="fleet.vehicle.model">
          <field name="modelname">A5</field>
          <field name="brand_id" ref="brand_audi" />
      </record>

      <record id="model_a6" model="fleet.vehicle.model">
          <field name="modelname">A6</field>
          <field name="brand_id" ref="brand_audi" />
      </record>

      <record id="model_a7" model="fleet.vehicle.model">
          <field name="modelname">A7</field>
          <field name="brand_id" ref="brand_audi" />
      </record>

      <record id="model_a8" model="fleet.vehicle.model">
          <field name="modelname">A8</field>
          <field name="brand_id" ref="brand_audi" />
      </record>

      <record id="model_q3" model="fleet.vehicle.model">
          <field name="modelname">Q3</field>
          <field name="brand_id" ref="brand_audi" />
      </record>

      <record id="model_q5" model="fleet.vehicle.model">
          <field name="modelname">Q5</field>
          <field name="brand_id" ref="brand_audi" />
      </record>

      <record id="model_q7" model="fleet.vehicle.model">
          <field name="modelname">Q7</field>
          <field name="brand_id" ref="brand_audi" />
      </record>

      <record id="model_tt" model="fleet.vehicle.model">
          <field name="modelname">TT</field>
          <field name="brand_id" ref="brand_audi" />
      </record>

      <record id="model_serie1" model="fleet.vehicle.model">
          <field name="modelname">Serie 1</field>
          <field name="brand_id" ref="brand_bmw" />
      </record>

      <record id="model_serie3" model="fleet.vehicle.model">
          <field name="modelname">Serie 3</field>
          <field name="brand_id" ref="brand_bmw" />
      </record>

      <record id="model_serie5" model="fleet.vehicle.model">
          <field name="modelname">Serie 5</field>
          <field name="brand_id" ref="brand_bmw" />
      </record>

      <record id="model_serie6" model="fleet.vehicle.model">
          <field name="modelname">Serie 6</field>
          <field name="brand_id" ref="brand_bmw" />
      </record>

      <record id="model_serie7" model="fleet.vehicle.model">
          <field name="modelname">Serie 7</field>
          <field name="brand_id" ref="brand_bmw" />
      </record>

      <record id="model_seriex" model="fleet.vehicle.model">
          <field name="modelname">Serie X</field>
          <field name="brand_id" ref="brand_bmw" />
      </record>

      <record id="model_seriez4" model="fleet.vehicle.model">
          <field name="modelname">Serie Z4</field>
          <field name="brand_id" ref="brand_bmw" />
      </record>

      <record id="model_seriem" model="fleet.vehicle.model">
          <field name="modelname">Serie M</field>
          <field name="brand_id" ref="brand_bmw" />
      </record>

      <record id="model_seriehybrid" model="fleet.vehicle.model">
          <field name="modelname">Serie Hybrid</field>
          <field name="brand_id" ref="brand_bmw" />
      </record>

      <record id="model_classa" model="fleet.vehicle.model">
          <field name="modelname">Class A</field>
          <field name="brand_id" ref="brand_mercedes" />
      </record>

      <record id="model_classb" model="fleet.vehicle.model">
          <field name="modelname">Class B</field>
          <field name="brand_id" ref="brand_mercedes" />
      </record>

      <record id="model_classc" model="fleet.vehicle.model">
          <field name="modelname">Class C</field>
          <field name="brand_id" ref="brand_mercedes" />
      </record>

      <record id="model_classcl" model="fleet.vehicle.model">
          <field name="modelname">Class CL</field>
          <field name="brand_id" ref="brand_mercedes" />
      </record>

      <record id="model_classcls" model="fleet.vehicle.model">
          <field name="modelname">Class CLS</field>
          <field name="brand_id" ref="brand_mercedes" />
      </record>

      <record id="model_classe" model="fleet.vehicle.model">
          <field name="modelname">Class E</field>
          <field name="brand_id" ref="brand_mercedes" />
      </record>

      <record id="model_classm" model="fleet.vehicle.model">
          <field name="modelname">Class M</field>
          <field name="brand_id" ref="brand_mercedes" />
      </record>

      <record id="model_classgl" model="fleet.vehicle.model">
          <field name="modelname">Class GL</field>
          <field name="brand_id" ref="brand_mercedes" />
      </record>

      <record id="model_classglk" model="fleet.vehicle.model">
          <field name="modelname">Class GLK</field>
          <field name="brand_id" ref="brand_mercedes" />
      </record>

      <record id="model_classr" model="fleet.vehicle.model">
          <field name="modelname">Class R</field>
          <field name="brand_id" ref="brand_mercedes" />
      </record>

      <record id="model_classs" model="fleet.vehicle.model">
          <field name="modelname">Class S</field>
          <field name="brand_id" ref="brand_mercedes" />
      </record>

      <record id="model_classslk" model="fleet.vehicle.model">
          <field name="modelname">Class SLK</field>
          <field name="brand_id" ref="brand_mercedes" />
      </record>

      <record id="model_classsls" model="fleet.vehicle.model">
          <field name="modelname">SLS</field>
          <field name="brand_id" ref="brand_mercedes" />
      </record>

>>>>>>> 354a5571
      <record id="vehicle_state_inshop" model="fleet.vehicle.state">
        <field name="name">In shop</field>
        <field name="sequence">1</field>
      </record>

      <record id="vehicle_state_active" model="fleet.vehicle.state">
        <field name="name">Active</field>
        <field name="sequence">2</field>
      </record>

      <record id="vehicle_state_inactive" model="fleet.vehicle.state">
        <field name="name">Inactive</field>
        <field name="sequence">3</field>
      </record>

      <record id="vehicle_state_sold" model="fleet.vehicle.state">
        <field name="name">Sold</field>
        <field name="sequence">4</field>
      </record>

      <record id="vehicle_1" model="fleet.vehicle">
          <field name="license_plate">1-ACK-205</field>
          <field name="vin_sn">5454541</field>
          <field name="model_id" ref="model_astra"/>
          <field name="color">Black</field>
          <field name="location">Grand-Rosiere</field>
          <field name="doors">5</field>
          <field name="driver_id" ref="base.res_partner_address_18" />
          <field name="acquisition_date" eval="time.strftime('%Y-%m-%d 2:00:00')" />
          <field name="state" ref="vehicle_state_active"/>
          <field name="odometer_unit">kilometers</field>
          <field name="car_value">20000</field>
          <field eval="[(6,0,[ref('vehicle_tag_leasing'),ref('fleet.vehicle_tag_break'),ref('fleet.vehicle_tag_senior')])]" name="tag_ids"/>
      </record>

      <record id="vehicle_2" model="fleet.vehicle">
          <field name="license_plate">1-SYN-404</field>
          <field name="vin_sn">1337</field>
          <field name="model_id" ref="model_corsa"/>
          <field name="color">Red</field>
          <field name="location">Grand-Rosiere</field>
          <field name="doors">5</field>
          <field name="driver_id" ref="base.res_partner_address_19" />
          <field name="acquisition_date" eval="time.strftime('%Y-%m-%d 2:00:00')" />
          <field name="state" ref="vehicle_state_inactive"/>
          <field name="odometer_unit">kilometers</field>
          <field name="car_value">16000</field>
          <field eval="[(6,0,[ref('vehicle_tag_leasing'),ref('fleet.vehicle_tag_compact'),ref('fleet.vehicle_tag_junior')])]" name="tag_ids"/>
      </record>

      <record id="vehicle_3" model="fleet.vehicle">
          <field name="license_plate">1-BMW-001</field>
          <field name="vin_sn">54818</field>
          <field name="model_id" ref="model_serie1"/>
          <field name="color">Titanium Grey</field>
          <field name="location">Grand-Rosiere</field>
          <field name="doors">3</field>
          <field name="driver_id" ref="base.res_partner_address_17" />
          <field name="acquisition_date" eval="time.strftime('%Y-%m-%d 2:00:00')" />
          <field name="state" ref="vehicle_state_active"/>
          <field name="odometer_unit">kilometers</field>
          <field name="car_value">20000</field>
          <field eval="[(6,0,[ref('vehicle_tag_leasing'),ref('fleet.vehicle_tag_compact'),ref('fleet.vehicle_tag_senior')])]" name="tag_ids"/>
      </record>

       <record id="vehicle_4" model="fleet.vehicle">
          <field name="license_plate">1-AUD-001</field>
          <field name="vin_sn">455257985</field>
          <field name="model_id" ref="model_a1"/>
          <field name="color">White</field>
          <field name="location">Grand-Rosiere</field>
          <field name="doors">3</field>
          <field name="driver_id" ref="base.res_partner_address_16" />
          <field name="acquisition_date" eval="time.strftime('%Y-%m-%d 2:00:00')" />
          <field name="state" ref="vehicle_state_active"/>
          <field name="odometer_unit">kilometers</field>
          <field name="car_value">20000</field>
          <field eval="[(6,0,[ref('vehicle_tag_leasing'),ref('fleet.vehicle_tag_compact'),ref('fleet.vehicle_tag_senior')])]" name="tag_ids"/>
      </record>

      <record id="vehicle_5" model="fleet.vehicle">
          <field name="license_plate">1-MER-001</field>
          <field name="vin_sn">789546128</field>
          <field name="model_id" ref="model_classa"/>
          <field name="color">Brown</field>
          <field name="location">Grand-Rosiere</field>
          <field name="doors">5</field>
          <field name="driver_id" ref="base.res_partner_address_15" />
          <field name="acquisition_date" eval="time.strftime('%Y-%m-%d 2:00:00')" />
          <field name="state" ref="vehicle_state_active"/>
          <field name="odometer_unit">kilometers</field>
          <field name="car_value">18000</field>
          <field eval="[(6,0,[ref('vehicle_tag_leasing'),ref('fleet.vehicle_tag_compact'),ref('fleet.vehicle_tag_senior')])]" name="tag_ids"/>
      </record>

      <record id="log_odometer_1" model="fleet.vehicle.odometer">
          <field name="vehicle_id" ref="vehicle_1" />
          <field name="date">2012-01-01</field>
          <field name="value">0</field>
      </record>

       <record id="log_fuel_1" model="fleet.vehicle.log.fuel">
          <field name="purchaser_id" ref="base.res_partner_address_18" />
          <field name="vehicle_id" ref="vehicle_1" />
          <field name="vendor_id">6</field>
          <field name="date">2012-01-01</field>
          <field name="liter">40</field>
          <field name="price_per_liter">1.3</field>
          <field name="amount">52</field>
          <field name="inv_ref">67458</field>
          <field name="odometer_id" ref="log_odometer_1" />
          <field name="notes">First refueling</field>
      </record>

      <record id="log_odometer_2" model="fleet.vehicle.odometer">
          <field name="vehicle_id" ref="vehicle_1" />
          <field name="date">2012-02-11</field>
          <field name="value">658</field>
      </record>

      <record id="log_fuel_2" model="fleet.vehicle.log.fuel">
          <field name="purchaser_id" ref="base.res_partner_address_18" />
          <field name="vehicle_id" ref="vehicle_1" />
          <field name="vendor_id">6</field>
          <field name="date">2012-02-11</field>
          <field name="liter">50</field>
          <field name="price_per_liter">1.3</field>
          <field name="amount">65</field>
          <field name="inv_ref">455812</field>
          <field name="odometer_id" ref="log_odometer_2" />
          <field name="notes">Second refueling of the car</field>
      </record>

      <record id="log_odometer_3" model="fleet.vehicle.odometer">
          <field name="vehicle_id" ref="vehicle_1" />
          <field name="date">2012-03-23</field>
          <field name="value">1360</field>
      </record>

       <record id="log_fuel_3" model="fleet.vehicle.log.fuel">
          <field name="purchaser_id" ref="base.res_partner_address_18" />
          <field name="vehicle_id" ref="vehicle_1" />
          <field name="vendor_id">6</field>
          <field name="date">2012-03-23</field>
          <field name="liter">45</field>
          <field name="price_per_liter">1.32</field>
          <field name="amount">59.4</field>
          <field name="inv_ref">45199877</field>
          <field name="odometer_id" ref="log_odometer_3" />
          <field name="notes">Some notes ...</field>
      </record>

      <record id="log_odometer_4" model="fleet.vehicle.odometer">
          <field name="vehicle_id" ref="vehicle_1" />
          <field name="date">2012-04-5</field>
          <field name="value">2044</field>
      </record>

      <record id="log_fuel_4" model="fleet.vehicle.log.fuel">
          <field name="purchaser_id" ref="base.res_partner_address_18" />
          <field name="vehicle_id" ref="vehicle_1" />
          <field name="vendor_id">6</field>
          <field name="date">2012-04-5</field>
          <field name="liter">55</field>
          <field name="price_per_liter">1.32</field>
          <field name="amount">72.6</field>
          <field name="inv_ref">654</field>
          <field name="odometer_id" ref="log_odometer_4" />
          <field name="notes">Some notes</field>
      </record>

      <record id="log_odometer_5" model="fleet.vehicle.odometer">
          <field name="vehicle_id" ref="vehicle_1" />
          <field name="date">2012-04-25</field>
          <field name="value">2756</field>
      </record>

      <record id="log_fuel_5" model="fleet.vehicle.log.fuel">
          <field name="purchaser_id" ref="base.res_partner_address_18" />
          <field name="vehicle_id" ref="vehicle_1" />
          <field name="vendor_id">6</field>
          <field name="date">2012-04-25</field>
          <field name="liter">40</field>
          <field name="price_per_liter">1.35</field>
          <field name="amount">54</field>
          <field name="inv_ref">55488</field>
          <field name="odometer_id" ref="log_odometer_5" />
          <field name="notes">Some notes</field>
      </record>

      <record id="log_odometer_6" model="fleet.vehicle.odometer">
          <field name="vehicle_id" ref="vehicle_1" />
          <field name="date">2012-05-15</field>
          <field name="value">3410</field>
      </record>

      <record id="log_fuel_6" model="fleet.vehicle.log.fuel">
          <field name="purchaser_id" ref="base.res_partner_address_18" />
          <field name="vehicle_id" ref="vehicle_1" />
          <field name="vendor_id">6</field>
          <field name="date">2012-05-15</field>
          <field name="liter">55.8</field>
          <field name="price_per_liter">1.35</field>
          <field name="amount">75.33</field>
          <field name="inv_ref">4952</field>
          <field name="odometer_id" ref="log_odometer_6" />
          <field name="notes">Some notes</field>
      </record>

      <record id="log_odometer_7" model="fleet.vehicle.odometer">
          <field name="vehicle_id" ref="vehicle_1" />
          <field name="date">2012-06-11</field>
          <field name="value">3750</field>
      </record>

      <record id="log_fuel_7" model="fleet.vehicle.log.fuel">
          <field name="purchaser_id" ref="base.res_partner_address_18" />
          <field name="vehicle_id" ref="vehicle_1" />
          <field name="vendor_id">6</field>
          <field name="date">2012-06-11</field>
          <field name="liter">55.8</field>
          <field name="price_per_liter">1.35</field>
          <field name="amount">75.33</field>
          <field name="inv_ref">4952</field>
          <field name="odometer_id" ref="log_odometer_7" />
          <field name="notes">Some notes</field>
      </record>

      <record id="log_odometer_8" model="fleet.vehicle.odometer">
          <field name="vehicle_id" ref="vehicle_1" />
          <field name="date">2012-07-02</field>
          <field name="value">4115</field>
      </record>

      <record id="log_fuel_8" model="fleet.vehicle.log.fuel">
          <field name="purchaser_id" ref="base.res_partner_address_18" />
          <field name="vehicle_id" ref="vehicle_1" />
          <field name="vendor_id">6</field>
          <field name="date">2012-07-02</field>
          <field name="liter">47.8</field>
          <field name="price_per_liter">1.35</field>
          <field name="amount">64.53</field>
          <field name="inv_ref">15151</field>
          <field name="odometer_id" ref="log_odometer_8" />
          <field name="notes">Some notes</field>
      </record>

      <record id="log_odometer_9" model="fleet.vehicle.odometer">
          <field name="vehicle_id" ref="vehicle_1" />
          <field name="date">2012-07-28</field>
          <field name="value">4750</field>
      </record>

      <record id="log_fuel_9" model="fleet.vehicle.log.fuel">
          <field name="purchaser_id" ref="base.res_partner_address_18" />
          <field name="vehicle_id" ref="vehicle_1" />
          <field name="vendor_id">6</field>
          <field name="date">2012-07-28</field>
          <field name="liter">25</field>
          <field name="price_per_liter">1.35</field>
          <field name="amount">33.75</field>
          <field name="inv_ref">874195</field>
          <field name="odometer_id" ref="log_odometer_9" />
          <field name="notes">Some notes</field>
      </record>

      <record id="log_odometer_10" model="fleet.vehicle.odometer">
          <field name="vehicle_id" ref="vehicle_1" />
          <field name="date">2012-08-17</field>
          <field name="value">5171</field>
      </record>

       <record id="log_fuel_10" model="fleet.vehicle.log.fuel">
          <field name="purchaser_id" ref="base.res_partner_address_18" />
          <field name="vehicle_id" ref="vehicle_1" />
          <field name="vendor_id">6</field>
          <field name="date">2012-08-17</field>
          <field name="liter">51.2</field>
          <field name="price_per_liter">1.35</field>
          <field name="amount">69.12</field>
          <field name="inv_ref">4431</field>
          <field name="odometer_id" ref="log_odometer_10" />
          <field name="notes">Some notes</field>
      </record>

      <record id="log_odometer_11" model="fleet.vehicle.odometer">
          <field name="vehicle_id" ref="vehicle_1" />
          <field name="date">2012-09-11</field>
          <field name="value">5873</field>
      </record>

      <record id="log_fuel_11" model="fleet.vehicle.log.fuel">
          <field name="purchaser_id" ref="base.res_partner_address_18" />
          <field name="vehicle_id" ref="vehicle_1" />
          <field name="vendor_id">6</field>
          <field name="date">2012-09-11</field>
          <field name="liter">45.36</field>
          <field name="price_per_liter">1.35</field>
          <field name="amount">61.236</field>
          <field name="inv_ref">11234</field>
          <field name="odometer_id" ref="log_odometer_11" />
          <field name="notes">Some notes</field>
      </record>

      <record id="log_odometer_12" model="fleet.vehicle.odometer">
          <field name="vehicle_id" ref="vehicle_1" />
          <field name="date">2012-10-06</field>
          <field name="value">6571</field>
      </record>

      <record id="log_fuel_12" model="fleet.vehicle.log.fuel">
          <field name="purchaser_id" ref="base.res_partner_address_18" />
          <field name="vehicle_id" ref="vehicle_1" />
          <field name="vendor_id">6</field>
          <field name="date">2012-10-06</field>
          <field name="liter">53.4</field>
          <field name="price_per_liter">1.37</field>
          <field name="amount">73.158</field>
          <field name="inv_ref">798846</field>
          <field name="odometer_id" ref="log_odometer_12" />
          <field name="notes">Some notes</field>
      </record>

      <record id="log_odometer_13" model="fleet.vehicle.odometer">
          <field name="vehicle_id" ref="vehicle_1" />
          <field name="date">2012-11-02</field>
          <field name="value">7954</field>
      </record>

      <record id="log_fuel_13" model="fleet.vehicle.log.fuel">
          <field name="purchaser_id" ref="base.res_partner_address_18" />
          <field name="vehicle_id" ref="vehicle_1" />
          <field name="vendor_id">6</field>
          <field name="date">2012-11-02</field>
          <field name="liter">48.5</field>
          <field name="price_per_liter">1.37</field>
          <field name="amount">66.445</field>
          <field name="inv_ref">7954</field>
          <field name="odometer_id" ref="log_odometer_13" />
          <field name="notes">Some notes</field>
      </record>

      <record id="log_odometer_14" model="fleet.vehicle.odometer">
          <field name="vehicle_id" ref="vehicle_1" />
          <field name="date">2012-12-02</field>
          <field name="value">7981</field>
      </record>

      <record id="log_fuel_14" model="fleet.vehicle.log.fuel">
          <field name="purchaser_id" ref="base.res_partner_address_18" />
          <field name="vehicle_id" ref="vehicle_1" />
          <field name="vendor_id">6</field>
          <field name="date">2012-12-02</field>
          <field name="liter">35</field>
          <field name="price_per_liter">1.4</field>
          <field name="amount">49</field>
          <field name="inv_ref">545</field>
          <field name="odometer_id" ref="log_odometer_14" />
          <field name="notes">Some notes</field>
      </record>

      <record id="log_odometer_15" model="fleet.vehicle.odometer">
          <field name="vehicle_id" ref="vehicle_2" />
          <field name="date">2012-01-01</field>
          <field name="value">0</field>
      </record>

      <record id="log_fuel_15" model="fleet.vehicle.log.fuel">
          <field name="purchaser_id" ref="base.res_partner_address_18" />
          <field name="vehicle_id" ref="vehicle_2" />
          <field name="vendor_id">6</field>
          <field name="date">2012-01-01</field>
          <field name="liter">45</field>
          <field name="price_per_liter">1.27</field>
          <field name="amount">57.15</field>
          <field name="inv_ref">5881418</field>
          <field name="odometer_id" ref="log_odometer_15" />
          <field name="notes">First refueling</field>
      </record>

      <record id="log_odometer_16" model="fleet.vehicle.odometer">
          <field name="vehicle_id" ref="vehicle_2" />
          <field name="date">2012-02-11</field>
          <field name="value">702</field>
      </record>

      <record id="log_fuel_16" model="fleet.vehicle.log.fuel">
          <field name="purchaser_id" ref="base.res_partner_address_18" />
          <field name="vehicle_id" ref="vehicle_2" />
          <field name="vendor_id">6</field>
          <field name="date">2012-02-11</field>
          <field name="liter">30</field>
          <field name="price_per_liter">1.3</field>
          <field name="amount">39</field>
          <field name="inv_ref">884351</field>
          <field name="odometer_id" ref="log_odometer_16" />
          <field name="notes">Second refueling of the car</field>
      </record>

      <record id="log_odometer_17" model="fleet.vehicle.odometer">
          <field name="vehicle_id" ref="vehicle_2" />
          <field name="date">2012-03-23</field>
          <field name="value">1205.4</field>
      </record>

       <record id="log_fuel_17" model="fleet.vehicle.log.fuel">
          <field name="purchaser_id" ref="base.res_partner_address_18" />
          <field name="vehicle_id" ref="vehicle_2" />
          <field name="vendor_id">6</field>
          <field name="date">2012-03-23</field>
          <field name="liter">52</field>
          <field name="price_per_liter">1.32</field>
          <field name="amount">68.64</field>
          <field name="inv_ref">984</field>
          <field name="odometer_id" ref="log_odometer_17" />
          <field name="notes">Some notes ...</field>
      </record>

      <record id="log_odometer_18" model="fleet.vehicle.odometer">
          <field name="vehicle_id" ref="vehicle_2" />
          <field name="date">2012-04-5</field>
          <field name="value">2122</field>
      </record>

      <record id="log_fuel_18" model="fleet.vehicle.log.fuel">
          <field name="purchaser_id" ref="base.res_partner_address_18" />
          <field name="vehicle_id" ref="vehicle_2" />
          <field name="vendor_id">6</field>
          <field name="date">2012-04-5</field>
          <field name="liter">35</field>
          <field name="price_per_liter">1.32</field>
          <field name="amount">46.2</field>
          <field name="inv_ref">777</field>
          <field name="odometer_id" ref="log_odometer_18" />
          <field name="notes">Some notes</field>
      </record>

      <record id="log_odometer_19" model="fleet.vehicle.odometer">
          <field name="vehicle_id" ref="vehicle_2" />
          <field name="date">2012-04-25</field>
          <field name="value">2430</field>
      </record>

      <record id="log_fuel_19" model="fleet.vehicle.log.fuel">
          <field name="purchaser_id" ref="base.res_partner_address_18" />
          <field name="vehicle_id" ref="vehicle_2" />
          <field name="vendor_id">6</field>
          <field name="date">2012-04-25</field>
          <field name="liter">55</field>
          <field name="price_per_liter">1.35</field>
          <field name="amount">74.25</field>
          <field name="inv_ref">4454112</field>
          <field name="odometer_id" ref="log_odometer_19" />
          <field name="notes">Some notes</field>
      </record>

      <record id="log_odometer_20" model="fleet.vehicle.odometer">
          <field name="vehicle_id" ref="vehicle_2" />
          <field name="date">2012-05-15</field>
          <field name="value">3015</field>
      </record>

      <record id="log_fuel_20" model="fleet.vehicle.log.fuel">
          <field name="purchaser_id" ref="base.res_partner_address_18" />
          <field name="vehicle_id" ref="vehicle_2" />
          <field name="vendor_id">6</field>
          <field name="date">2012-05-15</field>
          <field name="liter">41.8</field>
          <field name="price_per_liter">1.35</field>
          <field name="amount">56.43</field>
          <field name="inv_ref">98754</field>
          <field name="odometer_id" ref="log_odometer_20" />
          <field name="notes">Some notes</field>
      </record>

      <record id="log_odometer_21" model="fleet.vehicle.odometer">
          <field name="vehicle_id" ref="vehicle_2" />
          <field name="date">2012-06-11</field>
          <field name="value">3602.1</field>
      </record>

      <record id="log_fuel_21" model="fleet.vehicle.log.fuel">
          <field name="purchaser_id" ref="base.res_partner_address_18" />
          <field name="vehicle_id" ref="vehicle_2" />
          <field name="vendor_id">6</field>
          <field name="date">2012-06-11</field>
          <field name="liter">50</field>
          <field name="price_per_liter">1.35</field>
          <field name="amount">67.5</field>
          <field name="inv_ref">4952</field>
          <field name="odometer_id" ref="log_odometer_21" />
          <field name="notes">Some notes</field>
      </record>

      <record id="log_odometer_22" model="fleet.vehicle.odometer">
          <field name="vehicle_id" ref="vehicle_2" />
          <field name="date">2012-07-02</field>
          <field name="value">4205.5</field>
      </record>

      <record id="log_fuel_22" model="fleet.vehicle.log.fuel">
          <field name="purchaser_id" ref="base.res_partner_address_18" />
          <field name="vehicle_id" ref="vehicle_2" />
          <field name="vendor_id">6</field>
          <field name="date">2012-07-02</field>
          <field name="liter">50</field>
          <field name="price_per_liter">1.35</field>
          <field name="amount">67.5</field>
          <field name="inv_ref">8976435</field>
          <field name="odometer_id" ref="log_odometer_22" />
          <field name="notes">Some notes</field>
      </record>

      <record id="log_odometer_23" model="fleet.vehicle.odometer">
          <field name="vehicle_id" ref="vehicle_2" />
          <field name="date">2012-07-28</field>
          <field name="value">4935</field>
      </record>

      <record id="log_fuel_23" model="fleet.vehicle.log.fuel">
          <field name="purchaser_id" ref="base.res_partner_address_18" />
          <field name="vehicle_id" ref="vehicle_2" />
          <field name="vendor_id">6</field>
          <field name="date">2012-07-28</field>
          <field name="liter">50</field>
          <field name="price_per_liter">1.35</field>
          <field name="amount">67.5</field>
          <field name="inv_ref">9564</field>
          <field name="odometer_id" ref="log_odometer_23" />
          <field name="notes">Some notes</field>
      </record>

      <record id="log_odometer_24" model="fleet.vehicle.odometer">
          <field name="vehicle_id" ref="vehicle_2" />
          <field name="date">2012-08-17</field>
          <field name="value">5555</field>
      </record>

       <record id="log_fuel_24" model="fleet.vehicle.log.fuel">
          <field name="purchaser_id" ref="base.res_partner_address_18" />
          <field name="vehicle_id" ref="vehicle_2" />
          <field name="vendor_id">6</field>
          <field name="date">2012-08-17</field>
          <field name="liter">20</field>
          <field name="price_per_liter">1.35</field>
          <field name="amount">27</field>
          <field name="inv_ref">975</field>
          <field name="odometer_id" ref="log_odometer_24" />
          <field name="notes">Some notes</field>
      </record>

      <record id="log_odometer_25" model="fleet.vehicle.odometer">
          <field name="vehicle_id" ref="vehicle_2" />
          <field name="date">2012-09-11</field>
          <field name="value">5987</field>
      </record>

      <record id="log_fuel_25" model="fleet.vehicle.log.fuel">
          <field name="purchaser_id" ref="base.res_partner_address_18" />
          <field name="vehicle_id" ref="vehicle_2" />
          <field name="vendor_id">6</field>
          <field name="date">2012-09-11</field>
          <field name="liter">44.5</field>
          <field name="price_per_liter">1.35</field>
          <field name="amount">60.075</field>
          <field name="inv_ref">9876</field>
          <field name="odometer_id" ref="log_odometer_25" />
          <field name="notes">Some notes</field>
      </record>

      <record id="log_odometer_26" model="fleet.vehicle.odometer">
          <field name="vehicle_id" ref="vehicle_2" />
          <field name="date">2012-10-06</field>
          <field name="value">6571</field>
      </record>

      <record id="log_fuel_26" model="fleet.vehicle.log.fuel">
          <field name="purchaser_id" ref="base.res_partner_address_18" />
          <field name="vehicle_id" ref="vehicle_2" />
          <field name="vendor_id">6</field>
          <field name="date">2012-10-06</field>
          <field name="liter">48.5</field>
          <field name="price_per_liter">1.37</field>
          <field name="amount">66.445</field>
          <field name="inv_ref">786</field>
          <field name="odometer_id" ref="log_odometer_26" />
          <field name="notes">Some notes</field>
      </record>

      <record id="log_odometer_27" model="fleet.vehicle.odometer">
          <field name="vehicle_id" ref="vehicle_2" />
          <field name="date">2012-11-02</field>
          <field name="value">7201.5</field>
      </record>

      <record id="log_fuel_27" model="fleet.vehicle.log.fuel">
          <field name="purchaser_id" ref="base.res_partner_address_18" />
          <field name="vehicle_id" ref="vehicle_2" />
          <field name="vendor_id">6</field>
          <field name="date">2012-11-02</field>
          <field name="liter">55</field>
          <field name="price_per_liter">1.37</field>
          <field name="amount">75.35</field>
          <field name="inv_ref">895</field>
          <field name="odometer_id" ref="log_odometer_27" />
          <field name="notes">Some notes</field>
      </record>

      <record id="log_odometer_28" model="fleet.vehicle.odometer">
          <field name="vehicle_id" ref="vehicle_2" />
          <field name="date">2012-12-02</field>
          <field name="value">8001.2</field>
      </record>

      <record id="log_fuel_28" model="fleet.vehicle.log.fuel">
          <field name="purchaser_id" ref="base.res_partner_address_18" />
          <field name="vehicle_id" ref="vehicle_2" />
          <field name="vendor_id">6</field>
          <field name="date">2012-12-02</field>
          <field name="liter">35</field>
          <field name="price_per_liter">1.4</field>
          <field name="amount">49</field>
          <field name="inv_ref">545</field>
          <field name="odometer_id" ref="log_odometer_28" />
          <field name="notes">Some notes</field>
      </record>

      <record id="log_odometer_29" model="fleet.vehicle.odometer">
          <field name="vehicle_id" ref="vehicle_1" />
          <field name="date">2012-10-01</field>
          <field name="value">1000</field>
      </record>

      <record id="log_service_1" model="fleet.vehicle.log.services" >
        <field name="vehicle_id" ref="vehicle_2" />
        <field name="amount">650</field>
        <field name="cost_subtype_id" ref="type_service_service_8"/>
        <field name="date">2012-09-02</field>
        <field name="purchaser_id" ref="base.res_partner_address_18" />
        <field name="inv_ref">4586</field>
        <field name="vendor_id" ref="base.res_partner_13" />
        <field name="notes">Usual vehicle repairing</field>
      </record>

      <record id="services_cost_11" model="fleet.vehicle.cost" >
        <field name="vehicle_id" ref="vehicle_2" />
        <field name="amount">50</field>
        <field name="cost_subtype_id" ref="type_service_7"/>
        <field name="date">2012-09-02</field>
        <field name="parent_id" ref="log_service_1_fleet_vehicle_cost" />
      </record>

      <record id="services_cost_12" model="fleet.vehicle.cost" >
        <field name="vehicle_id" ref="vehicle_2" />
        <field name="amount">25</field>
        <field name="cost_subtype_id" ref="type_service_8"/>
        <field name="date">2012-09-02</field>
        <field name="parent_id" ref="log_service_1_fleet_vehicle_cost" />
      </record>

      <record id="services_cost_13" model="fleet.vehicle.cost" >
        <field name="vehicle_id" ref="vehicle_2" />
        <field name="amount">100</field>
        <field name="cost_subtype_id" ref="type_service_9"/>
        <field name="date">2012-09-02</field>
        <field name="parent_id" ref="log_service_1_fleet_vehicle_cost" />
      </record>

      <record id="log_service_2" model="fleet.vehicle.log.services" >
        <field name="vehicle_id" ref="vehicle_2" />
        <field name="amount">350</field>
        <field name="cost_subtype_id" ref="type_service_service_8"/>
        <field name="date">2012-11-02</field>
        <field name="purchaser_id" ref="base.res_partner_address_18" />
        <field name="inv_ref">4814</field>
        <field name="vendor_id" ref="base.res_partner_13" />
        <field name="notes">After crash repairing</field>
      </record>

      <record id="services_cost_21" model="fleet.vehicle.cost" >
        <field name="vehicle_id" ref="vehicle_2" />
        <field name="amount">100</field>
        <field name="cost_subtype_id" ref="type_service_10"/>
        <field name="date">2012-11-02</field>
        <field name="parent_id" ref="log_service_2_fleet_vehicle_cost" />
      </record>

      <record id="services_cost_22" model="fleet.vehicle.cost" >
        <field name="vehicle_id" ref="vehicle_2" />
        <field name="amount">150</field>
        <field name="cost_subtype_id" ref="type_service_11"/>
        <field name="date">2012-11-02</field>
        <field name="parent_id" ref="log_service_2_fleet_vehicle_cost" />
      </record>

      <record id="services_cost_23" model="fleet.vehicle.cost" >
        <field name="vehicle_id" ref="vehicle_2" />
        <field name="amount">100</field>
        <field name="cost_subtype_id" ref="type_service_12"/>
        <field name="date">2012-11-02</field>
        <field name="parent_id" ref="log_service_2_fleet_vehicle_cost" />
      </record>

      <record id="log_service_3" model="fleet.vehicle.log.services" >
        <field name="vehicle_id" ref="vehicle_1" />
        <field name="amount">513</field>
        <field name="cost_subtype_id" ref="type_service_service_8"/>
        <field name="date">2012-10-15</field>
        <field name="purchaser_id" ref="base.res_partner_address_18" />
        <field name="inv_ref">124</field>
        <field name="vendor_id" ref="base.res_partner_13" />
        <field name="notes">Maintenance</field>
      </record>

      <record id="log_service_4" model="fleet.vehicle.log.services" >
        <field name="vehicle_id" ref="vehicle_3" />
        <field name="amount">412</field>
        <field name="cost_subtype_id" ref="type_service_service_8"/>
        <field name="date">2012-10-08</field>
        <field name="purchaser_id" ref="base.res_partner_address_18" />
        <field name="inv_ref">20984</field>
        <field name="vendor_id" ref="base.res_partner_13" />
        <field name="notes">Maintenance</field>
      </record>

      <record id="log_service_5" model="fleet.vehicle.log.services" >
        <field name="vehicle_id" ref="vehicle_4" />
        <field name="amount">275</field>
        <field name="cost_subtype_id" ref="type_service_service_8"/>
        <field name="date">2012-09-25</field>
        <field name="purchaser_id" ref="base.res_partner_address_18" />
        <field name="inv_ref">241</field>
        <field name="vendor_id" ref="base.res_partner_13" />
        <field name="notes">Maintenance</field>
      </record>

      <record id="log_service_6" model="fleet.vehicle.log.services" >
        <field name="vehicle_id" ref="vehicle_5" />
        <field name="amount">302</field>
        <field name="cost_subtype_id" ref="type_service_service_8"/>
        <field name="date">2012-09-15</field>
        <field name="purchaser_id" ref="base.res_partner_address_18" />
        <field name="inv_ref">22513</field>
        <field name="vendor_id" ref="base.res_partner_13" />
        <field name="notes">Maintenance</field>
      </record>

      <record id="log_contract_1" model="fleet.vehicle.log.contract" >
        <field name="vehicle_id" ref="vehicle_2" />
        <field name="amount">0</field>
        <field name="cost_generated">20</field>
        <field name="cost_frequency">daily</field>
        <field name="cost_subtype_id" ref="type_contract_leasing"/>
        <field name="date" eval="time.strftime('%Y-01-01')" />
        <field name="start_date" eval="time.strftime('%Y-01-01')" />
        <field name="expiration_date" eval="(DateTime.now() + timedelta(5)).strftime('%Y-%m-%d')" />
        <field name="purchaser_id" ref="base.res_partner_address_18" />
        <field name="insurer_id" ref="base.res_partner_13" />
        <field name="notes">Daily leasing contract</field>
      </record>

      <record id="contract_cost_11" model="fleet.vehicle.cost" >
        <field name="vehicle_id" ref="vehicle_2" />
        <field name="amount">50</field>
        <field name="cost_subtype_id" ref="type_service_service_2"/>
        <field name="date">2012-01-01</field>
        <field name="parent_id" ref="log_contract_1_fleet_vehicle_cost" />
      </record>

      <record id="contract_cost_12" model="fleet.vehicle.cost" >
        <field name="vehicle_id" ref="vehicle_2" />
        <field name="amount">25</field>
        <field name="cost_subtype_id" ref="type_service_service_3"/>
        <field name="date">2012-01-01</field>
        <field name="parent_id" ref="log_contract_1_fleet_vehicle_cost" />
      </record>

      <record id="contract_cost_13" model="fleet.vehicle.cost" >
        <field name="vehicle_id" ref="vehicle_2" />
        <field name="amount">100</field>
        <field name="cost_subtype_id" ref="type_contract_omnium"/>
        <field name="date">2012-01-01</field>
        <field name="parent_id" ref="log_contract_1_fleet_vehicle_cost" />
      </record>

      <record id="log_contract_2" model="fleet.vehicle.log.contract" >
        <field name="vehicle_id" ref="vehicle_1" />
        <field name="amount">0</field>
        <field name="cost_generated">150</field>
        <field name="cost_frequency">weekly</field>
        <field name="cost_subtype_id" ref="type_contract_leasing"/>
        <field name="date" eval="time.strftime('%Y-01-01')" />
        <field name="start_date" eval="time.strftime('%Y-01-01')" />
        <field name="expiration_date" eval="(DateTime.now() + timedelta(-1)).strftime('%Y-%m-%d')" />
        <field name="purchaser_id" ref="base.res_partner_address_18" />
        <field name="insurer_id" ref="base.res_partner_13" />
        <field name="notes">Weekly leasing contract</field>
      </record>

      <record id="contract_cost_21" model="fleet.vehicle.cost" >
        <field name="vehicle_id" ref="vehicle_1" />
        <field name="amount">50</field>
        <field name="cost_subtype_id" ref="type_service_service_2"/>
        <field name="date">2012-01-01</field>
        <field name="parent_id" ref="log_contract_2_fleet_vehicle_cost" />
      </record>

      <record id="contract_cost_22" model="fleet.vehicle.cost" >
        <field name="vehicle_id" ref="vehicle_1" />
        <field name="amount">25</field>
        <field name="cost_subtype_id" ref="type_service_service_3"/>
        <field name="date">2012-01-01</field>
        <field name="parent_id" ref="log_contract_2_fleet_vehicle_cost" />
      </record>

      <record id="contract_cost_23" model="fleet.vehicle.cost" >
        <field name="vehicle_id" ref="vehicle_1" />
        <field name="amount">100</field>
        <field name="cost_subtype_id" ref="type_contract_omnium"/>
        <field name="date">2012-01-01</field>
        <field name="parent_id" ref="log_contract_2_fleet_vehicle_cost" />
      </record>

      <record id="log_contract_3" model="fleet.vehicle.log.contract" >
        <field name="vehicle_id" ref="vehicle_3" />
        <field name="amount">0</field>
        <field name="cost_generated">400</field>
        <field name="cost_frequency">monthly</field>
        <field name="cost_subtype_id" ref="type_contract_leasing"/>
        <field name="date" eval="time.strftime('%Y-01-01')"/>
        <field name="start_date" eval="time.strftime('%Y-01-01')" />
        <field name="expiration_date" eval="time.strftime('%Y-12-31')" />
        <field name="purchaser_id" ref="base.res_partner_address_18" />
        <field name="insurer_id" ref="base.res_partner_13" />
        <field name="notes">Monthly leasing contract</field>
      </record>

      <record id="contract_cost_31" model="fleet.vehicle.cost" >
        <field name="vehicle_id" ref="vehicle_3" />
        <field name="amount">50</field>
        <field name="cost_subtype_id" ref="type_service_service_2"/>
        <field name="date">2012-01-01</field>
        <field name="parent_id" ref="log_contract_3_fleet_vehicle_cost" />
      </record>

      <record id="contract_cost_32" model="fleet.vehicle.cost" >
        <field name="vehicle_id" ref="vehicle_3" />
        <field name="amount">25</field>
        <field name="cost_subtype_id" ref="type_service_service_3"/>
        <field name="date">2012-01-01</field>
        <field name="parent_id" ref="log_contract_3_fleet_vehicle_cost" />
      </record>

      <record id="contract_cost_33" model="fleet.vehicle.cost" >
        <field name="vehicle_id" ref="vehicle_3" />
        <field name="amount">100</field>
        <field name="cost_subtype_id" ref="type_contract_omnium"/>
        <field name="date">2012-01-01</field>
        <field name="parent_id" ref="log_contract_3_fleet_vehicle_cost" />
      </record>

      <record id="log_contract_4" model="fleet.vehicle.log.contract" >
        <field name="vehicle_id" ref="vehicle_4" />
        <field name="amount">0</field>
        <field name="cost_generated">4000</field>
        <field name="cost_frequency">yearly</field>
        <field name="cost_subtype_id" ref="type_contract_leasing"/>
        <field name="date" eval="time.strftime('%Y-01-01')" />
        <field name="start_date" eval="time.strftime('%Y-01-01')" />
        <field name="expiration_date" eval="time.strftime('%Y-12-31')" />
        <field name="purchaser_id" ref="base.res_partner_address_18" />
        <field name="insurer_id" ref="base.res_partner_13" />
        <field name="notes">Yearly leasing contract</field>
      </record>

      <record id="contract_cost_41" model="fleet.vehicle.cost" >
        <field name="vehicle_id" ref="vehicle_4" />
        <field name="amount">50</field>
        <field name="cost_subtype_id" ref="type_service_service_2"/>
        <field name="date">2012-01-01</field>
        <field name="parent_id" ref="log_contract_4_fleet_vehicle_cost" />
      </record>

      <record id="contract_cost_42" model="fleet.vehicle.cost" >
        <field name="vehicle_id" ref="vehicle_4" />
        <field name="amount">25</field>
        <field name="cost_subtype_id" ref="type_service_service_3"/>
        <field name="date">2012-01-01</field>
        <field name="parent_id" ref="log_contract_4_fleet_vehicle_cost" />
      </record>

      <record id="contract_cost_43" model="fleet.vehicle.cost" >
        <field name="vehicle_id" ref="vehicle_4" />
        <field name="amount">100</field>
        <field name="cost_subtype_id" ref="type_contract_omnium"/>
        <field name="date">2012-01-01</field>
        <field name="parent_id" ref="log_contract_4_fleet_vehicle_cost" />
      </record>

      <record id="log_contract_5" model="fleet.vehicle.log.contract" >
        <field name="vehicle_id" ref="vehicle_5" />
        <field name="amount">17000</field>
        <field name="cost_generated">0</field>
        <field name="cost_frequency">no</field>
        <field name="cost_subtype_id" ref="type_contract_leasing"/>
        <field name="date" eval="time.strftime('2012-01-01')" />
        <field name="start_date" eval="time.strftime('2012-01-01')" />
        <field name="expiration_date" eval="time.strftime('2016-12-31')" />
        <field name="purchaser_id" ref="base.res_partner_address_18" />
        <field name="insurer_id" ref="base.res_partner_13" />
        <field name="notes">Unique leasing contract</field>
      </record>

      <record id="contract_cost_51" model="fleet.vehicle.cost" >
        <field name="vehicle_id" ref="vehicle_5" />
        <field name="amount">50</field>
        <field name="cost_subtype_id" ref="type_service_service_2"/>
        <field name="date">2012-01-01</field>
        <field name="parent_id" ref="log_contract_5_fleet_vehicle_cost" />
      </record>

      <record id="contract_cost_52" model="fleet.vehicle.cost" >
        <field name="vehicle_id" ref="vehicle_5" />
        <field name="amount">25</field>
        <field name="cost_subtype_id" ref="type_service_service_3"/>
        <field name="date">2012-01-01</field>
        <field name="parent_id" ref="log_contract_5_fleet_vehicle_cost" />
      </record>

      <record id="contract_cost_53" model="fleet.vehicle.cost" >
        <field name="vehicle_id" ref="vehicle_5" />
        <field name="amount">100</field>
        <field name="cost_subtype_id" ref="type_contract_omnium"/>
        <field name="date">2012-01-01</field>
        <field name="parent_id" ref="log_contract_5_fleet_vehicle_cost" />
      </record>
    </data>
</openerp><|MERGE_RESOLUTION|>--- conflicted
+++ resolved
@@ -1,234 +1,6 @@
 <?xml version="1.0" encoding="utf-8"?>
 <openerp>
     <data>
-<<<<<<< HEAD
-=======
-      <record id="model_corsa" model="fleet.vehicle.model">
-          <field name="modelname">Corsa</field>
-          <field name="brand_id" ref="brand_opel" />
-      </record>
-
-      <record id="model_astra" model="fleet.vehicle.model">
-          <field name="modelname">Astra</field>
-          <field name="brand_id" ref="brand_opel" />
-      </record>
-
-      <record id="model_agila" model="fleet.vehicle.model">
-          <field name="modelname">Agila</field>
-          <field name="brand_id" ref="brand_opel" />
-      </record>
-
-      <record id="model_combotour" model="fleet.vehicle.model">
-          <field name="modelname">Combo Tour</field>
-          <field name="brand_id" ref="brand_opel" />
-      </record>
-
-      <record id="model_meriva" model="fleet.vehicle.model">
-          <field name="modelname">Meriva</field>
-          <field name="brand_id" ref="brand_opel" />
-      </record>
-
-      <record id="model_astragtc" model="fleet.vehicle.model">
-          <field name="modelname">AstraGTC</field>
-          <field name="brand_id" ref="brand_opel" />
-      </record>
-
-      <record id="model_zafira" model="fleet.vehicle.model">
-          <field name="modelname">Zafira</field>
-          <field name="brand_id" ref="brand_opel" />
-      </record>
-
-      <record id="model_zafiratourer" model="fleet.vehicle.model">
-          <field name="modelname">Zafira Tourer</field>
-          <field name="brand_id" ref="brand_opel" />
-      </record>
-
-      <record id="model_insignia" model="fleet.vehicle.model">
-          <field name="modelname">Insignia</field>
-          <field name="brand_id" ref="brand_opel" />
-      </record>
-
-      <record id="model_mokka" model="fleet.vehicle.model">
-          <field name="modelname">Mokka</field>
-          <field name="brand_id" ref="brand_opel" />
-      </record>
-
-      <record id="model_antara" model="fleet.vehicle.model">
-          <field name="modelname">Antara</field>
-          <field name="brand_id" ref="brand_opel" />
-      </record>
-
-      <record id="model_ampera" model="fleet.vehicle.model">
-          <field name="modelname">Ampera</field>
-          <field name="brand_id" ref="brand_opel" />
-      </record>
-
-      <record id="model_a1" model="fleet.vehicle.model">
-          <field name="modelname">A1</field>
-          <field name="brand_id" ref="brand_audi" />
-      </record>
-
-      <record id="model_a3" model="fleet.vehicle.model">
-          <field name="modelname">A3</field>
-          <field name="brand_id" ref="brand_audi" />
-      </record>
-
-      <record id="model_a4" model="fleet.vehicle.model">
-          <field name="modelname">A4</field>
-          <field name="brand_id" ref="brand_audi" />
-      </record>
-
-      <record id="model_a5" model="fleet.vehicle.model">
-          <field name="modelname">A5</field>
-          <field name="brand_id" ref="brand_audi" />
-      </record>
-
-      <record id="model_a6" model="fleet.vehicle.model">
-          <field name="modelname">A6</field>
-          <field name="brand_id" ref="brand_audi" />
-      </record>
-
-      <record id="model_a7" model="fleet.vehicle.model">
-          <field name="modelname">A7</field>
-          <field name="brand_id" ref="brand_audi" />
-      </record>
-
-      <record id="model_a8" model="fleet.vehicle.model">
-          <field name="modelname">A8</field>
-          <field name="brand_id" ref="brand_audi" />
-      </record>
-
-      <record id="model_q3" model="fleet.vehicle.model">
-          <field name="modelname">Q3</field>
-          <field name="brand_id" ref="brand_audi" />
-      </record>
-
-      <record id="model_q5" model="fleet.vehicle.model">
-          <field name="modelname">Q5</field>
-          <field name="brand_id" ref="brand_audi" />
-      </record>
-
-      <record id="model_q7" model="fleet.vehicle.model">
-          <field name="modelname">Q7</field>
-          <field name="brand_id" ref="brand_audi" />
-      </record>
-
-      <record id="model_tt" model="fleet.vehicle.model">
-          <field name="modelname">TT</field>
-          <field name="brand_id" ref="brand_audi" />
-      </record>
-
-      <record id="model_serie1" model="fleet.vehicle.model">
-          <field name="modelname">Serie 1</field>
-          <field name="brand_id" ref="brand_bmw" />
-      </record>
-
-      <record id="model_serie3" model="fleet.vehicle.model">
-          <field name="modelname">Serie 3</field>
-          <field name="brand_id" ref="brand_bmw" />
-      </record>
-
-      <record id="model_serie5" model="fleet.vehicle.model">
-          <field name="modelname">Serie 5</field>
-          <field name="brand_id" ref="brand_bmw" />
-      </record>
-
-      <record id="model_serie6" model="fleet.vehicle.model">
-          <field name="modelname">Serie 6</field>
-          <field name="brand_id" ref="brand_bmw" />
-      </record>
-
-      <record id="model_serie7" model="fleet.vehicle.model">
-          <field name="modelname">Serie 7</field>
-          <field name="brand_id" ref="brand_bmw" />
-      </record>
-
-      <record id="model_seriex" model="fleet.vehicle.model">
-          <field name="modelname">Serie X</field>
-          <field name="brand_id" ref="brand_bmw" />
-      </record>
-
-      <record id="model_seriez4" model="fleet.vehicle.model">
-          <field name="modelname">Serie Z4</field>
-          <field name="brand_id" ref="brand_bmw" />
-      </record>
-
-      <record id="model_seriem" model="fleet.vehicle.model">
-          <field name="modelname">Serie M</field>
-          <field name="brand_id" ref="brand_bmw" />
-      </record>
-
-      <record id="model_seriehybrid" model="fleet.vehicle.model">
-          <field name="modelname">Serie Hybrid</field>
-          <field name="brand_id" ref="brand_bmw" />
-      </record>
-
-      <record id="model_classa" model="fleet.vehicle.model">
-          <field name="modelname">Class A</field>
-          <field name="brand_id" ref="brand_mercedes" />
-      </record>
-
-      <record id="model_classb" model="fleet.vehicle.model">
-          <field name="modelname">Class B</field>
-          <field name="brand_id" ref="brand_mercedes" />
-      </record>
-
-      <record id="model_classc" model="fleet.vehicle.model">
-          <field name="modelname">Class C</field>
-          <field name="brand_id" ref="brand_mercedes" />
-      </record>
-
-      <record id="model_classcl" model="fleet.vehicle.model">
-          <field name="modelname">Class CL</field>
-          <field name="brand_id" ref="brand_mercedes" />
-      </record>
-
-      <record id="model_classcls" model="fleet.vehicle.model">
-          <field name="modelname">Class CLS</field>
-          <field name="brand_id" ref="brand_mercedes" />
-      </record>
-
-      <record id="model_classe" model="fleet.vehicle.model">
-          <field name="modelname">Class E</field>
-          <field name="brand_id" ref="brand_mercedes" />
-      </record>
-
-      <record id="model_classm" model="fleet.vehicle.model">
-          <field name="modelname">Class M</field>
-          <field name="brand_id" ref="brand_mercedes" />
-      </record>
-
-      <record id="model_classgl" model="fleet.vehicle.model">
-          <field name="modelname">Class GL</field>
-          <field name="brand_id" ref="brand_mercedes" />
-      </record>
-
-      <record id="model_classglk" model="fleet.vehicle.model">
-          <field name="modelname">Class GLK</field>
-          <field name="brand_id" ref="brand_mercedes" />
-      </record>
-
-      <record id="model_classr" model="fleet.vehicle.model">
-          <field name="modelname">Class R</field>
-          <field name="brand_id" ref="brand_mercedes" />
-      </record>
-
-      <record id="model_classs" model="fleet.vehicle.model">
-          <field name="modelname">Class S</field>
-          <field name="brand_id" ref="brand_mercedes" />
-      </record>
-
-      <record id="model_classslk" model="fleet.vehicle.model">
-          <field name="modelname">Class SLK</field>
-          <field name="brand_id" ref="brand_mercedes" />
-      </record>
-
-      <record id="model_classsls" model="fleet.vehicle.model">
-          <field name="modelname">SLS</field>
-          <field name="brand_id" ref="brand_mercedes" />
-      </record>
-
->>>>>>> 354a5571
       <record id="vehicle_state_inshop" model="fleet.vehicle.state">
         <field name="name">In shop</field>
         <field name="sequence">1</field>
