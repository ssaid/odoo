--- conflicted
+++ resolved
@@ -63,16 +63,10 @@
             record = record.sudo()
         else:
             raise NotFound()
-<<<<<<< HEAD
+    kw.pop('csrf_token', None)
     return record.with_context(mail_create_nosubscribe=nosubscribe).message_post(body=message,
                                                                                    message_type=kw.pop('message_type', "comment"),
                                                                                    subtype=kw.pop('subtype', "mt_comment"),
-=======
-    kw.pop('csrf_token', None)
-    return res.with_context({'mail_create_nosubscribe': nosubscribe}).message_post(body=message,
-                                                                                   message_type=kw.pop('message_type', False) or "comment",
-                                                                                   subtype=kw.pop('subtype', False) or "mt_comment",
->>>>>>> 75e03c0f
                                                                                    author_id=author_id,
                                                                                    **kw)
 
