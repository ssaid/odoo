<<<<<<< HEAD
# Brazilian Portuguese translation for openobject-addons
# Copyright (c) 2014 Rosetta Contributors and Canonical Ltd 2014
# This file is distributed under the same license as the openobject-addons package.
# FIRST AUTHOR <EMAIL@ADDRESS>, 2014.
#
msgid ""
msgstr ""
"Project-Id-Version: openobject-addons\n"
"Report-Msgid-Bugs-To: FULL NAME <EMAIL@ADDRESS>\n"
"POT-Creation-Date: 2014-08-14 13:09+0000\n"
"PO-Revision-Date: 2014-09-19 08:43+0000\n"
"Last-Translator: FULL NAME <EMAIL@ADDRESS>\n"
"Language-Team: Brazilian Portuguese <pt_BR@li.org>\n"
=======
# Translation of Odoo Server.
# This file contains the translation of the following modules:
# * website_mail
# 
# Translators:
# danimaribeiro <danimaribeiro@gmail.com>, 2015
# grazziano <g.negocios@outlook.com.br>, 2016
# Luiz Carlos de Lima <luiz.carlos@akretion.com.br>, 2015
msgid ""
msgstr ""
"Project-Id-Version: Odoo 8.0\n"
"Report-Msgid-Bugs-To: \n"
"POT-Creation-Date: 2015-01-21 14:09+0000\n"
"PO-Revision-Date: 2016-07-09 16:18+0000\n"
"Last-Translator: grazziano <g.negocios@outlook.com.br>\n"
"Language-Team: Portuguese (Brazil) (http://www.transifex.com/odoo/odoo-8/language/pt_BR/)\n"
>>>>>>> 96502490
"MIME-Version: 1.0\n"
"Content-Type: text/plain; charset=UTF-8\n"
"Content-Transfer-Encoding: 8bit\n"
"X-Launchpad-Export-Date: 2014-09-20 06:44+0000\n"
"X-Generator: Launchpad (build 17196)\n"

#. module: website_mail
#: view:website:website_mail.email_designer_snippets
msgid "A Great Headline"
msgstr ""

#. module: website_mail
#: view:website:website_mail.email_designer_snippets
msgid "A Punchy Headline"
msgstr ""

#. module: website_mail
#: view:website:website_mail.email_designer_snippets
msgid "A Section Subtitle"
msgstr ""

#. module: website_mail
#: view:website:website_mail.email_designer_snippets
msgid "A Small Subtitle"
msgstr ""

#. module: website_mail
#: view:website:website_mail.email_designer_snippets
msgid "A good subtitle"
msgstr ""

#. module: website_mail
#: view:website:website_mail.email_designer_snippets
msgid ""
"A great way to catch your reader's attention is to tell a story.\n"
"                                    Everything you consider writing can be "
"told as a story."
msgstr ""

#. module: website_mail
#: code:addons/website_mail/models/mail_message.py:87
#, python-format
msgid "Access Denied"
msgstr ""

#. module: website_mail
#: view:website:website_mail.email_designer_snippets
msgid "Advanced Email Features"
msgstr ""

#. module: website_mail
#: model:res.groups,comment:website_mail.group_comment
msgid "Allows website visitors to post comments on blogs, etc."
msgstr ""

#. module: website_mail
#: view:website:website_mail.email_designer
msgid "Back"
msgstr ""

#. module: website_mail
#: view:website:website_mail.email_designer_snippets
msgid "Battery: 12 hours"
msgstr ""

#. module: website_mail
#: view:website:website_mail.email_designer_snippets
msgid "Battery: 20 hours"
msgstr ""

#. module: website_mail
#: view:website:website_mail.email_designer_snippets
msgid "Battery: 8 hours"
msgstr ""

#. module: website_mail
#: view:website:website_mail.email_designer_snippets
msgid "Beginner"
msgstr ""

#. module: website_mail
#: view:website:website_mail.email_designer_snippets
msgid "Big Message"
msgstr ""

#. module: website_mail
#: view:website:website_mail.email_designer_snippets
msgid "Big Picture"
msgstr ""

#. module: website_mail
#: view:website:website_mail.email_designer_snippets
msgid "Button"
msgstr ""

#. module: website_mail
#: view:website:website_mail.email_designer_snippets
msgid ""
"Choose a vibrant image and write an inspiring paragraph\n"
"                                about it. It does not have to be long, but "
"it should\n"
"                                reinforce your image."
msgstr ""

#. module: website_mail
#: view:website:website_mail.email_designer
msgid "Choose an Email Template"
msgstr ""

#. module: website_mail
#: view:website:website_mail.email_designer_snippets
msgid "Comparisons"
msgstr ""

#. module: website_mail
#: view:website:website_mail.email_designer_snippets
msgid ""
"Consider telling\n"
"                                    a great story that provides personality. "
"Writing a story \n"
"                                    with personality for potential clients "
"will asist with \n"
"                                    making a relationship connection. This "
"shows up in small\n"
"                                    quirks like word choices or phrases. "
"Write from your point \n"
"                                    of view, not from someone else's "
"experience."
msgstr ""

#. module: website_mail
#: view:website:website_mail.email_designer_snippets
msgid "Contact us"
msgstr ""

#. module: website_mail
#: view:website:website_mail.email_designer
msgid "Design Your Email"
msgstr ""

#. module: website_mail
#: model:mail.group,name:website_mail.group_all_employees
msgid "Discussion Group"
msgstr ""

#. module: website_mail
#: code:addons/website_mail/models/email_template.py:15
#: view:email.template:website_mail.email_template_form_inherit_website_link
#, python-format
msgid "Edit Template"
msgstr ""

#. module: website_mail
#: view:website:website_mail.email_designer_snippets
msgid "Email Design"
<<<<<<< HEAD
msgstr ""
=======
msgstr "Design de E-mail"
>>>>>>> 96502490

#. module: website_mail
#: model:ir.model,name:website_mail.model_email_template
msgid "Email Templates"
<<<<<<< HEAD
msgstr ""
=======
msgstr "Modelos de E-mail"
>>>>>>> 96502490

#. module: website_mail
#: model:ir.model,name:website_mail.model_mail_thread
msgid "Email Thread"
msgstr ""

#. module: website_mail
#: view:website:website_mail.email_designer_snippets
msgid "Enterprise package"
msgstr ""

#. module: website_mail
#: view:website:website_mail.email_designer_snippets
msgid "Expert"
msgstr ""

#. module: website_mail
#: view:website:website_mail.email_designer_snippets
msgid "Feature One"
msgstr ""

#. module: website_mail
#: view:website:website_mail.email_designer_snippets
msgid "Feature Three"
msgstr ""

#. module: website_mail
#: view:website:website_mail.email_designer_snippets
msgid "Feature Two"
msgstr ""

#. module: website_mail
#: view:website:website_mail.email_designer_snippets
msgid "Free shipping, satisfied or reimbursed."
msgstr ""

#. module: website_mail
#: view:website:website_mail.email_designer
msgid "From:"
msgstr ""

#. module: website_mail
#: view:website:website_mail.email_designer_snippets
msgid ""
"Great stories are for everyone even when only written for\n"
"                                    just one person."
msgstr ""

#. module: website_mail
#: view:website:website_mail.email_designer_snippets
msgid "Great stories have personality."
msgstr ""

#. module: website_mail
#: view:website:website_mail.email_designer_snippets
msgid ""
"If you try to write with a wide general\n"
"                                    audience in mind, your story will ring "
"false and be bland. \n"
"                                    No one will be interested. Write for one "
"person. If it’s genuine\n"
"                                    for the one, it’s genuine for the rest."
msgstr ""

#. module: website_mail
#: view:website:website_mail.email_designer_snippets
msgid "Image-Text"
msgstr ""

#. module: website_mail
#: view:website:website_mail.email_designer_snippets
msgid "Limited support"
msgstr ""

#. module: website_mail
#: model:ir.model,name:website_mail.model_mail_message
msgid "Message"
msgstr ""

#. module: website_mail
#: help:mail.message,description:0
msgid "Message description: either the subject, or the beginning of the body"
msgstr ""

#. module: website_mail
#: view:website:website_mail.email_designer
msgid "New Template"
msgstr ""

#. module: website_mail
#: view:website:website_mail.email_designer_snippets
msgid "No support"
msgstr ""

#. module: website_mail
#: view:website:website_mail.email_designer_snippets
msgid "Order now"
msgstr ""

#. module: website_mail
#: view:website:website_mail.email_designer_snippets
msgid "Our Offers"
msgstr ""

#. module: website_mail
#: view:website:website_mail.email_designer_snippets
msgid "Professional"
msgstr ""

#. module: website_mail
#: field:mail.message,website_published:0
msgid "Published"
msgstr ""

#. module: website_mail
#: view:website:website_mail.email_designer
msgid "Save and Continue"
msgstr ""

#. module: website_mail
#: view:website:website_mail.email_designer_snippets
msgid "Screen: 2.5 inch"
msgstr ""

#. module: website_mail
#: view:website:website_mail.email_designer_snippets
msgid "Screen: 2.8 inch"
msgstr ""

#. module: website_mail
#: view:website:website_mail.email_designer
msgid "Select"
msgstr ""

#. module: website_mail
#: view:website:website_mail.email_designer_snippets
msgid "Sell Online. Easily."
msgstr ""

#. module: website_mail
#: view:website:website_mail.email_designer_snippets
msgid "Separator"
msgstr ""

#. module: website_mail
#: view:website:website_mail.email_designer_snippets
msgid ""
"Start with the customer – find out what they want\n"
"                                                    and give it to them."
msgstr ""

#. module: website_mail
#: view:website:website_mail.email_designer_snippets
msgid "Starter Package"
msgstr ""

#. module: website_mail
#: view:website:website_mail.email_designer
msgid "Subject:"
msgstr ""

#. module: website_mail
#: view:website:website_mail.follow
msgid "Subscribe"
msgstr ""

#. module: website_mail
#: view:website:website_mail.email_designer_snippets
msgid "Text Block"
msgstr ""

#. module: website_mail
#: view:website:website_mail.email_designer_snippets
msgid "Text-Image"
msgstr ""

#. module: website_mail
#: view:website:website_mail.follow
msgid "Thanks for your subscription!"
msgstr ""

#. module: website_mail
#: code:addons/website_mail/models/mail_message.py:88
#, python-format
msgid ""
"The requested operation cannot be completed due to security restrictions. "
"Please contact your system administrator.\n"
"\n"
"(Document type: %s, Operation: %s)"
msgstr ""

#. module: website_mail
#: view:website:website_mail.email_designer_snippets
msgid "The top of the top"
msgstr ""

#. module: website_mail
#: view:website:website_mail.email_designer_snippets
msgid "Three Columns"
msgstr ""

#. module: website_mail
#: view:website:website_mail.email_designer_snippets
msgid "Two Columns"
msgstr ""

#. module: website_mail
#: view:website:website_mail.email_designer_snippets
msgid "Unlimited support"
msgstr ""

#. module: website_mail
#: view:website:website_mail.follow
msgid "Unsubscribe"
msgstr ""

#. module: website_mail
#: view:website:website_mail.email_designer_snippets
msgid "View Product"
msgstr ""

#. module: website_mail
#: help:mail.message,website_published:0
msgid "Visible on the website as a comment"
msgstr ""

#. module: website_mail
#: model:res.groups,name:website_mail.group_comment
msgid "Website Comments"
msgstr ""

#. module: website_mail
#: field:mail.thread,website_message_ids:0
msgid "Website Messages"
msgstr ""

#. module: website_mail
#: help:mail.thread,website_message_ids:0
msgid "Website communication history"
msgstr ""

#. module: website_mail
#: view:website:website_mail.email_designer_snippets
msgid "Weight: 1.1 ounces"
msgstr ""

#. module: website_mail
#: view:website:website_mail.email_designer_snippets
msgid "Weight: 1.2 ounces"
msgstr ""

#. module: website_mail
#: view:website:website_mail.email_designer_snippets
msgid ""
"Write one or two paragraphs describing your product,\n"
"                                                    services or a specific "
"feature. To be successful\n"
"                                                    your content needs to be "
"useful to your readers."
msgstr ""

#. module: website_mail
#: view:website:website_mail.email_designer_snippets
msgid "Write one sentence to convince visitor about your message."
msgstr ""

#. module: website_mail
#: view:website:website_mail.email_designer_snippets
msgid "per month"
msgstr ""

#. module: website_mail
#: field:mail.message,description:0
msgid "unknown"
msgstr ""

#. module: website_mail
#: view:website:website_mail.follow
msgid "your email..."
<<<<<<< HEAD
msgstr ""
=======
msgstr "seu e-mail..."
>>>>>>> 96502490
<|MERGE_RESOLUTION|>--- conflicted
+++ resolved
@@ -1,18 +1,3 @@
-<<<<<<< HEAD
-# Brazilian Portuguese translation for openobject-addons
-# Copyright (c) 2014 Rosetta Contributors and Canonical Ltd 2014
-# This file is distributed under the same license as the openobject-addons package.
-# FIRST AUTHOR <EMAIL@ADDRESS>, 2014.
-#
-msgid ""
-msgstr ""
-"Project-Id-Version: openobject-addons\n"
-"Report-Msgid-Bugs-To: FULL NAME <EMAIL@ADDRESS>\n"
-"POT-Creation-Date: 2014-08-14 13:09+0000\n"
-"PO-Revision-Date: 2014-09-19 08:43+0000\n"
-"Last-Translator: FULL NAME <EMAIL@ADDRESS>\n"
-"Language-Team: Brazilian Portuguese <pt_BR@li.org>\n"
-=======
 # Translation of Odoo Server.
 # This file contains the translation of the following modules:
 # * website_mail
@@ -29,457 +14,432 @@
 "PO-Revision-Date: 2016-07-09 16:18+0000\n"
 "Last-Translator: grazziano <g.negocios@outlook.com.br>\n"
 "Language-Team: Portuguese (Brazil) (http://www.transifex.com/odoo/odoo-8/language/pt_BR/)\n"
->>>>>>> 96502490
 "MIME-Version: 1.0\n"
 "Content-Type: text/plain; charset=UTF-8\n"
-"Content-Transfer-Encoding: 8bit\n"
-"X-Launchpad-Export-Date: 2014-09-20 06:44+0000\n"
-"X-Generator: Launchpad (build 17196)\n"
+"Content-Transfer-Encoding: \n"
+"Language: pt_BR\n"
+"Plural-Forms: nplurals=2; plural=(n > 1);\n"
 
 #. module: website_mail
 #: view:website:website_mail.email_designer_snippets
 msgid "A Great Headline"
-msgstr ""
+msgstr "Um Grande Título"
 
 #. module: website_mail
 #: view:website:website_mail.email_designer_snippets
 msgid "A Punchy Headline"
-msgstr ""
+msgstr "Um Título Chamativo"
 
 #. module: website_mail
 #: view:website:website_mail.email_designer_snippets
 msgid "A Section Subtitle"
-msgstr ""
+msgstr "Uma Seção de Subtítulo"
 
 #. module: website_mail
 #: view:website:website_mail.email_designer_snippets
 msgid "A Small Subtitle"
-msgstr ""
+msgstr "Um pequeno Subtítulo"
 
 #. module: website_mail
 #: view:website:website_mail.email_designer_snippets
 msgid "A good subtitle"
-msgstr ""
+msgstr "Um bom subtítulo"
 
 #. module: website_mail
 #: view:website:website_mail.email_designer_snippets
 msgid ""
 "A great way to catch your reader's attention is to tell a story.\n"
-"                                    Everything you consider writing can be "
-"told as a story."
-msgstr ""
+"                                    Everything you consider writing can be told as a story."
+msgstr "Uma ótima maneira de chamar a atenção do seu leitor é contar uma história.\n                                     Tudo o que você considerar a escrita pode ser contada como uma história."
 
 #. module: website_mail
 #: code:addons/website_mail/models/mail_message.py:87
 #, python-format
 msgid "Access Denied"
-msgstr ""
+msgstr "Acesso Negado"
 
 #. module: website_mail
 #: view:website:website_mail.email_designer_snippets
 msgid "Advanced Email Features"
-msgstr ""
+msgstr "Recursos avançados de E-mail"
 
 #. module: website_mail
 #: model:res.groups,comment:website_mail.group_comment
 msgid "Allows website visitors to post comments on blogs, etc."
-msgstr ""
+msgstr "Permite que os visitantes do site para postar comentários em blogs, etc."
 
 #. module: website_mail
 #: view:website:website_mail.email_designer
 msgid "Back"
-msgstr ""
+msgstr "De Volta"
+
+#. module: website_mail
+#: view:website:website_mail.email_designer
+msgid "Back to the mass mailing"
+msgstr "Voltar para o envio em massa"
 
 #. module: website_mail
 #: view:website:website_mail.email_designer_snippets
 msgid "Battery: 12 hours"
-msgstr ""
+msgstr "Bateria: 12 horas"
 
 #. module: website_mail
 #: view:website:website_mail.email_designer_snippets
 msgid "Battery: 20 hours"
-msgstr ""
+msgstr "Bateria: 20 horas"
 
 #. module: website_mail
 #: view:website:website_mail.email_designer_snippets
 msgid "Battery: 8 hours"
-msgstr ""
+msgstr "Bateria: 8 horas"
 
 #. module: website_mail
 #: view:website:website_mail.email_designer_snippets
 msgid "Beginner"
-msgstr ""
+msgstr "Iniciante"
 
 #. module: website_mail
 #: view:website:website_mail.email_designer_snippets
 msgid "Big Message"
-msgstr ""
+msgstr "Mensagem Grande"
 
 #. module: website_mail
 #: view:website:website_mail.email_designer_snippets
 msgid "Big Picture"
-msgstr ""
+msgstr "Imagem Grande"
 
 #. module: website_mail
 #: view:website:website_mail.email_designer_snippets
 msgid "Button"
-msgstr ""
+msgstr "Botão"
 
 #. module: website_mail
 #: view:website:website_mail.email_designer_snippets
 msgid ""
 "Choose a vibrant image and write an inspiring paragraph\n"
-"                                about it. It does not have to be long, but "
-"it should\n"
+"                                about it. It does not have to be long, but it should\n"
 "                                reinforce your image."
-msgstr ""
+msgstr "Escolha uma imagem vibrante e escreva um parágrafo inspirador\n                                 sobre isso. Ele não tem que ser longo, mas deve\n                                 fortalecer sua imagem."
 
 #. module: website_mail
 #: view:website:website_mail.email_designer
 msgid "Choose an Email Template"
-msgstr ""
+msgstr "Escolha um modelo de e-mail"
 
 #. module: website_mail
 #: view:website:website_mail.email_designer_snippets
 msgid "Comparisons"
-msgstr ""
+msgstr "Comparações"
 
 #. module: website_mail
 #: view:website:website_mail.email_designer_snippets
 msgid ""
 "Consider telling\n"
-"                                    a great story that provides personality. "
-"Writing a story \n"
-"                                    with personality for potential clients "
-"will asist with \n"
-"                                    making a relationship connection. This "
-"shows up in small\n"
-"                                    quirks like word choices or phrases. "
-"Write from your point \n"
-"                                    of view, not from someone else's "
-"experience."
-msgstr ""
+"                                    a great story that provides personality. Writing a story \n"
+"                                    with personality for potential clients will asist with \n"
+"                                    making a relationship connection. This shows up in small\n"
+"                                    quirks like word choices or phrases. Write from your point \n"
+"                                    of view, not from someone else's experience."
+msgstr "Considere escrever\n                                     uma grande história que oferece personalidade. Escrever uma história\n                                     com personalidade para os potenciais clientes irá a ajudar a criar uma estreita relação com o cliente. Isto mostra-se em pequenas particularidades como escolhas ou frases da palavra. Faça do seu ponto\n                                     de vista, não da experiência de outra pessoa."
 
 #. module: website_mail
 #: view:website:website_mail.email_designer_snippets
 msgid "Contact us"
-msgstr ""
+msgstr "Contato"
 
 #. module: website_mail
 #: view:website:website_mail.email_designer
 msgid "Design Your Email"
-msgstr ""
+msgstr "Projete seu E-mail"
 
 #. module: website_mail
 #: model:mail.group,name:website_mail.group_all_employees
 msgid "Discussion Group"
-msgstr ""
+msgstr "Grupo de Discussão"
 
 #. module: website_mail
 #: code:addons/website_mail/models/email_template.py:15
 #: view:email.template:website_mail.email_template_form_inherit_website_link
 #, python-format
 msgid "Edit Template"
-msgstr ""
+msgstr "Editar modelo"
 
 #. module: website_mail
 #: view:website:website_mail.email_designer_snippets
 msgid "Email Design"
-<<<<<<< HEAD
-msgstr ""
-=======
 msgstr "Design de E-mail"
->>>>>>> 96502490
 
 #. module: website_mail
 #: model:ir.model,name:website_mail.model_email_template
 msgid "Email Templates"
-<<<<<<< HEAD
-msgstr ""
-=======
 msgstr "Modelos de E-mail"
->>>>>>> 96502490
 
 #. module: website_mail
 #: model:ir.model,name:website_mail.model_mail_thread
 msgid "Email Thread"
-msgstr ""
+msgstr "Tópico do E-mail"
 
 #. module: website_mail
 #: view:website:website_mail.email_designer_snippets
 msgid "Enterprise package"
-msgstr ""
+msgstr "Pacote de negócios"
 
 #. module: website_mail
 #: view:website:website_mail.email_designer_snippets
 msgid "Expert"
-msgstr ""
+msgstr "Especialista"
 
 #. module: website_mail
 #: view:website:website_mail.email_designer_snippets
 msgid "Feature One"
-msgstr ""
+msgstr "Característica 1"
 
 #. module: website_mail
 #: view:website:website_mail.email_designer_snippets
 msgid "Feature Three"
-msgstr ""
+msgstr "Característica 3"
 
 #. module: website_mail
 #: view:website:website_mail.email_designer_snippets
 msgid "Feature Two"
-msgstr ""
+msgstr "Característica 2"
 
 #. module: website_mail
 #: view:website:website_mail.email_designer_snippets
 msgid "Free shipping, satisfied or reimbursed."
-msgstr ""
+msgstr "Frete grátis, satisfeito ou reembolsado."
 
 #. module: website_mail
 #: view:website:website_mail.email_designer
 msgid "From:"
-msgstr ""
+msgstr "De:"
 
 #. module: website_mail
 #: view:website:website_mail.email_designer_snippets
 msgid ""
 "Great stories are for everyone even when only written for\n"
 "                                    just one person."
-msgstr ""
+msgstr "Grandes histórias são para todos, mesmo quando apenas escrito para\n                                     apenas uma pessoa."
 
 #. module: website_mail
 #: view:website:website_mail.email_designer_snippets
 msgid "Great stories have personality."
-msgstr ""
+msgstr "Grandes histórias têm personalidade."
 
 #. module: website_mail
 #: view:website:website_mail.email_designer_snippets
 msgid ""
 "If you try to write with a wide general\n"
-"                                    audience in mind, your story will ring "
-"false and be bland. \n"
-"                                    No one will be interested. Write for one "
-"person. If it’s genuine\n"
+"                                    audience in mind, your story will ring false and be bland. \n"
+"                                    No one will be interested. Write for one person. If it’s genuine\n"
 "                                    for the one, it’s genuine for the rest."
-msgstr ""
+msgstr "Se você tentar escrever para um vasto\n                                     público em mente, sua história vai parecer falsa e ser sem graça.\n                                     Ninguém vai estar interessado. Escreva para uma pessoa. Se é genuíno\n                                     para um, é verdadeiro para o resto."
 
 #. module: website_mail
 #: view:website:website_mail.email_designer_snippets
 msgid "Image-Text"
-msgstr ""
+msgstr "Imagem-Texto"
 
 #. module: website_mail
 #: view:website:website_mail.email_designer_snippets
 msgid "Limited support"
-msgstr ""
+msgstr "Suporte Limitado"
 
 #. module: website_mail
 #: model:ir.model,name:website_mail.model_mail_message
 msgid "Message"
-msgstr ""
+msgstr "Mensagem"
 
 #. module: website_mail
 #: help:mail.message,description:0
 msgid "Message description: either the subject, or the beginning of the body"
-msgstr ""
+msgstr "Descrição da mensagem: ou o assunto, ou o início do corpo"
 
 #. module: website_mail
 #: view:website:website_mail.email_designer
 msgid "New Template"
-msgstr ""
+msgstr "Novo Modelo"
 
 #. module: website_mail
 #: view:website:website_mail.email_designer_snippets
 msgid "No support"
-msgstr ""
+msgstr "Sem suporte"
 
 #. module: website_mail
 #: view:website:website_mail.email_designer_snippets
 msgid "Order now"
-msgstr ""
+msgstr "Peça agora"
 
 #. module: website_mail
 #: view:website:website_mail.email_designer_snippets
 msgid "Our Offers"
-msgstr ""
+msgstr "Nossas Promoções"
 
 #. module: website_mail
 #: view:website:website_mail.email_designer_snippets
 msgid "Professional"
-msgstr ""
+msgstr "Profissional"
 
 #. module: website_mail
 #: field:mail.message,website_published:0
 msgid "Published"
-msgstr ""
-
-#. module: website_mail
-#: view:website:website_mail.email_designer
-msgid "Save and Continue"
-msgstr ""
+msgstr "Publicado"
 
 #. module: website_mail
 #: view:website:website_mail.email_designer_snippets
 msgid "Screen: 2.5 inch"
-msgstr ""
+msgstr "Tela: 2,5 polegadas"
 
 #. module: website_mail
 #: view:website:website_mail.email_designer_snippets
 msgid "Screen: 2.8 inch"
-msgstr ""
+msgstr "Tela: 2,8 polegadas"
 
 #. module: website_mail
 #: view:website:website_mail.email_designer
 msgid "Select"
-msgstr ""
+msgstr "Selecionar"
 
 #. module: website_mail
 #: view:website:website_mail.email_designer_snippets
 msgid "Sell Online. Easily."
-msgstr ""
+msgstr "Venda Online. Facilmente."
 
 #. module: website_mail
 #: view:website:website_mail.email_designer_snippets
 msgid "Separator"
-msgstr ""
+msgstr "Separador"
 
 #. module: website_mail
 #: view:website:website_mail.email_designer_snippets
 msgid ""
 "Start with the customer – find out what they want\n"
 "                                                    and give it to them."
-msgstr ""
+msgstr "Comece com o cliente - descubra o que eles querem\n                                                     e dar a eles."
 
 #. module: website_mail
 #: view:website:website_mail.email_designer_snippets
 msgid "Starter Package"
-msgstr ""
+msgstr "Pacote para iniciantes"
 
 #. module: website_mail
 #: view:website:website_mail.email_designer
 msgid "Subject:"
-msgstr ""
+msgstr "Sujeito:"
 
 #. module: website_mail
 #: view:website:website_mail.follow
 msgid "Subscribe"
-msgstr ""
+msgstr "Inscrever"
 
 #. module: website_mail
 #: view:website:website_mail.email_designer_snippets
 msgid "Text Block"
-msgstr ""
+msgstr "Bloco de Texto"
 
 #. module: website_mail
 #: view:website:website_mail.email_designer_snippets
 msgid "Text-Image"
-msgstr ""
+msgstr "Texto-Imagem"
 
 #. module: website_mail
 #: view:website:website_mail.follow
 msgid "Thanks for your subscription!"
-msgstr ""
+msgstr "Obrigado por se cadastrar!"
 
 #. module: website_mail
 #: code:addons/website_mail/models/mail_message.py:88
 #, python-format
 msgid ""
-"The requested operation cannot be completed due to security restrictions. "
-"Please contact your system administrator.\n"
+"The requested operation cannot be completed due to security restrictions. Please contact your system administrator.\n"
 "\n"
 "(Document type: %s, Operation: %s)"
-msgstr ""
+msgstr "A operação solicitada não pode ser concluída devido a restrições de segurança. Por favor, informe ao administrador do sistema.\n\n(Tipo de documento: %s, Operação: %s)"
 
 #. module: website_mail
 #: view:website:website_mail.email_designer_snippets
 msgid "The top of the top"
-msgstr ""
+msgstr "A parte superior do topo"
 
 #. module: website_mail
 #: view:website:website_mail.email_designer_snippets
 msgid "Three Columns"
-msgstr ""
+msgstr "Três Colunas"
 
 #. module: website_mail
 #: view:website:website_mail.email_designer_snippets
 msgid "Two Columns"
-msgstr ""
+msgstr "Duas Colunas"
 
 #. module: website_mail
 #: view:website:website_mail.email_designer_snippets
 msgid "Unlimited support"
-msgstr ""
+msgstr "Suporte Ilimitado"
 
 #. module: website_mail
 #: view:website:website_mail.follow
 msgid "Unsubscribe"
-msgstr ""
+msgstr "Cancelar a inscrição"
 
 #. module: website_mail
 #: view:website:website_mail.email_designer_snippets
 msgid "View Product"
-msgstr ""
+msgstr "Visualizar Produto"
 
 #. module: website_mail
 #: help:mail.message,website_published:0
 msgid "Visible on the website as a comment"
-msgstr ""
+msgstr "Visível no site como um comentário"
 
 #. module: website_mail
 #: model:res.groups,name:website_mail.group_comment
 msgid "Website Comments"
-msgstr ""
+msgstr "Comentários do website"
 
 #. module: website_mail
 #: field:mail.thread,website_message_ids:0
 msgid "Website Messages"
-msgstr ""
+msgstr "Mensagens do Site"
 
 #. module: website_mail
 #: help:mail.thread,website_message_ids:0
 msgid "Website communication history"
-msgstr ""
+msgstr "Histórico de Comunicação do Site"
 
 #. module: website_mail
 #: view:website:website_mail.email_designer_snippets
 msgid "Weight: 1.1 ounces"
-msgstr ""
+msgstr "Peso: 1,1 libras"
 
 #. module: website_mail
 #: view:website:website_mail.email_designer_snippets
 msgid "Weight: 1.2 ounces"
-msgstr ""
+msgstr "Peso: 1,2 onças"
 
 #. module: website_mail
 #: view:website:website_mail.email_designer_snippets
 msgid ""
 "Write one or two paragraphs describing your product,\n"
-"                                                    services or a specific "
-"feature. To be successful\n"
-"                                                    your content needs to be "
-"useful to your readers."
-msgstr ""
+"                                                    services or a specific feature. To be successful\n"
+"                                                    your content needs to be useful to your readers."
+msgstr "Escreva um ou dois parágrafos descrevendo seu produto,\n                                                     serviços ou um recurso específico. Para ser bem sucedido\n                                                     seu conteúdo deve ser útil para os seus leitores."
 
 #. module: website_mail
 #: view:website:website_mail.email_designer_snippets
 msgid "Write one sentence to convince visitor about your message."
-msgstr ""
+msgstr "Escreva uma frase para convencer o visitante sobre sua mensagem."
 
 #. module: website_mail
 #: view:website:website_mail.email_designer_snippets
 msgid "per month"
-msgstr ""
+msgstr "Por mês"
 
 #. module: website_mail
 #: field:mail.message,description:0
 msgid "unknown"
-msgstr ""
+msgstr "desconhecido"
 
 #. module: website_mail
 #: view:website:website_mail.follow
 msgid "your email..."
-<<<<<<< HEAD
-msgstr ""
-=======
-msgstr "seu e-mail..."
->>>>>>> 96502490
+msgstr "seu e-mail..."