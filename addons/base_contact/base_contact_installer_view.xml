<openerp>
    <data>
        <record id="view_base_contact_installer" model="ir.ui.view">
            <field name="name">base.contact.installer.view</field>
            <field name="model">base.contact.installer</field>
            <field name="type">form</field>
            <field name="inherit_id" ref="base.res_config_installer"/>
            <field name="arch" type="xml">
                <data>
                    <form position="attributes">
                        <attribute name="string">Address's Migration to Contacts</attribute>
                    </form>

                    <separator string="title" position="attributes">
                        <attribute name="string">Select the Option for Addresses Migration</attribute>
                    </separator>
                    <xpath expr="//label[@string='description']" position="attributes">
                        <attribute name="string">You can migrate Partner's current addresses to the contact.</attribute>
                    </xpath>
                    <xpath expr="//separator[@string=&quot;vsep&quot;]" position="attributes">
                        <attribute name="rowspan">13</attribute>
                        <attribute name="string"/>
                    </xpath>
                    <xpath expr="//button[@string='Install Modules']" position="attributes">
                        <attribute name="string">Configure</attribute>
                    </xpath>
                    <group colspan="8">
                        <group colspan="2" col="2">
                            <label string="Due to changes in Address and Partner's relation, some of the details from address are needed to be migrated into contact information." colspan="4"/>
                            <label string="Otherwise these details will not be visible from address/contact." colspan="4"/>
                            <label string="Do you want to migrate your Address data in Contact Data?" colspan="4"/>
                            <group colspan="6">
                                <field name="migrate" string="Migrate" colspan="1"/>
                            </group>
                        </group>
                    </group>
                </data>
            </field>
        </record>

        <record id="action_base_contact_installer" model="ir.actions.act_window">
            <field name="name">Address Migration</field>
            <field name="type">ir.actions.act_window</field>
            <field name="res_model">base.contact.installer</field>
            <field name="view_id" ref="view_base_contact_installer"/>
            <field name="view_type">form</field>
            <field name="view_mode">form</field>
            <field name="target">new</field>
        </record>

        <record id="base_contact_installer_todo" model="ir.actions.todo">
            <field name="action_id" ref="action_base_contact_installer"/>
            <field name="category_id" ref="base.category_administration_config"/>
            <field name="sequence">3</field>
<<<<<<< HEAD
            <field name="state">open</field>
            <field name="type">normal</field>
=======
            <field name="type">automatic</field>
>>>>>>> 09cf4d40
        </record>

    </data>
</openerp><|MERGE_RESOLUTION|>--- conflicted
+++ resolved
@@ -52,12 +52,7 @@
             <field name="action_id" ref="action_base_contact_installer"/>
             <field name="category_id" ref="base.category_administration_config"/>
             <field name="sequence">3</field>
-<<<<<<< HEAD
-            <field name="state">open</field>
-            <field name="type">normal</field>
-=======
             <field name="type">automatic</field>
->>>>>>> 09cf4d40
         </record>
 
     </data>
