--- conflicted
+++ resolved
@@ -7,11 +7,7 @@
 msgstr ""
 "Project-Id-Version: Odoo 9.0\n"
 "Report-Msgid-Bugs-To: \n"
-<<<<<<< HEAD
-"POT-Creation-Date: 2016-08-19 10:25+0000\n"
-=======
 "POT-Creation-Date: 2016-08-18 14:07+0000\n"
->>>>>>> bc1a0a32
 "PO-Revision-Date: 2016-06-09 19:00+0000\n"
 "Last-Translator: Ahmet Altınışık <aaltinisik@altinkaya.com.tr>\n"
 "Language-Team: Turkish (http://www.transifex.com/odoo/odoo-9/language/tr/)\n"
@@ -34,8 +30,6 @@
 msgstr "; hiç sipariş bulunmadı"
 
 #. module: payment_transfer
-<<<<<<< HEAD
-=======
 #: model:payment.acquirer,cancel_msg:payment_transfer.payment_acquirer_transfer
 msgid "<span><i>Cancel,</i> Your payment has been cancelled.</span>"
 msgstr "<span><i>Cancel,</i> Ödemeniz iptal edildi.</span>"
@@ -69,7 +63,6 @@
 msgstr ""
 
 #. module: payment_transfer
->>>>>>> bc1a0a32
 #: code:addons/payment_transfer/models/payment_acquirer.py:30
 #: model:payment.acquirer,post_msg:payment_transfer.payment_acquirer_transfer
 #, python-format
@@ -98,9 +91,6 @@
 msgstr "Ödeme İşlemi"
 
 #. module: payment_transfer
-<<<<<<< HEAD
-#: code:addons/payment_transfer/models/payment_acquirer.py:19
-=======
 #: model:payment.acquirer,post_msg:payment_transfer.payment_acquirer_transfer
 msgid "Please use the following transfer details"
 msgstr ""
@@ -118,7 +108,6 @@
 #. module: payment_transfer
 #: code:addons/payment_transfer/models/payment_acquirer.py:19
 #: model:payment.acquirer,name:payment_transfer.payment_acquirer_transfer
->>>>>>> bc1a0a32
 #, python-format
 msgid "Wire Transfer"
 msgstr "Wire Transfer"
@@ -127,25 +116,4 @@
 #: code:addons/payment_transfer/models/payment_acquirer.py:64
 #, python-format
 msgid "received data for reference %s"
-msgstr ""
-
-#~ msgid "<span><i>Cancel,</i> Your payment has been cancelled.</span>"
-#~ msgstr "<span><i>Cancel,</i> Ödemeniz iptal edildi.</span>"
-
-#~ msgid ""
-#~ "<span><i>Done,</i> Your online payment has been successfully processed. "
-#~ "Thank you for your order.</span>"
-#~ msgstr ""
-#~ "<span><i>Done,</i> Çevrimiçi ödeme başarıyla işlendi. Siparişiniz için "
-#~ "teşekkür ederiz.</span>"
-
-#~ msgid ""
-#~ "<span><i>Error,</i> Please be aware that an error occurred during the "
-#~ "transaction. The order has been confirmed but won't be paid. Don't "
-#~ "hesitate to contact us if you have any questions on the status of your "
-#~ "order.</span>"
-#~ msgstr ""
-#~ "<span><i>Hata,</i> İşlem sırasında bir hata oluştuğunu lüfen bilin. "
-#~ "Sipariş onaylanmış olup ödeme yapılmayacaktır. Siparişinizin durumu "
-#~ "hakkında herhangi bir sorunuz olursa bizimle iletişim kurmakta  lütfen "
-#~ "tereddüt etmeyiniz..</span>"+msgstr ""