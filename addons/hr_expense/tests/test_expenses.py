--- conflicted
+++ resolved
@@ -78,7 +78,26 @@
         self.assertAlmostEquals(self.analytic_account.line_ids[0].amount, -636.36, "Amount on the only AAL is wrong")
         self.assertEquals(self.analytic_account.line_ids[0].product_id, self.product_expense, "Product of AAL should be the one from the expense")
 
-<<<<<<< HEAD
+    def test_expense_from_email(self):
+        user_demo = self.env.ref('base.user_demo')
+        self.tax.price_include = False
+
+        message_parsed = {
+            'message_id': 'the-world-is-a-ghetto',
+            'subject': '[AT] 9876',
+            'email_from': 'demo@yourcompany.example.com',
+            'to': 'catchall@yourcompany.com',
+            'body': "Don't you know, that for me, and for you",
+            'attachments': [],
+        }
+
+        expense = self.env['hr.expense'].message_new(message_parsed)
+
+        air_ticket = self.env.ref("hr_expense.air_ticket")
+        self.assertEquals(expense.product_id, air_ticket)
+        self.assertEquals(expense.tax_ids.ids, [])
+        self.assertEquals(expense.total_amount, 9876.0)
+        self.assertTrue(expense.employee_id in user_demo.employee_ids)
 
 class TestExpenseRights(TestExpenseCommon):
 
@@ -172,26 +191,4 @@
         # Officer should not be able to refuse expense sheet from another department
         with self.assertRaises(AccessError):
             sheet_3.sudo(self.user_officer).refuse_sheet('')
-        sheet_3.sudo(self.user_manager).refuse_sheet('')
-=======
-    def test_expense_from_email(self):
-        user_demo = self.env.ref('base.user_demo')
-        self.tax.price_include = False
-
-        message_parsed = {
-            'message_id': 'the-world-is-a-ghetto',
-            'subject': '[AT] 9876',
-            'email_from': 'demo@yourcompany.example.com',
-            'to': 'catchall@yourcompany.com',
-            'body': "Don't you know, that for me, and for you",
-            'attachments': [],
-        }
-
-        expense = self.env['hr.expense'].message_new(message_parsed)
-
-        air_ticket = self.env.ref("hr_expense.air_ticket")
-        self.assertEquals(expense.product_id, air_ticket)
-        self.assertEquals(expense.tax_ids.ids, [])
-        self.assertEquals(expense.total_amount, 9876.0)
-        self.assertTrue(expense.employee_id in user_demo.employee_ids)
->>>>>>> c0eef427
+        sheet_3.sudo(self.user_manager).refuse_sheet('')