# Croatian translation for openobject-addons
# Copyright (c) 2014 Rosetta Contributors and Canonical Ltd 2014
# This file is distributed under the same license as the openobject-addons package.
# FIRST AUTHOR <EMAIL@ADDRESS>, 2014.
#
msgid ""
msgstr ""
<<<<<<< HEAD
"Project-Id-Version: openobject-addons\n"
"Report-Msgid-Bugs-To: FULL NAME <EMAIL@ADDRESS>\n"
"POT-Creation-Date: 2014-09-23 16:27+0000\n"
"PO-Revision-Date: 2014-08-14 16:10+0000\n"
"Last-Translator: FULL NAME <EMAIL@ADDRESS>\n"
"Language-Team: Croatian <hr@li.org>\n"
=======
"Project-Id-Version: Odoo 8.0\n"
"Report-Msgid-Bugs-To: \n"
"POT-Creation-Date: 2015-01-21 14:07+0000\n"
"PO-Revision-Date: 2016-05-10 12:57+0000\n"
"Last-Translator: Martin Trigaux\n"
"Language-Team: Croatian (http://www.transifex.com/odoo/odoo-8/language/hr/)\n"
>>>>>>> 393c14d3
"MIME-Version: 1.0\n"
"Content-Type: text/plain; charset=UTF-8\n"
"Content-Transfer-Encoding: 8bit\n"
"X-Launchpad-Export-Date: 2014-09-24 09:10+0000\n"
"X-Generator: Launchpad (build 17196)\n"

#. module: hr_expense
#: field:hr.expense.report,no_of_account:0
msgid "# of Accounts"
msgstr ""

#. module: hr_expense
#: field:hr.expense.report,nbr:0
msgid "# of Lines"
msgstr "# linija"

#. module: hr_expense
#: field:hr.expense.report,no_of_products:0
msgid "# of Products"
msgstr "# Proizvoda"

#. module: hr_expense
#: view:website:hr_expense.report_expense
msgid "(Date and signature)."
msgstr ""

#. module: hr_expense
#: model:ir.actions.act_window,help:hr_expense.hr_expense_product
msgid ""
"<p class=\"oe_view_nocontent_create\">\n"
"                Click to create a new expense category. \n"
"             </p>\n"
"            "
msgstr ""

#. module: hr_expense
#: model:ir.actions.act_window,help:hr_expense.expense_all
msgid ""
"<p class=\"oe_view_nocontent_create\">\n"
"                Click to register new expenses. \n"
"              </p><p>\n"
"                Odoo will ensure the whole process is followed; the expense\n"
"                sheet is validated by manager(s), the employee is "
"reimbursed\n"
"                from his expenses, some expenses must be re-invoiced to the\n"
"                customers.\n"
"              </p>\n"
"            "
msgstr ""

#. module: hr_expense
#: selection:hr.expense.report,state:0
msgid "Accepted"
msgstr "Prihvaćeno"

#. module: hr_expense
#: view:hr.expense.expense:hr_expense.view_expenses_form
msgid "Accounting"
msgstr "Računovodstvo"

#. module: hr_expense
#: view:hr.expense.expense:hr_expense.view_expenses_form
msgid "Accounting Data"
msgstr "Računovodstveni podatak"

#. module: hr_expense
#: model:product.template,name:hr_expense.air_ticket_product_template
msgid "Air Ticket"
msgstr "Avionska karta"

#. module: hr_expense
#: field:hr.expense.line,analytic_account:0
#: field:hr.expense.report,analytic_account:0
msgid "Analytic account"
msgstr "Analitički konto"

#. module: hr_expense
#: view:hr.expense.expense:hr_expense.view_expenses_form
msgid "Approve"
msgstr "Odobri"

#. module: hr_expense
#: selection:hr.expense.expense,state:0
#: view:hr.expense.report:hr_expense.view_hr_expense_report_search
#: model:mail.message.subtype,name:hr_expense.mt_expense_approved
msgid "Approved"
msgstr "Odobreno"

#. module: hr_expense
#: view:hr.expense.report:hr_expense.view_hr_expense_report_search
msgid "Approved Expenses"
msgstr ""

#. module: hr_expense
#: field:hr.expense.report,price_average:0
msgid "Average Price"
msgstr "Prosječna cijena"

#. module: hr_expense
#: field:product.template,hr_expense_ok:0
msgid "Can be Expensed"
msgstr ""

#. module: hr_expense
#: selection:hr.expense.report,state:0
msgid "Cancelled"
msgstr "Otkazano"

#. module: hr_expense
#: model:product.template,name:hr_expense.car_travel_product_template
msgid "Car Travel Expenses"
msgstr ""

#. module: hr_expense
#: view:website:hr_expense.report_expense
msgid "Certified honest and conform,"
msgstr ""

#. module: hr_expense
#: field:hr.expense.expense,company_id:0
#: view:hr.expense.report:hr_expense.view_hr_expense_report_search
#: field:hr.expense.report,company_id:0
msgid "Company"
msgstr "Organizacija"

#. module: hr_expense
#: view:hr.expense.expense:hr_expense.view_editable_expenses_tree
msgid "Confirm"
msgstr "Potvrdi"

#. module: hr_expense
#: view:hr.expense.report:hr_expense.view_hr_expense_report_search
msgid "Confirm Expenses"
msgstr "Potvrdi troškove"

#. module: hr_expense
#: field:hr.expense.expense,date_confirm:0
#: field:hr.expense.report,date_confirm:0
msgid "Confirmation Date"
msgstr "Datum potvrde"

#. module: hr_expense
#: view:hr.expense.expense:hr_expense.view_hr_expense_filter
msgid "Confirmed Expenses"
msgstr "Potvrđeni troškovi"

#. module: hr_expense
#: view:hr.expense.report:hr_expense.view_hr_expense_report_search
msgid "Create Month"
msgstr ""

#. module: hr_expense
#: field:hr.expense.expense,create_uid:0
#: field:hr.expense.line,create_uid:0
msgid "Created by"
msgstr ""

#. module: hr_expense
#: field:hr.expense.expense,create_date:0
#: field:hr.expense.line,create_date:0
msgid "Created on"
msgstr ""

#. module: hr_expense
#: view:hr.expense.report:hr_expense.view_hr_expense_report_search
#: field:hr.expense.report,create_date:0
msgid "Creation Date"
msgstr "Datum kreiranja"

#. module: hr_expense
#: field:hr.expense.expense,currency_id:0
#: field:hr.expense.report,currency_id:0
msgid "Currency"
msgstr "Valuta"

#. module: hr_expense
#: field:hr.expense.expense,date:0
#: field:hr.expense.line,date_value:0
#: view:website:hr_expense.report_expense
msgid "Date"
msgstr "Datum"

#. module: hr_expense
#: field:hr.expense.report,date:0
msgid "Date "
msgstr "Datum "

#. module: hr_expense
#: help:hr.expense.expense,date_valid:0
msgid ""
"Date of the acceptation of the sheet expense. It's filled when the button "
"Accept is pressed."
msgstr ""

#. module: hr_expense
#: help:hr.expense.expense,date_confirm:0
msgid ""
"Date of the confirmation of the sheet expense. It's filled when the button "
"Confirm is pressed."
msgstr ""

#. module: hr_expense
#: help:hr.expense.expense,message_last_post:0
msgid "Date of the last message posted on the record."
msgstr ""

#. module: hr_expense
#: view:website:hr_expense.report_expense
msgid "Date:"
msgstr ""

#. module: hr_expense
#: model:ir.actions.act_window,help:hr_expense.product_normal_form_view_installer
msgid ""
"Define one product for each expense type allowed for an employee (travel by "
"car, hostel, restaurant, etc). If you reimburse the employees at a fixed "
"rate, set a cost and a unit of measure on the product. If you reimburse "
"based on real costs, set the cost at 0.00. The user will set the real price "
"when recording his expense sheet."
msgstr ""

#. module: hr_expense
#: field:hr.expense.report,delay_confirm:0
msgid "Delay to Confirm"
msgstr "Odgoda do potvrđivanja"

#. module: hr_expense
#: field:hr.expense.report,delay_valid:0
msgid "Delay to Valid"
msgstr ""

#. module: hr_expense
#: view:hr.expense.expense:hr_expense.view_hr_expense_filter
#: field:hr.expense.expense,department_id:0
#: view:hr.expense.report:hr_expense.view_hr_expense_report_search
#: field:hr.expense.report,department_id:0
msgid "Department"
msgstr "Odjel"

#. module: hr_expense
#: view:hr.expense.expense:hr_expense.view_expenses_form
#: field:hr.expense.expense,name:0
#: field:hr.expense.line,description:0
msgid "Description"
msgstr "Opis"

#. module: hr_expense
#: view:website:hr_expense.report_expense
msgid "Description:"
msgstr ""

#. module: hr_expense
#: view:hr.expense.report:hr_expense.view_hr_expense_report_search
#: selection:hr.expense.report,state:0
msgid "Done"
msgstr "Završeno"

#. module: hr_expense
#: view:hr.expense.report:hr_expense.view_hr_expense_report_search
msgid "Done Expenses"
msgstr "Gotovi troškovi"

#. module: hr_expense
#: selection:hr.expense.report,state:0
msgid "Draft"
msgstr "Nacrt"

#. module: hr_expense
#: view:hr.expense.expense:hr_expense.view_hr_expense_filter
#: field:hr.expense.expense,employee_id:0
msgid "Employee"
msgstr "Djelatnik"

#. module: hr_expense
#: field:hr.expense.report,employee_id:0
msgid "Employee's Name"
msgstr ""

#. module: hr_expense
#: view:website:hr_expense.report_expense
msgid "Employee:"
msgstr ""

#. module: hr_expense
#: code:addons/hr_expense/hr_expense.py:167
#: code:addons/hr_expense/hr_expense.py:230
#: code:addons/hr_expense/hr_expense.py:232
#: code:addons/hr_expense/hr_expense.py:341
#: code:addons/hr_expense/hr_expense.py:345
#, python-format
msgid "Error!"
msgstr "Greška!"

#. module: hr_expense
#: view:hr.expense.expense:hr_expense.view_hr_expense_filter
#: field:hr.expense.line,expense_id:0
#: model:ir.model,name:hr_expense.model_hr_expense_expense
msgid "Expense"
msgstr "Trošak"

#. module: hr_expense
#: code:addons/hr_expense/hr_expense.py:370
#, python-format
msgid "Expense Account Move"
msgstr "Temeljnica troškova"

#. module: hr_expense
#: model:ir.actions.act_window,name:hr_expense.hr_expense_product
#: model:ir.ui.menu,name:hr_expense.menu_hr_product
msgid "Expense Categories"
msgstr ""

#. module: hr_expense
#: view:hr.expense.expense:hr_expense.view_expenses_form
msgid "Expense Date"
msgstr "Datum troška"

#. module: hr_expense
#: model:ir.model,name:hr_expense.model_hr_expense_line
msgid "Expense Line"
msgstr "Redak troškova"

#. module: hr_expense
#: view:hr.expense.expense:hr_expense.view_expenses_form
#: field:hr.expense.expense,line_ids:0
#: view:hr.expense.line:hr_expense.view_expenses_line_tree
msgid "Expense Lines"
msgstr "Linije troškova"

#. module: hr_expense
#: field:hr.expense.line,name:0
msgid "Expense Note"
msgstr ""

#. module: hr_expense
#: model:mail.message.subtype,description:hr_expense.mt_expense_approved
msgid "Expense approved"
msgstr ""

#. module: hr_expense
#: model:mail.message.subtype,description:hr_expense.mt_expense_confirmed
msgid "Expense confirmed, waiting confirmation"
msgstr ""

#. module: hr_expense
#: model:mail.message.subtype,description:hr_expense.mt_expense_refused
msgid "Expense refused"
msgstr ""

#. module: hr_expense
#: view:hr.expense.expense:hr_expense.view_editable_expenses_tree
#: view:hr.expense.expense:hr_expense.view_expenses_tree
#: view:hr.expense.expense:hr_expense.view_hr_expense_filter
#: model:ir.actions.act_window,name:hr_expense.expense_all
#: model:ir.ui.menu,name:hr_expense.menu_expense_all
#: model:ir.ui.menu,name:hr_expense.next_id_49
#: model:product.category,name:hr_expense.cat_expense
msgid "Expenses"
msgstr "Troškovi"

#. module: hr_expense
#: view:hr.expense.report:hr_expense.view_hr_expense_report_graph
#: view:hr.expense.report:hr_expense.view_hr_expense_report_search
#: model:ir.actions.act_window,name:hr_expense.action_hr_expense_report_all
#: model:ir.ui.menu,name:hr_expense.menu_hr_expense_report_all
msgid "Expenses Analysis"
msgstr ""

#. module: hr_expense
#: view:hr.expense.expense:hr_expense.view_hr_expense_filter
msgid "Expenses Month"
msgstr ""

#. module: hr_expense
#: view:hr.expense.expense:hr_expense.view_expenses_form
msgid "Expenses Sheet"
msgstr ""

#. module: hr_expense
#: model:ir.model,name:hr_expense.model_hr_expense_report
msgid "Expenses Statistics"
msgstr "Statistika troškova"

#. module: hr_expense
#: view:hr.expense.expense:hr_expense.view_hr_expense_filter
msgid "Expenses by Month"
msgstr ""

#. module: hr_expense
#: view:hr.expense.expense:hr_expense.view_hr_expense_filter
msgid "Expenses to Invoice"
msgstr ""

#. module: hr_expense
#: view:hr.expense.report:hr_expense.view_hr_expense_report_search
msgid "Extended Filters..."
msgstr "Dodatni filteri..."

#. module: hr_expense
#: field:hr.expense.expense,message_follower_ids:0
msgid "Followers"
msgstr ""

#. module: hr_expense
#: field:hr.expense.expense,journal_id:0
#: field:hr.expense.report,journal_id:0
msgid "Force Journal"
msgstr "Forsiraj dnevnik"

#. module: hr_expense
#: view:hr.expense.expense:hr_expense.view_expenses_form
msgid "Free Notes"
msgstr "Slobodne bilješke"

#. module: hr_expense
#: view:hr.expense.expense:hr_expense.view_expenses_form
msgid "Generate Accounting Entries"
msgstr ""

#. module: hr_expense
#: help:hr.expense.line,sequence:0
msgid "Gives the sequence order when displaying a list of expense lines."
msgstr ""

#. module: hr_expense
#: view:hr.expense.expense:hr_expense.view_hr_expense_filter
#: view:hr.expense.report:hr_expense.view_hr_expense_report_search
msgid "Group By"
msgstr ""

#. module: hr_expense
#: model:ir.actions.report.xml,name:hr_expense.action_report_hr_expense
msgid "HR Expense"
msgstr ""

#. module: hr_expense
#: view:website:hr_expense.report_expense
msgid "HR Expenses"
msgstr ""

#. module: hr_expense
#: help:hr.expense.expense,message_summary:0
msgid ""
"Holds the Chatter summary (number of messages, ...). This summary is "
"directly in html format in order to be inserted in kanban views."
msgstr ""

#. module: hr_expense
#: model:product.template,name:hr_expense.hotel_rent_product_template
msgid "Hotel Accommodation"
msgstr ""

#. module: hr_expense
#: field:hr.expense.expense,id:0
#: field:hr.expense.line,id:0
#: field:hr.expense.report,id:0
msgid "ID"
msgstr ""

#. module: hr_expense
#: help:hr.expense.expense,message_unread:0
msgid "If checked new messages require your attention."
msgstr ""

#. module: hr_expense
#: field:hr.expense.expense,message_is_follower:0
msgid "Is a Follower"
msgstr ""

#. module: hr_expense
#: model:ir.model,name:hr_expense.model_account_move_line
msgid "Journal Items"
msgstr ""

#. module: hr_expense
#: field:hr.expense.expense,message_last_post:0
msgid "Last Message Date"
msgstr ""

#. module: hr_expense
#: field:hr.expense.expense,write_uid:0
#: field:hr.expense.line,write_uid:0
msgid "Last Updated by"
msgstr ""

#. module: hr_expense
#: field:hr.expense.expense,write_date:0
#: field:hr.expense.line,write_date:0
msgid "Last Updated on"
msgstr ""

#. module: hr_expense
#: field:hr.expense.expense,account_move_id:0
msgid "Ledger Posting"
msgstr ""

#. module: hr_expense
#: field:hr.expense.expense,message_ids:0
msgid "Messages"
msgstr "Poruke"

#. module: hr_expense
#: help:hr.expense.expense,message_ids:0
msgid "Messages and communication history"
msgstr ""

#. module: hr_expense
#: view:hr.expense.expense:hr_expense.view_hr_expense_filter
msgid "My Expenses"
msgstr "Moji troškovi"

#. module: hr_expense
#: view:website:hr_expense.report_expense
msgid "Name"
msgstr "Naziv"

#. module: hr_expense
#: view:hr.expense.expense:hr_expense.view_hr_expense_filter
#: selection:hr.expense.expense,state:0
msgid "New"
msgstr "Nova(i)"

#. module: hr_expense
#: view:hr.expense.expense:hr_expense.view_hr_expense_filter
msgid "New Expense"
msgstr "Novi trošak"

#. module: hr_expense
#: code:addons/hr_expense/hr_expense.py:167
#, python-format
msgid ""
"No expense journal found. Please make sure you have a journal with type "
"'purchase' configured."
msgstr ""

#. module: hr_expense
#: code:addons/hr_expense/hr_expense.py:341
#, python-format
msgid ""
"No purchase account found for the product %s (or for his category), please "
"configure one."
msgstr ""

#. module: hr_expense
#: field:hr.expense.expense,note:0
msgid "Note"
msgstr "Bilješka"

#. module: hr_expense
#: view:hr.expense.expense:hr_expense.view_expenses_form
msgid "Notes"
msgstr "Bilješke"

#. module: hr_expense
#: view:hr.expense.expense:hr_expense.view_expenses_form
msgid "Open Accounting Entries"
msgstr "Otvori Stavke računovodstva"

#. module: hr_expense
#: selection:hr.expense.expense,state:0
msgid "Paid"
msgstr ""

#. module: hr_expense
#: code:addons/hr_expense/hr_expense.py:345
#, python-format
msgid ""
"Please configure Default Expense account for Product purchase: "
"`property_account_expense_categ`."
msgstr ""

#. module: hr_expense
#: view:website:hr_expense.report_expense
msgid "Price"
msgstr "Cijena"

#. module: hr_expense
#: field:hr.expense.line,product_id:0
#: view:hr.expense.report:hr_expense.view_hr_expense_report_search
#: field:hr.expense.report,product_id:0
msgid "Product"
msgstr "Proizvod"

#. module: hr_expense
#: field:hr.expense.report,product_qty:0
msgid "Product Quantity"
msgstr ""

#. module: hr_expense
#: model:ir.model,name:hr_expense.model_product_template
msgid "Product Template"
msgstr ""

#. module: hr_expense
#: view:product.product:hr_expense.product_expense_installer_tree_view
msgid "Products"
msgstr "Proizvodi"

#. module: hr_expense
#: view:website:hr_expense.report_expense
msgid "Qty"
msgstr "Kol."

#. module: hr_expense
#: field:hr.expense.line,unit_quantity:0
msgid "Quantities"
msgstr "Količine"

#. module: hr_expense
#: view:website:hr_expense.report_expense
msgid "Ref."
msgstr "Vezna oznaka"

#. module: hr_expense
#: field:hr.expense.line,ref:0
msgid "Reference"
msgstr "Referenca"

#. module: hr_expense
#: view:hr.expense.expense:hr_expense.view_editable_expenses_tree
#: view:hr.expense.expense:hr_expense.view_expenses_form
msgid "Refuse"
msgstr "Odbiti"

#. module: hr_expense
#: selection:hr.expense.expense,state:0
#: model:mail.message.subtype,name:hr_expense.mt_expense_refused
msgid "Refused"
msgstr "Odbijen"

#. module: hr_expense
#: model:ir.actions.act_window,name:hr_expense.product_normal_form_view_installer
msgid "Review Your Expenses Products"
msgstr ""

#. module: hr_expense
#: code:addons/hr_expense/hr_expense.py:443
#, python-format
msgid ""
"Selected Unit of Measure does not belong to the same category as the product "
"Unit of Measure"
msgstr ""

#. module: hr_expense
#: field:hr.expense.line,sequence:0
msgid "Sequence"
msgstr ""

#. module: hr_expense
#: view:hr.expense.expense:hr_expense.view_expenses_form
msgid "Set to Draft"
msgstr "Postavi na neodobreno"

#. module: hr_expense
#: help:product.template,hr_expense_ok:0
msgid "Specify if the product can be selected in an HR expense line."
msgstr ""

#. module: hr_expense
#: field:hr.expense.expense,state:0
#: view:hr.expense.report:hr_expense.view_hr_expense_report_search
#: field:hr.expense.report,state:0
msgid "Status"
msgstr "Status"

#. module: hr_expense
#: view:hr.expense.expense:hr_expense.view_expenses_form
msgid "Submit to Manager"
msgstr ""

#. module: hr_expense
#: field:hr.expense.expense,message_summary:0
msgid "Summary"
msgstr "Sažetak"

#. module: hr_expense
#: code:addons/hr_expense/hr_expense.py:230
#, python-format
msgid "The employee must have a home address."
msgstr ""

#. module: hr_expense
#: code:addons/hr_expense/hr_expense.py:232
#, python-format
msgid "The employee must have a payable account set on his home address."
msgstr ""

#. module: hr_expense
#: help:hr.expense.expense,journal_id:0
msgid "The journal used when the expense is done."
msgstr ""

#. module: hr_expense
#: view:website:hr_expense.report_expense
msgid "This document must be dated and signed for reimbursement."
msgstr ""

#. module: hr_expense
#: view:hr.expense.expense:hr_expense.view_hr_expense_filter
#: model:mail.message.subtype,name:hr_expense.mt_expense_confirmed
msgid "To Approve"
msgstr "Za odobriti"

#. module: hr_expense
#: view:hr.expense.expense:hr_expense.view_hr_expense_filter
msgid "To Pay"
msgstr "Za isplatu"

#. module: hr_expense
#: view:hr.expense.expense:hr_expense.view_expenses_form
#: view:hr.expense.line:hr_expense.view_expenses_line_tree
#: field:hr.expense.line,total_amount:0
#: view:website:hr_expense.report_expense
msgid "Total"
msgstr "Ukupno"

#. module: hr_expense
#: view:hr.expense.expense:hr_expense.view_expenses_tree
#: field:hr.expense.expense,amount:0
msgid "Total Amount"
msgstr "Ukupni iznos"

#. module: hr_expense
#: field:hr.expense.report,price_total:0
msgid "Total Price"
msgstr "Ukupni iznos"

#. module: hr_expense
#: field:hr.expense.line,unit_amount:0
#: view:website:hr_expense.report_expense
msgid "Unit Price"
msgstr "Jed. cijena"

#. module: hr_expense
#: field:hr.expense.line,uom_id:0
#: view:product.product:hr_expense.product_expense_installer_tree_view
msgid "Unit of Measure"
msgstr "Jedinica mjere"

#. module: hr_expense
#: field:hr.expense.expense,message_unread:0
msgid "Unread Messages"
msgstr "Nepročitane poruke"

#. module: hr_expense
#: field:hr.expense.expense,user_id:0
msgid "User"
msgstr "Korisnik"

#. module: hr_expense
#: view:website:hr_expense.report_expense
msgid "Validated By:"
msgstr ""

#. module: hr_expense
#: field:hr.expense.expense,user_valid:0
msgid "Validation By"
msgstr ""

#. module: hr_expense
#: field:hr.expense.expense,date_valid:0
#: field:hr.expense.report,date_valid:0
msgid "Validation Date"
msgstr ""

#. module: hr_expense
#: view:hr.expense.report:hr_expense.view_hr_expense_report_search
#: field:hr.expense.report,user_id:0
msgid "Validation User"
msgstr ""

#. module: hr_expense
#: view:hr.expense.report:hr_expense.view_hr_expense_report_search
msgid "Waiting"
msgstr "Na čekanju"

#. module: hr_expense
#: selection:hr.expense.expense,state:0
msgid "Waiting Approval"
msgstr "Čeka odobrenje"

#. module: hr_expense
#: selection:hr.expense.expense,state:0
msgid "Waiting Payment"
msgstr ""

#. module: hr_expense
#: selection:hr.expense.report,state:0
msgid "Waiting confirmation"
msgstr "Čekam potvrđenje"

#. module: hr_expense
#: code:addons/hr_expense/hr_expense.py:443
#, python-format
msgid "Warning"
msgstr "Upozoranje"

#. module: hr_expense
#: code:addons/hr_expense/hr_expense.py:116
#, python-format
msgid "Warning!"
msgstr "Upozorenje!"

#. module: hr_expense
#: field:hr.expense.expense,website_message_ids:0
msgid "Website Messages"
msgstr ""

#. module: hr_expense
#: help:hr.expense.expense,website_message_ids:0
msgid "Website communication history"
msgstr ""

#. module: hr_expense
#: help:hr.expense.expense,state:0
msgid ""
"When the expense request is created the status is 'Draft'.\n"
" It is confirmed by the user and request is sent to admin, the status is "
"'Waiting Confirmation'.            \n"
"If the admin accepts it, the status is 'Accepted'.\n"
" If the accounting entries are made for the expense request, the status is "
"'Waiting Payment'."
msgstr ""

#. module: hr_expense
#: code:addons/hr_expense/hr_expense.py:116
#, python-format
msgid "You can only delete draft expenses!"
msgstr ""<|MERGE_RESOLUTION|>--- conflicted
+++ resolved
@@ -1,30 +1,22 @@
-# Croatian translation for openobject-addons
-# Copyright (c) 2014 Rosetta Contributors and Canonical Ltd 2014
-# This file is distributed under the same license as the openobject-addons package.
-# FIRST AUTHOR <EMAIL@ADDRESS>, 2014.
-#
-msgid ""
-msgstr ""
-<<<<<<< HEAD
-"Project-Id-Version: openobject-addons\n"
-"Report-Msgid-Bugs-To: FULL NAME <EMAIL@ADDRESS>\n"
-"POT-Creation-Date: 2014-09-23 16:27+0000\n"
-"PO-Revision-Date: 2014-08-14 16:10+0000\n"
-"Last-Translator: FULL NAME <EMAIL@ADDRESS>\n"
-"Language-Team: Croatian <hr@li.org>\n"
-=======
+# Translation of Odoo Server.
+# This file contains the translation of the following modules:
+# * hr_expense
+# 
+# Translators:
+# FIRST AUTHOR <EMAIL@ADDRESS>, 2014
+msgid ""
+msgstr ""
 "Project-Id-Version: Odoo 8.0\n"
 "Report-Msgid-Bugs-To: \n"
 "POT-Creation-Date: 2015-01-21 14:07+0000\n"
 "PO-Revision-Date: 2016-05-10 12:57+0000\n"
 "Last-Translator: Martin Trigaux\n"
 "Language-Team: Croatian (http://www.transifex.com/odoo/odoo-8/language/hr/)\n"
->>>>>>> 393c14d3
 "MIME-Version: 1.0\n"
 "Content-Type: text/plain; charset=UTF-8\n"
-"Content-Transfer-Encoding: 8bit\n"
-"X-Launchpad-Export-Date: 2014-09-24 09:10+0000\n"
-"X-Generator: Launchpad (build 17196)\n"
+"Content-Transfer-Encoding: \n"
+"Language: hr\n"
+"Plural-Forms: nplurals=3; plural=n%10==1 && n%100!=11 ? 0 : n%10>=2 && n%10<=4 && (n%100<10 || n%100>=20) ? 1 : 2;\n"
 
 #. module: hr_expense
 #: field:hr.expense.report,no_of_account:0
@@ -62,8 +54,7 @@
 "                Click to register new expenses. \n"
 "              </p><p>\n"
 "                Odoo will ensure the whole process is followed; the expense\n"
-"                sheet is validated by manager(s), the employee is "
-"reimbursed\n"
+"                sheet is validated by manager(s), the employee is reimbursed\n"
 "                from his expenses, some expenses must be re-invoiced to the\n"
 "                customers.\n"
 "              </p>\n"
@@ -131,7 +122,7 @@
 #. module: hr_expense
 #: model:product.template,name:hr_expense.car_travel_product_template
 msgid "Car Travel Expenses"
-msgstr ""
+msgstr "Troškovi putovanja automobilom"
 
 #. module: hr_expense
 #: view:website:hr_expense.report_expense
@@ -172,16 +163,14 @@
 msgstr ""
 
 #. module: hr_expense
-#: field:hr.expense.expense,create_uid:0
-#: field:hr.expense.line,create_uid:0
+#: field:hr.expense.expense,create_uid:0 field:hr.expense.line,create_uid:0
 msgid "Created by"
-msgstr ""
-
-#. module: hr_expense
-#: field:hr.expense.expense,create_date:0
-#: field:hr.expense.line,create_date:0
+msgstr "Kreirao"
+
+#. module: hr_expense
+#: field:hr.expense.expense,create_date:0 field:hr.expense.line,create_date:0
 msgid "Created on"
-msgstr ""
+msgstr "Vrijeme kreiranja"
 
 #. module: hr_expense
 #: view:hr.expense.report:hr_expense.view_hr_expense_report_search
@@ -196,8 +185,7 @@
 msgstr "Valuta"
 
 #. module: hr_expense
-#: field:hr.expense.expense,date:0
-#: field:hr.expense.line,date_value:0
+#: field:hr.expense.expense,date:0 field:hr.expense.line,date_value:0
 #: view:website:hr_expense.report_expense
 msgid "Date"
 msgstr "Datum"
@@ -224,12 +212,12 @@
 #. module: hr_expense
 #: help:hr.expense.expense,message_last_post:0
 msgid "Date of the last message posted on the record."
-msgstr ""
+msgstr "Datum zadnjeg zapisa"
 
 #. module: hr_expense
 #: view:website:hr_expense.report_expense
 msgid "Date:"
-msgstr ""
+msgstr "Datum:"
 
 #. module: hr_expense
 #: model:ir.actions.act_window,help:hr_expense.product_normal_form_view_installer
@@ -261,15 +249,14 @@
 
 #. module: hr_expense
 #: view:hr.expense.expense:hr_expense.view_expenses_form
-#: field:hr.expense.expense,name:0
-#: field:hr.expense.line,description:0
+#: field:hr.expense.expense,name:0 field:hr.expense.line,description:0
 msgid "Description"
 msgstr "Opis"
 
 #. module: hr_expense
 #: view:website:hr_expense.report_expense
 msgid "Description:"
-msgstr ""
+msgstr "Opis:"
 
 #. module: hr_expense
 #: view:hr.expense.report:hr_expense.view_hr_expense_report_search
@@ -296,7 +283,7 @@
 #. module: hr_expense
 #: field:hr.expense.report,employee_id:0
 msgid "Employee's Name"
-msgstr ""
+msgstr "Ime djelatnika"
 
 #. module: hr_expense
 #: view:website:hr_expense.report_expense
@@ -307,8 +294,8 @@
 #: code:addons/hr_expense/hr_expense.py:167
 #: code:addons/hr_expense/hr_expense.py:230
 #: code:addons/hr_expense/hr_expense.py:232
-#: code:addons/hr_expense/hr_expense.py:341
-#: code:addons/hr_expense/hr_expense.py:345
+#: code:addons/hr_expense/hr_expense.py:344
+#: code:addons/hr_expense/hr_expense.py:348
 #, python-format
 msgid "Error!"
 msgstr "Greška!"
@@ -321,7 +308,7 @@
 msgstr "Trošak"
 
 #. module: hr_expense
-#: code:addons/hr_expense/hr_expense.py:370
+#: code:addons/hr_expense/hr_expense.py:373
 #, python-format
 msgid "Expense Account Move"
 msgstr "Temeljnica troškova"
@@ -357,17 +344,17 @@
 #. module: hr_expense
 #: model:mail.message.subtype,description:hr_expense.mt_expense_approved
 msgid "Expense approved"
-msgstr ""
+msgstr "Odobreni troškovi"
 
 #. module: hr_expense
 #: model:mail.message.subtype,description:hr_expense.mt_expense_confirmed
 msgid "Expense confirmed, waiting confirmation"
-msgstr ""
+msgstr "Trošak odobren, čeka potvrdu"
 
 #. module: hr_expense
 #: model:mail.message.subtype,description:hr_expense.mt_expense_refused
 msgid "Expense refused"
-msgstr ""
+msgstr "Trošak odbio"
 
 #. module: hr_expense
 #: view:hr.expense.expense:hr_expense.view_editable_expenses_tree
@@ -386,12 +373,12 @@
 #: model:ir.actions.act_window,name:hr_expense.action_hr_expense_report_all
 #: model:ir.ui.menu,name:hr_expense.menu_hr_expense_report_all
 msgid "Expenses Analysis"
-msgstr ""
+msgstr "Analiza troškova"
 
 #. module: hr_expense
 #: view:hr.expense.expense:hr_expense.view_hr_expense_filter
 msgid "Expenses Month"
-msgstr ""
+msgstr "Mjesečni troškovi"
 
 #. module: hr_expense
 #: view:hr.expense.expense:hr_expense.view_expenses_form
@@ -406,12 +393,12 @@
 #. module: hr_expense
 #: view:hr.expense.expense:hr_expense.view_hr_expense_filter
 msgid "Expenses by Month"
-msgstr ""
+msgstr "Troškovi po mjesecima"
 
 #. module: hr_expense
 #: view:hr.expense.expense:hr_expense.view_hr_expense_filter
 msgid "Expenses to Invoice"
-msgstr ""
+msgstr "Troškovi za fakturirati"
 
 #. module: hr_expense
 #: view:hr.expense.report:hr_expense.view_hr_expense_report_search
@@ -421,11 +408,10 @@
 #. module: hr_expense
 #: field:hr.expense.expense,message_follower_ids:0
 msgid "Followers"
-msgstr ""
-
-#. module: hr_expense
-#: field:hr.expense.expense,journal_id:0
-#: field:hr.expense.report,journal_id:0
+msgstr "Pratitelji"
+
+#. module: hr_expense
+#: field:hr.expense.expense,journal_id:0 field:hr.expense.report,journal_id:0
 msgid "Force Journal"
 msgstr "Forsiraj dnevnik"
 
@@ -448,68 +434,65 @@
 #: view:hr.expense.expense:hr_expense.view_hr_expense_filter
 #: view:hr.expense.report:hr_expense.view_hr_expense_report_search
 msgid "Group By"
-msgstr ""
+msgstr "Grupiraj po"
 
 #. module: hr_expense
 #: model:ir.actions.report.xml,name:hr_expense.action_report_hr_expense
 msgid "HR Expense"
-msgstr ""
+msgstr "HR trošak"
 
 #. module: hr_expense
 #: view:website:hr_expense.report_expense
 msgid "HR Expenses"
-msgstr ""
+msgstr "HR troškovi"
 
 #. module: hr_expense
 #: help:hr.expense.expense,message_summary:0
 msgid ""
 "Holds the Chatter summary (number of messages, ...). This summary is "
 "directly in html format in order to be inserted in kanban views."
-msgstr ""
+msgstr "Sadrži sažetak konverzacije (broj poruka..). Ovaj sažetak je u html formatu da bi mogao biti ubačen u kanban pogled."
 
 #. module: hr_expense
 #: model:product.template,name:hr_expense.hotel_rent_product_template
 msgid "Hotel Accommodation"
-msgstr ""
-
-#. module: hr_expense
-#: field:hr.expense.expense,id:0
-#: field:hr.expense.line,id:0
+msgstr "Troškovi smještaja u hotelu"
+
+#. module: hr_expense
+#: field:hr.expense.expense,id:0 field:hr.expense.line,id:0
 #: field:hr.expense.report,id:0
 msgid "ID"
-msgstr ""
+msgstr "ID"
 
 #. module: hr_expense
 #: help:hr.expense.expense,message_unread:0
 msgid "If checked new messages require your attention."
-msgstr ""
+msgstr "Ako je odabrano, nove poruke zahtijevaju Vašu pažnju."
 
 #. module: hr_expense
 #: field:hr.expense.expense,message_is_follower:0
 msgid "Is a Follower"
-msgstr ""
+msgstr "Je pratitelj"
 
 #. module: hr_expense
 #: model:ir.model,name:hr_expense.model_account_move_line
 msgid "Journal Items"
-msgstr ""
+msgstr "Stavke glavne knjige"
 
 #. module: hr_expense
 #: field:hr.expense.expense,message_last_post:0
 msgid "Last Message Date"
-msgstr ""
-
-#. module: hr_expense
-#: field:hr.expense.expense,write_uid:0
-#: field:hr.expense.line,write_uid:0
+msgstr "Datum zadnje poruke"
+
+#. module: hr_expense
+#: field:hr.expense.expense,write_uid:0 field:hr.expense.line,write_uid:0
 msgid "Last Updated by"
-msgstr ""
-
-#. module: hr_expense
-#: field:hr.expense.expense,write_date:0
-#: field:hr.expense.line,write_date:0
+msgstr "Promijenio"
+
+#. module: hr_expense
+#: field:hr.expense.expense,write_date:0 field:hr.expense.line,write_date:0
 msgid "Last Updated on"
-msgstr ""
+msgstr "Vrijeme promjene"
 
 #. module: hr_expense
 #: field:hr.expense.expense,account_move_id:0
@@ -524,7 +507,7 @@
 #. module: hr_expense
 #: help:hr.expense.expense,message_ids:0
 msgid "Messages and communication history"
-msgstr ""
+msgstr "Poruke i povijest komuniciranja"
 
 #. module: hr_expense
 #: view:hr.expense.expense:hr_expense.view_hr_expense_filter
@@ -556,7 +539,7 @@
 msgstr ""
 
 #. module: hr_expense
-#: code:addons/hr_expense/hr_expense.py:341
+#: code:addons/hr_expense/hr_expense.py:344
 #, python-format
 msgid ""
 "No purchase account found for the product %s (or for his category), please "
@@ -581,10 +564,10 @@
 #. module: hr_expense
 #: selection:hr.expense.expense,state:0
 msgid "Paid"
-msgstr ""
-
-#. module: hr_expense
-#: code:addons/hr_expense/hr_expense.py:345
+msgstr "Plaćeno"
+
+#. module: hr_expense
+#: code:addons/hr_expense/hr_expense.py:348
 #, python-format
 msgid ""
 "Please configure Default Expense account for Product purchase: "
@@ -606,12 +589,12 @@
 #. module: hr_expense
 #: field:hr.expense.report,product_qty:0
 msgid "Product Quantity"
-msgstr ""
+msgstr "Količina proizvoda"
 
 #. module: hr_expense
 #: model:ir.model,name:hr_expense.model_product_template
 msgid "Product Template"
-msgstr ""
+msgstr "Predložak proizvoda"
 
 #. module: hr_expense
 #: view:product.product:hr_expense.product_expense_installer_tree_view
@@ -656,17 +639,17 @@
 msgstr ""
 
 #. module: hr_expense
-#: code:addons/hr_expense/hr_expense.py:443
-#, python-format
-msgid ""
-"Selected Unit of Measure does not belong to the same category as the product "
-"Unit of Measure"
-msgstr ""
+#: code:addons/hr_expense/hr_expense.py:446
+#, python-format
+msgid ""
+"Selected Unit of Measure does not belong to the same category as the product"
+" Unit of Measure"
+msgstr "Odabrana jedinica mjere ne spada u istu kategoriju kao i jedinica mjere proizvoda."
 
 #. module: hr_expense
 #: field:hr.expense.line,sequence:0
 msgid "Sequence"
-msgstr ""
+msgstr "Sekvenca"
 
 #. module: hr_expense
 #: view:hr.expense.expense:hr_expense.view_expenses_form
@@ -688,7 +671,7 @@
 #. module: hr_expense
 #: view:hr.expense.expense:hr_expense.view_expenses_form
 msgid "Submit to Manager"
-msgstr ""
+msgstr "Poslati voditelju"
 
 #. module: hr_expense
 #: field:hr.expense.expense,message_summary:0
@@ -710,12 +693,12 @@
 #. module: hr_expense
 #: help:hr.expense.expense,journal_id:0
 msgid "The journal used when the expense is done."
-msgstr ""
+msgstr "Dnevnik će koristiti kada je trošak nastao."
 
 #. module: hr_expense
 #: view:website:hr_expense.report_expense
 msgid "This document must be dated and signed for reimbursement."
-msgstr ""
+msgstr "Ovaj mora biti datiran i potpisan za povrat."
 
 #. module: hr_expense
 #: view:hr.expense.expense:hr_expense.view_hr_expense_filter
@@ -731,8 +714,7 @@
 #. module: hr_expense
 #: view:hr.expense.expense:hr_expense.view_expenses_form
 #: view:hr.expense.line:hr_expense.view_expenses_line_tree
-#: field:hr.expense.line,total_amount:0
-#: view:website:hr_expense.report_expense
+#: field:hr.expense.line,total_amount:0 view:website:hr_expense.report_expense
 msgid "Total"
 msgstr "Ukupno"
 
@@ -748,8 +730,7 @@
 msgstr "Ukupni iznos"
 
 #. module: hr_expense
-#: field:hr.expense.line,unit_amount:0
-#: view:website:hr_expense.report_expense
+#: field:hr.expense.line,unit_amount:0 view:website:hr_expense.report_expense
 msgid "Unit Price"
 msgstr "Jed. cijena"
 
@@ -780,10 +761,9 @@
 msgstr ""
 
 #. module: hr_expense
-#: field:hr.expense.expense,date_valid:0
-#: field:hr.expense.report,date_valid:0
+#: field:hr.expense.expense,date_valid:0 field:hr.expense.report,date_valid:0
 msgid "Validation Date"
-msgstr ""
+msgstr "Provjera valjanosti datuma"
 
 #. module: hr_expense
 #: view:hr.expense.report:hr_expense.view_hr_expense_report_search
@@ -804,7 +784,7 @@
 #. module: hr_expense
 #: selection:hr.expense.expense,state:0
 msgid "Waiting Payment"
-msgstr ""
+msgstr "Čeka plaćanje"
 
 #. module: hr_expense
 #: selection:hr.expense.report,state:0
@@ -812,7 +792,7 @@
 msgstr "Čekam potvrđenje"
 
 #. module: hr_expense
-#: code:addons/hr_expense/hr_expense.py:443
+#: code:addons/hr_expense/hr_expense.py:446
 #, python-format
 msgid "Warning"
 msgstr "Upozoranje"
@@ -826,22 +806,20 @@
 #. module: hr_expense
 #: field:hr.expense.expense,website_message_ids:0
 msgid "Website Messages"
-msgstr ""
+msgstr "Website poruke"
 
 #. module: hr_expense
 #: help:hr.expense.expense,website_message_ids:0
 msgid "Website communication history"
-msgstr ""
+msgstr "Povijest komunikacije Web stranice"
 
 #. module: hr_expense
 #: help:hr.expense.expense,state:0
 msgid ""
 "When the expense request is created the status is 'Draft'.\n"
-" It is confirmed by the user and request is sent to admin, the status is "
-"'Waiting Confirmation'.            \n"
+" It is confirmed by the user and request is sent to admin, the status is 'Waiting Confirmation'.            \n"
 "If the admin accepts it, the status is 'Accepted'.\n"
-" If the accounting entries are made for the expense request, the status is "
-"'Waiting Payment'."
+" If the accounting entries are made for the expense request, the status is 'Waiting Payment'."
 msgstr ""
 
 #. module: hr_expense
