--- conflicted
+++ resolved
@@ -42,10 +42,6 @@
 from distutils.version import LooseVersion
 
 
-<<<<<<< HEAD
-#from pyPdf import PdfFileWriter, PdfFileReader
-=======
->>>>>>> 5e036bbf
 from werkzeug import exceptions
 from werkzeug.test import Client
 from werkzeug.wrappers import BaseResponse
