# Translation of Odoo Server.
# This file contains the translation of the following modules:
#	* report
#
msgid ""
msgstr ""
<<<<<<< HEAD
"Project-Id-Version: Odoo Server 10.0alpha1e\n"
"Report-Msgid-Bugs-To: \n"
"POT-Creation-Date: 2016-08-18 08:37+0000\n"
"PO-Revision-Date: 2016-08-18 08:37+0000\n"
=======
"Project-Id-Version: Odoo Server 9.saas~10c\n"
"Report-Msgid-Bugs-To: \n"
"POT-Creation-Date: 2016-08-18 14:07+0000\n"
"PO-Revision-Date: 2016-08-18 14:07+0000\n"
>>>>>>> 9ad5f26b
"Last-Translator: <>\n"
"Language-Team: \n"
"MIME-Version: 1.0\n"
"Content-Type: text/plain; charset=UTF-8\n"
"Content-Transfer-Encoding: \n"
"Plural-Forms: \n"

#. module: report
#: model:ir.ui.view,arch_db:report.external_layout_footer
msgid "&amp;bull;"
msgstr ""

#. module: report
#: model:ir.ui.view,arch_db:report.minimal_layout
msgid "&lt;!DOCTYPE html&gt;"
msgstr ""

#. module: report
#: selection:report.paperformat,format:0
msgid ":B10    16  31 x 44 mm"
msgstr ""

#. module: report
#: selection:report.paperformat,format:0
msgid "A0  5   841 x 1189 mm"
msgstr ""

#. module: report
#: selection:report.paperformat,format:0
msgid "A1  6   594 x 841 mm"
msgstr ""

#. module: report
#: selection:report.paperformat,format:0
msgid "A2  7   420 x 594 mm"
msgstr ""

#. module: report
#: selection:report.paperformat,format:0
msgid "A3  8   297 x 420 mm"
msgstr ""

#. module: report
#: selection:report.paperformat,format:0
msgid "A4  0   210 x 297 mm, 8.26 x 11.69 inches"
msgstr ""

#. module: report
#: selection:report.paperformat,format:0
msgid "A5  9   148 x 210 mm"
msgstr ""

#. module: report
#: selection:report.paperformat,format:0
msgid "A6  10  105 x 148 mm"
msgstr ""

#. module: report
#: selection:report.paperformat,format:0
msgid "A7  11  74 x 105 mm"
msgstr ""

#. module: report
#: selection:report.paperformat,format:0
msgid "A8  12  52 x 74 mm"
msgstr ""

#. module: report
#: selection:report.paperformat,format:0
msgid "A9  13  37 x 52 mm"
msgstr ""

#. module: report
#: model:ir.model,name:report.model_report_paperformat
msgid "Allows customization of a report."
msgstr ""

#. module: report
#: model:ir.model.fields,field_description:report.field_report_paperformat_report_ids
msgid "Associated reports"
msgstr ""

#. module: report
#: selection:report.paperformat,format:0
msgid "B0  14  1000 x 1414 mm"
msgstr ""

#. module: report
#: selection:report.paperformat,format:0
msgid "B1  15  707 x 1000 mm"
msgstr ""

#. module: report
#: selection:report.paperformat,format:0
msgid "B2  17  500 x 707 mm"
msgstr ""

#. module: report
#: selection:report.paperformat,format:0
msgid "B3  18  353 x 500 mm"
msgstr ""

#. module: report
#: selection:report.paperformat,format:0
msgid "B4  19  250 x 353 mm"
msgstr ""

#. module: report
#: selection:report.paperformat,format:0
msgid "B5  1   176 x 250 mm, 6.93 x 9.84 inches"
msgstr ""

#. module: report
#: selection:report.paperformat,format:0
msgid "B6  20  125 x 176 mm"
msgstr ""

#. module: report
#: selection:report.paperformat,format:0
msgid "B7  21  88 x 125 mm"
msgstr ""

#. module: report
#: selection:report.paperformat,format:0
msgid "B8  22  62 x 88 mm"
msgstr ""

#. module: report
#: selection:report.paperformat,format:0
msgid "B9  23  33 x 62 mm"
msgstr ""

#. module: report
<<<<<<< HEAD
#: code:addons/report/models/report.py:273
=======
#: code:addons/report/models/report.py:288
>>>>>>> 9ad5f26b
#, python-format
msgid "Bad Report Reference"
msgstr ""

#. module: report
#: model:ir.model.fields,field_description:report.field_report_paperformat_margin_bottom
msgid "Bottom Margin (mm)"
msgstr ""

#. module: report
#: selection:report.paperformat,format:0
msgid "C5E 24  163 x 229 mm"
msgstr ""

#. module: report
#: selection:report.paperformat,format:0
msgid "Comm10E 25  105 x 241 mm, U.S. Common 10 Envelope"
msgstr ""

#. module: report
#: model:ir.model,name:report.model_res_company
msgid "Companies"
msgstr ""

#. module: report
#: model:ir.model.fields,field_description:report.field_report_create_uid
#: model:ir.model.fields,field_description:report.field_report_paperformat_create_uid
msgid "Created by"
msgstr ""

#. module: report
#: model:ir.model.fields,field_description:report.field_report_create_date
#: model:ir.model.fields,field_description:report.field_report_paperformat_create_date
msgid "Created on"
msgstr ""

#. module: report
#: selection:report.paperformat,format:0
msgid "Custom"
msgstr ""

#. module: report
#: selection:report.paperformat,format:0
msgid "DLE 26 110 x 220 mm"
msgstr ""

#. module: report
#: model:ir.model.fields,field_description:report.field_report_paperformat_default
msgid "Default paper format ?"
msgstr ""

#. module: report
<<<<<<< HEAD
#. openerp-web
#: code:addons/report/static/src/xml/report.xml:12
#, python-format
msgid "Discard"
msgstr ""

#. module: report
=======
>>>>>>> 9ad5f26b
#: model:ir.model.fields,field_description:report.field_ir_qweb_field_barcode_display_name
#: model:ir.model.fields,field_description:report.field_report_abstract_report_display_name
#: model:ir.model.fields,field_description:report.field_report_display_name
#: model:ir.model.fields,field_description:report.field_report_paperformat_display_name
msgid "Display Name"
msgstr ""

#. module: report
#: model:ir.model.fields,field_description:report.field_report_paperformat_header_line
msgid "Display a header line"
msgstr ""

#. module: report
#. openerp-web
#: code:addons/report/static/src/xml/report.xml:8
#, python-format
msgid "Edit"
msgstr ""

#. module: report
#: model:ir.ui.view,arch_db:report.reporting_settings_form_inherited
msgid "Edit external footer"
msgstr ""

#. module: report
#: model:ir.ui.view,arch_db:report.reporting_settings_form_inherited
msgid "Edit external header"
msgstr ""

#. module: report
#: model:ir.ui.view,arch_db:report.reporting_settings_form_inherited
msgid "Edit internal header"
msgstr ""

#. module: report
#: model:ir.ui.view,arch_db:report.external_layout_footer
msgid "Email:"
msgstr ""

#. module: report
<<<<<<< HEAD
#: code:addons/report/models/report_paperformat.py:68
#, python-format
=======
#: constraint:report.paperformat:0
>>>>>>> 9ad5f26b
msgid "Error ! You cannot select a format AND specific page width/height."
msgstr ""

#. module: report
#: selection:report.paperformat,format:0
msgid "Executive 4   7.5 x 10 inches, 190.5 x 254 mm"
msgstr ""

#. module: report
#: model:ir.model.fields,help:report.field_report_paperformat_report_ids
msgid "Explicitly associated reports"
msgstr ""

#. module: report
#: model:ir.ui.view,arch_db:report.external_layout_footer
msgid "Fax:"
msgstr ""

#. module: report
#: selection:report.paperformat,format:0
msgid "Folio 27  210 x 330 mm"
msgstr ""

#. module: report
#: model:ir.model,name:report.model_ir_http
msgid "HTTP routing"
msgstr ""

#. module: report
#: model:ir.model.fields,field_description:report.field_report_paperformat_header_spacing
msgid "Header spacing"
msgstr ""

#. module: report
#: model:ir.model.fields,field_description:report.field_ir_qweb_field_barcode_id
#: model:ir.model.fields,field_description:report.field_report_abstract_report_id
#: model:ir.model.fields,field_description:report.field_report_id
#: model:ir.model.fields,field_description:report.field_report_paperformat_id
msgid "ID"
msgstr ""

#. module: report
#: selection:report.paperformat,orientation:0
msgid "Landscape"
msgstr ""

#. module: report
#: model:ir.model.fields,field_description:report.field_ir_qweb_field_barcode___last_update
#: model:ir.model.fields,field_description:report.field_report___last_update
#: model:ir.model.fields,field_description:report.field_report_abstract_report___last_update
#: model:ir.model.fields,field_description:report.field_report_paperformat___last_update
msgid "Last Modified on"
msgstr ""

#. module: report
#: model:ir.model.fields,field_description:report.field_report_paperformat_write_uid
#: model:ir.model.fields,field_description:report.field_report_write_uid
msgid "Last Updated by"
msgstr ""

#. module: report
#: model:ir.model.fields,field_description:report.field_report_paperformat_write_date
#: model:ir.model.fields,field_description:report.field_report_write_date
msgid "Last Updated on"
msgstr ""

#. module: report
#: selection:report.paperformat,format:0
msgid "Ledger  28  431.8 x 279.4 mm"
msgstr ""

#. module: report
#: model:ir.model.fields,field_description:report.field_report_paperformat_margin_left
msgid "Left Margin (mm)"
msgstr ""

#. module: report
#: selection:report.paperformat,format:0
msgid "Legal    3   8.5 x 14 inches, 215.9 x 355.6 mm"
msgstr ""

#. module: report
#: selection:report.paperformat,format:0
msgid "Letter 2 8.5 x 11 inches, 215.9 x 279.4 mm"
msgstr ""

#. module: report
#: model:ir.model.fields,field_description:report.field_report_paperformat_name
msgid "Name"
msgstr ""

#. module: report
#: model:ir.model.fields,field_description:report.field_report_paperformat_orientation
msgid "Orientation"
msgstr ""

#. module: report
#: model:ir.model.fields,field_description:report.field_report_paperformat_dpi
msgid "Output DPI"
msgstr ""

#. module: report
#: model:ir.model.fields,field_description:report.field_report_paperformat_page_height
msgid "Page height (mm)"
msgstr ""

#. module: report
#: model:ir.model.fields,field_description:report.field_report_paperformat_page_width
msgid "Page width (mm)"
msgstr ""

#. module: report
#: model:ir.ui.view,arch_db:report.external_layout_footer
msgid "Page:"
msgstr ""

#. module: report
#: model:ir.ui.menu,name:report.paper_format_menuitem
msgid "Paper Format"
msgstr ""

#. module: report
#: model:ir.actions.act_window,name:report.paper_format_action
msgid "Paper Format General Configuration"
msgstr ""

#. module: report
#: model:ir.model.fields,field_description:report.field_ir_act_report_xml_paperformat_id
#: model:ir.model.fields,field_description:report.field_res_company_paperformat_id
msgid "Paper format"
msgstr ""

#. module: report
#: model:ir.ui.view,arch_db:report.paperformat_view_form
#: model:ir.ui.view,arch_db:report.paperformat_view_tree
msgid "Paper format configuration"
msgstr ""

#. module: report
#: model:ir.model.fields,field_description:report.field_report_paperformat_format
msgid "Paper size"
msgstr ""

#. module: report
#: model:ir.ui.view,arch_db:report.external_layout_footer
msgid "Phone:"
msgstr ""

#. module: report
#: selection:report.paperformat,orientation:0
msgid "Portrait"
msgstr ""

#. module: report
#: model:ir.actions.report.xml,name:report.action_report_externalpreview
#: model:ir.ui.view,arch_db:report.reporting_settings_form_inherited
msgid "Preview External Report"
msgstr ""

#. module: report
#: model:ir.actions.report.xml,name:report.action_report_internalpreview
#: model:ir.ui.view,arch_db:report.reporting_settings_form_inherited
msgid "Preview Internal Report"
msgstr ""

#. module: report
#. openerp-web
#: code:addons/report/static/src/xml/report.xml:5
#, python-format
msgid "Print"
msgstr ""

#. module: report
#: model:ir.model.fields,field_description:report.field_ir_act_report_xml_print_report_name
msgid "Printed Report Name"
msgstr ""

#. module: report
#: model:ir.ui.view,arch_db:report.act_report_xml_view_inherit
msgid "QWeb views"
msgstr ""

#. module: report
#. openerp-web
#: code:addons/report/static/src/js/qwebactionmanager.js:95
#: model:ir.model,name:report.model_report
#, python-format
msgid "Report"
msgstr ""

#. module: report
#: model:ir.actions.act_window,name:report.reports_action
#: model:ir.ui.menu,name:report.reporting_menuitem
#: model:ir.ui.menu,name:report.reports_menuitem
msgid "Reports"
msgstr ""

#. module: report
#: model:ir.model.fields,field_description:report.field_report_paperformat_margin_right
msgid "Right Margin (mm)"
msgstr ""

#. module: report
#. openerp-web
#: code:addons/report/static/src/xml/report.xml:11
#, python-format
msgid "Save"
msgstr ""

#. module: report
#: model:ir.model.fields,help:report.field_report_paperformat_format
msgid "Select Proper Paper size"
msgstr ""

#. module: report
#: model:ir.ui.view,arch_db:report.external_layout_footer
msgid "TIN:"
msgstr ""

#. module: report
#: selection:report.paperformat,format:0
msgid "Tabloid 29 279.4 x 431.8 mm"
msgstr ""

#. module: report
#: model:ir.ui.view,arch_db:report.preview_externalreport
msgid "This is a sample of an external report."
msgstr ""

#. module: report
#: model:ir.ui.view,arch_db:report.preview_internalreport
msgid "This is a sample of an internal report."
msgstr ""

#. module: report
<<<<<<< HEAD
#: model:ir.model.fields,help:report.field_ir_act_report_xml_print_report_name
msgid "This is the filename of the report going to download. Keep empty to not change the report filename. You can use a python expression with the object and time variables."
msgstr ""

#. module: report
#: code:addons/report/models/report.py:273
=======
#: code:addons/report/models/report.py:288
>>>>>>> 9ad5f26b
#, python-format
msgid "This report is not loaded into the database: %s."
msgstr ""

#. module: report
#: model:ir.model.fields,field_description:report.field_report_paperformat_margin_top
msgid "Top Margin (mm)"
msgstr ""

#. module: report
#. openerp-web
#: code:addons/report/static/src/js/qwebactionmanager.js:18
#, python-format
msgid "Unable to find Wkhtmltopdf on this \n"
"system. The report will be shown in html.<br><br><a href=\"http://wkhtmltopdf.org/\" target=\"_blank\">\n"
"wkhtmltopdf.org</a>"
msgstr ""

#. module: report
#: model:ir.ui.view,arch_db:report.external_layout_footer
msgid "Website:"
msgstr ""

#. module: report
<<<<<<< HEAD
#: code:addons/report/models/report.py:435
=======
#: code:addons/report/models/report.py:459
>>>>>>> 9ad5f26b
#, python-format
msgid "Wkhtmltopdf failed (error code: %s). Message: %s"
msgstr ""

#. module: report
#. openerp-web
#: code:addons/report/static/src/js/qwebactionmanager.js:19
#, python-format
msgid "You need to start OpenERP with at least two \n"
"workers to print a pdf version of the reports."
msgstr ""

#. module: report
#. openerp-web
#: code:addons/report/static/src/js/qwebactionmanager.js:20
#, python-format
msgid "You should upgrade your version of\n"
"Wkhtmltopdf to at least 0.12.0 in order to get a correct display of headers and footers as well as\n"
"support for table-breaking between pages.<br><br><a href=\"http://wkhtmltopdf.org/\" \n"
"target=\"_blank\">wkhtmltopdf.org</a>"
msgstr ""

#. module: report
#: model:ir.model,name:report.model_ir_actions_report_xml
msgid "ir.actions.report.xml"
msgstr ""

#. module: report
#: model:ir.model,name:report.model_ir_qweb_field_barcode
msgid "ir.qweb.field.barcode"
msgstr ""

#. module: report
#: model:ir.model,name:report.model_report_abstract_report
msgid "report.abstract_report"
msgstr ""
<|MERGE_RESOLUTION|>--- conflicted
+++ resolved
@@ -4,17 +4,10 @@
 #
 msgid ""
 msgstr ""
-<<<<<<< HEAD
-"Project-Id-Version: Odoo Server 10.0alpha1e\n"
-"Report-Msgid-Bugs-To: \n"
-"POT-Creation-Date: 2016-08-18 08:37+0000\n"
-"PO-Revision-Date: 2016-08-18 08:37+0000\n"
-=======
 "Project-Id-Version: Odoo Server 9.saas~10c\n"
 "Report-Msgid-Bugs-To: \n"
 "POT-Creation-Date: 2016-08-18 14:07+0000\n"
 "PO-Revision-Date: 2016-08-18 14:07+0000\n"
->>>>>>> 9ad5f26b
 "Last-Translator: <>\n"
 "Language-Team: \n"
 "MIME-Version: 1.0\n"
@@ -148,11 +141,7 @@
 msgstr ""
 
 #. module: report
-<<<<<<< HEAD
-#: code:addons/report/models/report.py:273
-=======
 #: code:addons/report/models/report.py:288
->>>>>>> 9ad5f26b
 #, python-format
 msgid "Bad Report Reference"
 msgstr ""
@@ -205,16 +194,6 @@
 msgstr ""
 
 #. module: report
-<<<<<<< HEAD
-#. openerp-web
-#: code:addons/report/static/src/xml/report.xml:12
-#, python-format
-msgid "Discard"
-msgstr ""
-
-#. module: report
-=======
->>>>>>> 9ad5f26b
 #: model:ir.model.fields,field_description:report.field_ir_qweb_field_barcode_display_name
 #: model:ir.model.fields,field_description:report.field_report_abstract_report_display_name
 #: model:ir.model.fields,field_description:report.field_report_display_name
@@ -228,13 +207,6 @@
 msgstr ""
 
 #. module: report
-#. openerp-web
-#: code:addons/report/static/src/xml/report.xml:8
-#, python-format
-msgid "Edit"
-msgstr ""
-
-#. module: report
 #: model:ir.ui.view,arch_db:report.reporting_settings_form_inherited
 msgid "Edit external footer"
 msgstr ""
@@ -255,12 +227,7 @@
 msgstr ""
 
 #. module: report
-<<<<<<< HEAD
-#: code:addons/report/models/report_paperformat.py:68
-#, python-format
-=======
 #: constraint:report.paperformat:0
->>>>>>> 9ad5f26b
 msgid "Error ! You cannot select a format AND specific page width/height."
 msgstr ""
 
@@ -282,11 +249,6 @@
 #. module: report
 #: selection:report.paperformat,format:0
 msgid "Folio 27  210 x 330 mm"
-msgstr ""
-
-#. module: report
-#: model:ir.model,name:report.model_ir_http
-msgid "HTTP routing"
 msgstr ""
 
 #. module: report
@@ -428,24 +390,9 @@
 
 #. module: report
 #. openerp-web
-#: code:addons/report/static/src/xml/report.xml:5
-#, python-format
-msgid "Print"
-msgstr ""
-
-#. module: report
-#: model:ir.model.fields,field_description:report.field_ir_act_report_xml_print_report_name
-msgid "Printed Report Name"
-msgstr ""
-
-#. module: report
-#: model:ir.ui.view,arch_db:report.act_report_xml_view_inherit
-msgid "QWeb views"
-msgstr ""
-
-#. module: report
-#. openerp-web
-#: code:addons/report/static/src/js/qwebactionmanager.js:95
+#: code:addons/report/static/src/js/qwebactionmanager.js:76
+#: code:addons/report/static/src/js/qwebactionmanager.js:84
+#: code:addons/report/static/src/js/qwebactionmanager.js:91
 #: model:ir.model,name:report.model_report
 #, python-format
 msgid "Report"
@@ -464,10 +411,8 @@
 msgstr ""
 
 #. module: report
-#. openerp-web
-#: code:addons/report/static/src/xml/report.xml:11
-#, python-format
-msgid "Save"
+#: model:ir.ui.view,arch_db:report.act_report_xml_view_inherit
+msgid "Search associated QWeb views"
 msgstr ""
 
 #. module: report
@@ -496,16 +441,7 @@
 msgstr ""
 
 #. module: report
-<<<<<<< HEAD
-#: model:ir.model.fields,help:report.field_ir_act_report_xml_print_report_name
-msgid "This is the filename of the report going to download. Keep empty to not change the report filename. You can use a python expression with the object and time variables."
-msgstr ""
-
-#. module: report
-#: code:addons/report/models/report.py:273
-=======
 #: code:addons/report/models/report.py:288
->>>>>>> 9ad5f26b
 #, python-format
 msgid "This report is not loaded into the database: %s."
 msgstr ""
@@ -517,7 +453,7 @@
 
 #. module: report
 #. openerp-web
-#: code:addons/report/static/src/js/qwebactionmanager.js:18
+#: code:addons/report/static/src/js/qwebactionmanager.js:76
 #, python-format
 msgid "Unable to find Wkhtmltopdf on this \n"
 "system. The report will be shown in html.<br><br><a href=\"http://wkhtmltopdf.org/\" target=\"_blank\">\n"
@@ -530,18 +466,14 @@
 msgstr ""
 
 #. module: report
-<<<<<<< HEAD
-#: code:addons/report/models/report.py:435
-=======
 #: code:addons/report/models/report.py:459
->>>>>>> 9ad5f26b
 #, python-format
 msgid "Wkhtmltopdf failed (error code: %s). Message: %s"
 msgstr ""
 
 #. module: report
 #. openerp-web
-#: code:addons/report/static/src/js/qwebactionmanager.js:19
+#: code:addons/report/static/src/js/qwebactionmanager.js:84
 #, python-format
 msgid "You need to start OpenERP with at least two \n"
 "workers to print a pdf version of the reports."
@@ -549,7 +481,7 @@
 
 #. module: report
 #. openerp-web
-#: code:addons/report/static/src/js/qwebactionmanager.js:20
+#: code:addons/report/static/src/js/qwebactionmanager.js:91
 #, python-format
 msgid "You should upgrade your version of\n"
 "Wkhtmltopdf to at least 0.12.0 in order to get a correct display of headers and footers as well as\n"
