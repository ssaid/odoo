--- conflicted
+++ resolved
@@ -257,17 +257,12 @@
             <field name="arch" type="xml">
                 <search string="Search Purchase Order">
                  <group>
-<<<<<<< HEAD
+                    <field name="name" string="Reference"/>
+                    <separator orientation="vertical"/>
                     <filter icon="terp-mail-message-new"
                         string="Inbox" help="Unread messages"
                         name="needaction_pending"
                         domain="[('needaction_pending','=',True)]"/>
-                    <separator orientation="vertical"/>
-                    <filter icon="terp-document-new" name="draft" string="Quotations" domain="[('state','=','draft')]"  help="Purchase orders which are in draft state"/>
-                    <filter icon="terp-check" name="approved" string="Purchase Orders" domain="[('state','not in',('draft','cancel'))]"  help="Approved purchase orders"/>
-=======
-                    <field name="name" string="Reference"/>
->>>>>>> 0a22debf
                     <separator orientation="vertical"/>
                     <filter icon="terp-document-new" name="draft" string="Quotations" domain="[('state','=','draft')]" help="Purchase orders which are in draft state"/>
                     <filter icon="terp-check" name="approved" string="Purchase Orders" domain="[('state','not in',('draft','cancel'))]" help="Approved purchase orders"/>
