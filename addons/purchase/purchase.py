--- conflicted
+++ resolved
@@ -919,17 +919,6 @@
 
         qty = qty or 1.0
         supplierinfo = False
-<<<<<<< HEAD
-        supplierinfo_ids = product_supplierinfo.search(cr, uid, [('name','=',partner_id),('product_id','=',product.id)])
-        if supplierinfo_ids:
-            supplierinfo = product_supplierinfo.browse(cr, uid, supplierinfo_ids[0], context=context)
-            if supplierinfo.product_uom.id != uom_id:
-                res['warning'] = {'title': _('Warning'), 'message': _('The selected supplier only sells this product by %s.') % supplierinfo.product_uom.name }
-            min_qty = product_uom._compute_qty(cr, uid, supplierinfo.product_uom.id, supplierinfo.min_qty, to_uom_id=uom_id)
-            if qty < min_qty: # If the supplier quantity is greater than entered from user, set minimal.
-                res['warning'] = {'title': _('Warning'), 'message': _('The selected supplier has a minimal quantity set to %s %s, you should not purchase less.') % (supplierinfo.min_qty, supplierinfo.product_uom.name)}
-                qty = min_qty
-=======
         for supplier in product.seller_ids:
             if supplier.name.id == partner_id:
                 supplierinfo = supplier
@@ -939,7 +928,6 @@
                 if qty < min_qty: # If the supplier quantity is greater than entered from user, set minimal.
                     res['warning'] = {'title': _('Warning'), 'message': _('The selected supplier has a minimal quantity set to %s %s, you should not purchase less.') % (supplierinfo.min_qty, supplierinfo.product_uom.name)}
                     qty = min_qty
->>>>>>> e845e235
 
         dt = self._get_date_planned(cr, uid, supplierinfo, date_order, context=context).strftime(DEFAULT_SERVER_DATETIME_FORMAT)
 
