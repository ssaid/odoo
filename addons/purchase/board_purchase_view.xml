<?xml version="1.0" encoding="utf-8"?>
<openerp>
    <data>

        <record id="purchase_draft" model="ir.actions.act_window">
            <field name="name">Request for Quotations</field>
            <field name="type">ir.actions.act_window</field>
            <field name="res_model">purchase.order</field>
            <field name="view_type">form</field>
            <field name="view_mode">tree,form</field>
            <field name="domain">[('state','=','draft')]</field>
            <field name="context">{'quotation_only': True}</field>
        </record>

        <record model="ir.ui.view" id="view_purchase_order_monthly_categ_tree">
            <field name="name">purchase.order.monthly.categ.tree</field>
            <field name="model">purchase.report</field>
            <field name="arch" type="xml">
                <tree string="Monthly Purchase by Category">
                    <field name="category_id"/>
                    <field name="price_total"/>
                    <field name="user_id" invisible="1"/>
                    <field name="partner_id" invisible="1"/>
                    <field name="product_id" invisible="1"/>
                    <field name="product_uom" invisible="1"/>
<<<<<<< HEAD
                    <field name="day" invisible="1"/>
                    <field name="name" invisible="1"/>
=======
                    <field name="warehouse_id" invisible="1"/>
>>>>>>> c25827f8
                    <field name="validator" invisible="1"/>
                    <field name="company_id" invisible="1"/>
                    <field name="state" invisible="1"/>
                    <field name="location_id" invisible="1"/>
                </tree>
            </field>
        </record>
        <record model="ir.ui.view" id="view_purchase_order_monthly_categ_graph">
            <field name="name">purchase.order.monthly.categ.graph</field>
            <field name="model">purchase.report</field>
            <field name="arch" type="xml">
                <graph string="Monthly Purchase by Category" type="bar">
                    <field name="date" interval="month" type="row"/>
                    <field name="category_id" type="col"/>
                    <field name="price_total" type="measure"/>
                </graph>
            </field>
        </record>
        <record id="action_purchase_order_monthly_categ_graph" model="ir.actions.act_window">
            <field name="name">Monthly Purchase by Category</field>
            <field name="res_model">purchase.report</field>
            <field name="view_type">form</field>
            <field name="view_mode">graph,tree</field>
            <field name="context">{'group_by_no_leaf':1}</field>
            <field name="domain">[('state','in',('approved','except_picking','except_invoice','done'))]</field>
            <field name="view_id" ref="view_purchase_order_monthly_categ_graph"></field>
        </record>

        <record id="board_purchase_form" model="ir.ui.view">
            <field name="name">board.purchase.form</field>
            <field name="model">board.board</field>
            <field name="arch" type="xml">
                <form string="Purchase Dashboard" version="7.0">
                    <board style="2-1">
                        <column>
                            <action name="%(purchase_draft)d" string="Request for Quotations"/>
                        </column>
                        <column>
                            <action name="%(action_purchase_order_monthly_categ_graph)d" string="Monthly Purchases by Category"/>
                        </column>
                    </board>
                </form>
            </field>
        </record>

        <record id="open_board_purchase" model="ir.actions.act_window">
            <field name="name">Purchases</field>
            <field name="res_model">board.board</field>
            <field name="view_type">form</field>
            <field name="view_mode">form</field>
            <field name="usage">menu</field>
            <field name="view_id" ref="board_purchase_form"/>
        </record>

        <menuitem action="open_board_purchase"
                  icon="terp-graph"
                  id="menu_board_purchase"
                  parent="base.menu_reporting_dashboard"
                  sequence="20"
                  groups="purchase.group_purchase_user"/>

    </data>
</openerp><|MERGE_RESOLUTION|>--- conflicted
+++ resolved
@@ -23,12 +23,6 @@
                     <field name="partner_id" invisible="1"/>
                     <field name="product_id" invisible="1"/>
                     <field name="product_uom" invisible="1"/>
-<<<<<<< HEAD
-                    <field name="day" invisible="1"/>
-                    <field name="name" invisible="1"/>
-=======
-                    <field name="warehouse_id" invisible="1"/>
->>>>>>> c25827f8
                     <field name="validator" invisible="1"/>
                     <field name="company_id" invisible="1"/>
                     <field name="state" invisible="1"/>
