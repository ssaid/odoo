# French translation for openobject-addons
# Copyright (c) 2014 Rosetta Contributors and Canonical Ltd 2014
# This file is distributed under the same license as the openobject-addons package.
# FIRST AUTHOR <EMAIL@ADDRESS>, 2014.
#
msgid ""
msgstr ""
<<<<<<< HEAD
"Project-Id-Version: openobject-addons\n"
"Report-Msgid-Bugs-To: FULL NAME <EMAIL@ADDRESS>\n"
"POT-Creation-Date: 2014-08-14 13:08+0000\n"
"PO-Revision-Date: 2014-08-14 16:10+0000\n"
"Last-Translator: FULL NAME <EMAIL@ADDRESS>\n"
"Language-Team: French <fr@li.org>\n"
=======
"Project-Id-Version: Odoo 8.0\n"
"Report-Msgid-Bugs-To: \n"
"POT-Creation-Date: 2015-01-21 14:07+0000\n"
"PO-Revision-Date: 2016-04-19 09:37+0000\n"
"Last-Translator: Martin Trigaux\n"
"Language-Team: French (http://www.transifex.com/odoo/odoo-8/language/fr/)\n"
>>>>>>> 0410d118
"MIME-Version: 1.0\n"
"Content-Type: text/plain; charset=UTF-8\n"
"Content-Transfer-Encoding: 8bit\n"
"X-Launchpad-Export-Date: 2014-08-15 06:49+0000\n"
"X-Generator: Launchpad (build 17156)\n"

#. module: account_asset
#: field:account.asset.asset,entry_count:0
msgid "# Asset Entries"
msgstr ""

#. module: account_asset
#: field:asset.asset.report,nbr:0
msgid "# of Depreciation Lines"
msgstr "Nb. de lignes de dépréciation"

#. module: account_asset
#: model:ir.actions.act_window,help:account_asset.action_asset_asset_report
msgid ""
"<p>\n"
"            From this report, you can have an overview on all depreciation. "
"The\n"
"            tool search can also be used to personalise your Assets reports "
"and\n"
"            so, match this analysis to your needs;\n"
"          </p>\n"
"        "
msgstr ""
"<p>\n"
"            Ce rapport donne un vue d'ensemble de tout les amortissements. \n"
"            Vous pouvez aussi afiner votre recherche selon vos besoins;\n"
"          </p>\n"
"        "

#. module: account_asset
#: view:account.asset.asset:account_asset.view_account_asset_search
msgid "Account Asset"
msgstr "Compte d'actif"

#. module: account_asset
#: field:account.asset.asset,active:0
msgid "Active"
msgstr "Actif"

#. module: account_asset
#: view:account.asset.asset:account_asset.view_account_asset_asset_form
msgid "Add an internal note here..."
msgstr "Ajouter une note interne ici…"

#. module: account_asset
#: field:account.asset.depreciation.line,depreciated_value:0
msgid "Amount Already Depreciated"
msgstr "Montant déjà ammorti"

#. module: account_asset
#: field:asset.asset.report,depreciation_value:0
msgid "Amount of Depreciation Lines"
msgstr "Montant des lignes d'amortissement"

#. module: account_asset
#: view:account.asset.category:account_asset.view_account_asset_category_form
msgid "Analytic Information"
msgstr "Information pour l'analytique"

#. module: account_asset
#: field:account.asset.category,account_analytic_id:0
msgid "Analytic account"
msgstr "Compte Analytique"

#. module: account_asset
#: view:account.asset.asset:account_asset.view_account_asset_asset_form
#: view:account.asset.asset:account_asset.view_account_asset_search
#: field:account.asset.depreciation.line,asset_id:0
#: field:account.asset.history,asset_id:0
#: field:account.move.line,asset_id:0
#: view:asset.asset.report:account_asset.view_asset_asset_report_search
#: field:asset.asset.report,asset_id:0
#: model:ir.model,name:account_asset.model_account_asset_asset
msgid "Asset"
msgstr "Immobilisation"

#. module: account_asset
#: field:account.asset.category,account_asset_id:0
msgid "Asset Account"
msgstr "Compte d'immobilisation"

#. module: account_asset
#: model:ir.actions.act_window,name:account_asset.action_account_asset_asset_list_normal
#: model:ir.ui.menu,name:account_asset.menu_action_account_asset_asset_list_normal
msgid "Asset Categories"
msgstr "Catégories d'immobilisations"

#. module: account_asset
#: field:account.asset.asset,category_id:0
#: view:account.asset.category:account_asset.view_account_asset_category_search
#: field:account.invoice.line,asset_category_id:0
#: view:asset.asset.report:account_asset.view_asset_asset_report_search
msgid "Asset Category"
msgstr "Catégorie d'immobilisation"

#. module: account_asset
#: view:asset.modify:account_asset.asset_modify_form
msgid "Asset Durations to Modify"
msgstr "Durées d'amortissement à modifier"

#. module: account_asset
#: model:ir.actions.act_window,name:account_asset.action_account_asset_asset_tree
#: model:ir.ui.menu,name:account_asset.menu_action_account_asset_asset_tree
msgid "Asset Hierarchy"
msgstr "Hiérarchie des immobilisations"

#. module: account_asset
#: view:account.asset.history:account_asset.view_account_asset_history_form
msgid "Asset History"
msgstr "Historique de l'immobilisation"

#. module: account_asset
#: field:account.asset.asset,name:0
msgid "Asset Name"
msgstr "Nom de l'immobilisation"

#. module: account_asset
#: view:account.asset.category:account_asset.view_account_asset_category_form
#: view:account.asset.category:account_asset.view_account_asset_category_tree
#: field:asset.asset.report,asset_category_id:0
#: model:ir.model,name:account_asset.model_account_asset_category
msgid "Asset category"
msgstr "Catégorie d'immobilisation"

#. module: account_asset
#: model:ir.model,name:account_asset.model_account_asset_depreciation_line
msgid "Asset depreciation line"
msgstr "Ligne d'amortissement"

#. module: account_asset
#: view:account.asset.history:account_asset.view_account_asset_history_tree
#: model:ir.model,name:account_asset.model_account_asset_history
msgid "Asset history"
msgstr "Historique de l'immobilisation"

#. module: account_asset
#: view:account.asset.asset:account_asset.view_account_asset_asset_hierarchy_tree
#: view:account.asset.asset:account_asset.view_account_asset_asset_tree
#: model:ir.actions.act_window,name:account_asset.action_account_asset_asset_form
#: model:ir.ui.menu,name:account_asset.menu_action_account_asset_asset_form
#: model:ir.ui.menu,name:account_asset.menu_finance_assets
#: model:ir.ui.menu,name:account_asset.menu_finance_config_assets
msgid "Assets"
msgstr "Immobilisations"

#. module: account_asset
#: view:asset.asset.report:account_asset.action_account_asset_report_graph
#: view:asset.asset.report:account_asset.view_asset_asset_report_search
#: model:ir.actions.act_window,name:account_asset.action_asset_asset_report
#: model:ir.model,name:account_asset.model_asset_asset_report
#: model:ir.ui.menu,name:account_asset.menu_action_asset_asset_report
msgid "Assets Analysis"
msgstr "Analyse des immobilisations"

#. module: account_asset
#: view:account.asset.asset:account_asset.view_account_asset_search
msgid "Assets in closed state"
msgstr "Amortissements terminés"

#. module: account_asset
#: view:account.asset.asset:account_asset.view_account_asset_search
msgid "Assets in draft and open states"
msgstr "Immobilisations à l'état brouillon et ouvert"

#. module: account_asset
#: view:asset.asset.report:account_asset.view_asset_asset_report_search
msgid "Assets in draft state"
msgstr "Actifs en état brouillon"

#. module: account_asset
#: view:asset.asset.report:account_asset.view_asset_asset_report_search
msgid "Assets in running state"
msgstr "Immobilisation en cours"

#. module: account_asset
#: view:asset.depreciation.confirmation.wizard:account_asset.view_asset_depreciation_confirmation_wizard
#: view:asset.modify:account_asset.asset_modify_form
msgid "Cancel"
msgstr "Annuler"

#. module: account_asset
#: view:account.asset.asset:account_asset.view_account_asset_asset_form
msgid "Change Duration"
msgstr "Modifier la durée"

#. module: account_asset
#: help:account.asset.category,open_asset:0
msgid ""
"Check this if you want to automatically confirm the assets of this category "
"when created by invoices."
msgstr ""
"Cochez cette case si vous souhaitez confirmer automatiquement les "
"immobilisations de cette catégorie lorsqu'elles sont créées par des factures."

#. module: account_asset
#: field:account.asset.asset,child_ids:0
msgid "Children Assets"
msgstr "Immobilisation enfant"

#. module: account_asset
#: help:account.asset.asset,method:0
#: help:account.asset.category,method:0
msgid ""
"Choose the method to use to compute the amount of depreciation lines.\n"
"  * Linear: Calculated on basis of: Gross Value / Number of Depreciations\n"
"  * Degressive: Calculated on basis of: Residual Value * Degressive Factor"
msgstr ""
"Veuillez choisir la méthode pour calculer le montant des lignes "
"d'amortissement.\n"
"  * Linéaire : Calculé sur la base de : Valeur brute / Nombre "
"d'amortissements\n"
"  * Dégressif : Calculé sur la base de : Valeur résiduelle * Taux dégressif"

#. module: account_asset
#: help:account.asset.asset,method_time:0
#: help:account.asset.category,method_time:0
msgid ""
"Choose the method to use to compute the dates and number of depreciation "
"lines.\n"
"  * Number of Depreciations: Fix the number of depreciation lines and the "
"time between 2 depreciations.\n"
"  * Ending Date: Choose the time between 2 depreciations and the date the "
"depreciations won't go beyond."
msgstr ""
"Choisissez la méthode à utiliser pour calculer les dates et le nombre de "
"lignes d'amortissement.\n"
"    * Nombre d'amortissements : fixer le nombre d'amortissements et le temps "
"entre 2 amortissements.\n"
"    * Date de fin : choisissez le temps entre 2 amortissements et la date de "
"fin d'amortissement."

#. module: account_asset
#: help:asset.depreciation.confirmation.wizard,period_id:0
msgid ""
"Choose the period for which you want to automatically post the depreciation "
"lines of running assets"
msgstr ""
"Choisissez la période pour laquelle vous souhaitez comptabiliser "
"automatiquement les lignes d'amortissement des immobilisations en cours"

#. module: account_asset
#: selection:account.asset.asset,state:0
#: selection:asset.asset.report,state:0
msgid "Close"
msgstr "Fermer"

#. module: account_asset
#: view:account.asset.asset:account_asset.view_account_asset_search
msgid "Closed"
msgstr "Fermé"

#. module: account_asset
#: field:account.asset.asset,company_id:0
#: field:account.asset.category,company_id:0
#: view:asset.asset.report:account_asset.view_asset_asset_report_search
#: field:asset.asset.report,company_id:0
msgid "Company"
msgstr "Société"

#. module: account_asset
#: field:account.asset.asset,method:0
#: field:account.asset.category,method:0
msgid "Computation Method"
msgstr "Méthode de calcul"

#. module: account_asset
#: view:account.asset.asset:account_asset.view_account_asset_asset_form
#: view:asset.depreciation.confirmation.wizard:account_asset.view_asset_depreciation_confirmation_wizard
msgid "Compute"
msgstr "Calculer"

#. module: account_asset
#: view:asset.depreciation.confirmation.wizard:account_asset.view_asset_depreciation_confirmation_wizard
msgid "Compute Asset"
msgstr "Calcul des amortissements"

#. module: account_asset
#: model:ir.actions.act_window,name:account_asset.action_asset_depreciation_confirmation_wizard
#: model:ir.ui.menu,name:account_asset.menu_asset_depreciation_confirmation_wizard
msgid "Compute Assets"
msgstr "Calculer les amortissements"

#. module: account_asset
#: view:account.asset.asset:account_asset.view_account_asset_asset_form
msgid "Confirm Asset"
msgstr "Confirmer l'immobilisation"

#. module: account_asset
#: view:account.asset.asset:account_asset.view_account_asset_asset_form
msgid "Create Move"
msgstr "Créer l'écriture"

#. module: account_asset
#: code:addons/account_asset/wizard/wizard_asset_compute.py:49
#, python-format
msgid "Created Asset Moves"
msgstr "Écritures d'amortissement créées"

#. module: account_asset
#: field:account.asset.asset,create_uid:0
#: field:account.asset.category,create_uid:0
#: field:account.asset.depreciation.line,create_uid:0
#: field:account.asset.history,create_uid:0
#: field:asset.depreciation.confirmation.wizard,create_uid:0
#: field:asset.modify,create_uid:0
msgid "Created by"
msgstr ""

#. module: account_asset
#: field:account.asset.asset,create_date:0
#: field:account.asset.category,create_date:0
#: field:account.asset.depreciation.line,create_date:0
#: field:account.asset.history,create_date:0
#: field:asset.depreciation.confirmation.wizard,create_date:0
#: field:asset.modify,create_date:0
msgid "Created on"
msgstr ""

#. module: account_asset
#: field:account.asset.asset,currency_id:0
msgid "Currency"
msgstr "Devise"

#. module: account_asset
#: view:account.asset.asset:account_asset.view_account_asset_search
msgid "Current"
msgstr "En cours"

#. module: account_asset
#: field:account.asset.depreciation.line,amount:0
msgid "Current Depreciation"
msgstr "Amortissement courant"

#. module: account_asset
#: field:account.asset.history,date:0
msgid "Date"
msgstr "Date"

#. module: account_asset
#: view:asset.asset.report:account_asset.view_asset_asset_report_search
msgid "Date of asset purchase"
msgstr "Date d'achat de l'actif"

#. module: account_asset
#: view:asset.asset.report:account_asset.view_asset_asset_report_search
msgid "Date of depreciation"
msgstr "Date d'amortissement"

#. module: account_asset
#: selection:account.asset.asset,method:0
#: selection:account.asset.category,method:0
msgid "Degressive"
msgstr "Dégressif"

#. module: account_asset
#: field:account.asset.asset,method_progress_factor:0
#: field:account.asset.category,method_progress_factor:0
msgid "Degressive Factor"
msgstr "Taux dégréssif"

#. module: account_asset
#: field:account.asset.category,account_expense_depreciation_id:0
msgid "Depr. Expense Account"
msgstr "Compte de dépréciation (charge)"

#. module: account_asset
#: field:account.asset.category,account_depreciation_id:0
msgid "Depreciation Account"
msgstr "Compte de dépréciation"

#. module: account_asset
#: view:account.asset.asset:account_asset.view_account_asset_asset_form
msgid "Depreciation Board"
msgstr "Tableau des amortissements"

#. module: account_asset
#: field:account.asset.depreciation.line,depreciation_date:0
#: field:asset.asset.report,depreciation_date:0
msgid "Depreciation Date"
msgstr "Date de dépréciation"

#. module: account_asset
#: view:account.asset.category:account_asset.view_account_asset_category_form
msgid "Depreciation Dates"
msgstr "Dates d'amortissement"

#. module: account_asset
#: field:account.asset.depreciation.line,move_id:0
msgid "Depreciation Entry"
msgstr "Ecriture de dépreciation"

#. module: account_asset
#: view:account.asset.asset:account_asset.view_account_asset_asset_form
#: field:account.asset.asset,depreciation_line_ids:0
msgid "Depreciation Lines"
msgstr "Lignes de dépréciation"

#. module: account_asset
#: view:account.asset.category:account_asset.view_account_asset_category_form
msgid "Depreciation Method"
msgstr "Méthode d'amortissement"

#. module: account_asset
#: view:asset.asset.report:account_asset.view_asset_asset_report_search
msgid "Depreciation Month"
msgstr ""

#. module: account_asset
#: field:account.asset.depreciation.line,name:0
msgid "Depreciation Name"
msgstr "Nom de l'amortissement"

#. module: account_asset
#: selection:account.asset.asset,state:0
#: view:asset.asset.report:account_asset.view_asset_asset_report_search
#: selection:asset.asset.report,state:0
msgid "Draft"
msgstr "Brouilon"

#. module: account_asset
#: field:account.asset.asset,method_end:0
#: selection:account.asset.asset,method_time:0
#: selection:account.asset.category,method_time:0
#: selection:account.asset.history,method_time:0
msgid "Ending Date"
msgstr "Date de fin"

#. module: account_asset
#: field:account.asset.category,method_end:0
#: field:account.asset.history,method_end:0
#: field:asset.modify,method_end:0
msgid "Ending date"
msgstr "Date de Fin"

#. module: account_asset
#: view:account.asset.asset:account_asset.view_account_asset_asset_form
#: field:account.asset.asset,account_move_line_ids:0
#: model:ir.actions.act_window,name:account_asset.act_entries_open
msgid "Entries"
msgstr "Ecritures"

#. module: account_asset
#: constraint:account.asset.asset:0
msgid "Error ! You cannot create recursive assets."
msgstr "erreur ! Vous ne pouvez pas créer des immobilisations récursivement"

#. module: account_asset
#: code:addons/account_asset/account_asset.py:81
#, python-format
msgid "Error!"
msgstr "Erreur!"

#. module: account_asset
#: view:asset.asset.report:account_asset.view_asset_asset_report_search
msgid "Extended Filters..."
msgstr "Filtres étendus..."

#. module: account_asset
#: view:account.asset.asset:account_asset.view_account_asset_asset_form
msgid "General"
msgstr "Général"

#. module: account_asset
#: field:asset.asset.report,gross_value:0
msgid "Gross Amount"
msgstr "Coût d'acquisition"

#. module: account_asset
#: field:account.asset.asset,purchase_value:0
msgid "Gross Value"
msgstr "Valeur brute"

#. module: account_asset
#: view:asset.asset.report:account_asset.view_asset_asset_report_search
msgid "Group By"
msgstr ""

#. module: account_asset
#: view:account.asset.asset:account_asset.view_account_asset_asset_form
#: field:account.asset.asset,history_ids:0
msgid "History"
msgstr "Hstorique"

#. module: account_asset
#: field:account.asset.history,name:0
msgid "History name"
msgstr "Nom de l'historique"

#. module: account_asset
#: field:account.asset.asset,id:0
#: field:account.asset.category,id:0
#: field:account.asset.depreciation.line,id:0
#: field:account.asset.history,id:0
#: field:asset.asset.report,id:0
#: field:asset.depreciation.confirmation.wizard,id:0
#: field:asset.modify,id:0
msgid "ID"
msgstr ""

#. module: account_asset
#: help:account.asset.asset,prorata:0
#: help:account.asset.category,prorata:0
msgid ""
"Indicates that the first depreciation entry for this asset have to be done "
"from the purchase date instead of the first January"
msgstr ""
"Indiquez si la première dépréciation doit être calculée à partir de la date "
"d'achat ou à partir du premier jour de l'exercice comptable."

#. module: account_asset
#: model:ir.model,name:account_asset.model_account_invoice
msgid "Invoice"
msgstr "Facture"

#. module: account_asset
#: model:ir.model,name:account_asset.model_account_invoice_line
msgid "Invoice Line"
msgstr "Lignes de facture"

#. module: account_asset
#: help:account.asset.asset,salvage_value:0
msgid "It is the amount you plan to have that you cannot depreciate."
msgstr "Il s'agit de la part non dépréciable de l'immobilisation."

#. module: account_asset
#: field:account.asset.category,journal_id:0
msgid "Journal"
msgstr "Journal"

#. module: account_asset
#: code:addons/account_asset/account_asset.py:349
#: model:ir.model,name:account_asset.model_account_move_line
#, python-format
msgid "Journal Items"
msgstr "Écritures comptables"

#. module: account_asset
#: field:account.asset.asset,write_uid:0
#: field:account.asset.category,write_uid:0
#: field:account.asset.depreciation.line,write_uid:0
#: field:account.asset.history,write_uid:0
#: field:asset.depreciation.confirmation.wizard,write_uid:0
#: field:asset.modify,write_uid:0
msgid "Last Updated by"
msgstr ""

#. module: account_asset
#: field:account.asset.asset,write_date:0
#: field:account.asset.category,write_date:0
#: field:account.asset.depreciation.line,write_date:0
#: field:account.asset.history,write_date:0
#: field:asset.depreciation.confirmation.wizard,write_date:0
#: field:asset.modify,write_date:0
msgid "Last Updated on"
msgstr ""

#. module: account_asset
#: selection:account.asset.asset,method:0
#: selection:account.asset.category,method:0
msgid "Linear"
msgstr "Linéaire"

#. module: account_asset
#: view:asset.modify:account_asset.asset_modify_form
msgid "Modify"
msgstr "Modifier"

#. module: account_asset
#: view:asset.modify:account_asset.asset_modify_form
#: model:ir.actions.act_window,name:account_asset.action_asset_modify
#: model:ir.model,name:account_asset.model_asset_modify
msgid "Modify Asset"
msgstr "Modifier l'immobilisation"

#. module: account_asset
#: field:account.asset.category,name:0
msgid "Name"
msgstr "Nom"

#. module: account_asset
#: field:account.asset.depreciation.line,remaining_value:0
msgid "Next Period Depreciation"
msgstr "Période d'amortissement suivante"

#. module: account_asset
#: field:account.asset.asset,note:0
#: field:account.asset.category,note:0
#: field:account.asset.history,note:0
msgid "Note"
msgstr "Remarque"

#. module: account_asset
#: view:account.asset.asset:account_asset.view_account_asset_asset_form
#: view:account.asset.category:account_asset.view_account_asset_category_form
#: view:account.asset.history:account_asset.view_account_asset_history_form
#: view:asset.modify:account_asset.asset_modify_form
#: field:asset.modify,note:0
msgid "Notes"
msgstr "Commentaires"

#. module: account_asset
#: field:account.asset.asset,method_number:0
#: selection:account.asset.asset,method_time:0
#: field:account.asset.category,method_number:0
#: selection:account.asset.category,method_time:0
#: field:account.asset.history,method_number:0
#: selection:account.asset.history,method_time:0
#: field:asset.modify,method_number:0
msgid "Number of Depreciations"
msgstr "Nombre d'amortissements"

#. module: account_asset
#: field:account.asset.asset,method_period:0
msgid "Number of Months in a Period"
msgstr "Nombre de mois dans une période"

#. module: account_asset
#: field:account.asset.asset,parent_id:0
msgid "Parent Asset"
msgstr "Immobilisation parente"

#. module: account_asset
#: field:account.asset.asset,partner_id:0
#: field:asset.asset.report,partner_id:0
msgid "Partner"
msgstr "Partenaire"

#. module: account_asset
#: field:asset.depreciation.confirmation.wizard,period_id:0
msgid "Period"
msgstr "Période"

#. module: account_asset
#: field:account.asset.category,method_period:0
#: field:account.asset.history,method_period:0
#: field:asset.modify,method_period:0
msgid "Period Length"
msgstr "Durée de la période"

#. module: account_asset
#: field:account.asset.depreciation.line,move_check:0
#: view:asset.asset.report:account_asset.view_asset_asset_report_search
#: field:asset.asset.report,move_check:0
msgid "Posted"
msgstr "Comptabilisé"

#. module: account_asset
#: field:asset.asset.report,posted_value:0
msgid "Posted Amount"
msgstr "Montant comptabilisé"

#. module: account_asset
#: view:asset.asset.report:account_asset.view_asset_asset_report_search
msgid "Posted depreciation lines"
msgstr "Lignes d'amortissement comptabilisées"

#. module: account_asset
#: field:account.asset.asset,prorata:0
#: field:account.asset.category,prorata:0
msgid "Prorata Temporis"
msgstr "Prorata temporis"

#. module: account_asset
#: constraint:account.asset.asset:0
msgid ""
"Prorata temporis can be applied only for time method \"number of "
"depreciations\"."
msgstr ""
"Prorata temporis peut être appliqué seulement pour la méthode linéaire "
"(unité de temps)"

#. module: account_asset
#: field:account.asset.asset,purchase_date:0
#: field:asset.asset.report,purchase_date:0
msgid "Purchase Date"
msgstr "Date d'acquisition"

#. module: account_asset
#: view:asset.asset.report:account_asset.view_asset_asset_report_search
msgid "Purchase Month"
msgstr ""

#. module: account_asset
#: field:asset.modify,name:0
msgid "Reason"
msgstr "Motif"

#. module: account_asset
#: field:account.asset.asset,code:0
msgid "Reference"
msgstr "Référence"

#. module: account_asset
#: field:account.asset.asset,value_residual:0
msgid "Residual Value"
msgstr "Valeur résiduelle"

#. module: account_asset
#: selection:account.asset.asset,state:0
#: view:asset.asset.report:account_asset.view_asset_asset_report_search
#: selection:asset.asset.report,state:0
msgid "Running"
msgstr "En cours"

#. module: account_asset
#: field:account.asset.asset,salvage_value:0
msgid "Salvage Value"
msgstr "Valeur résiduelle"

#. module: account_asset
#: view:account.asset.category:account_asset.view_account_asset_category_search
msgid "Search Asset Category"
msgstr "Recherche une catérogie d'immobilisation"

#. module: account_asset
#: field:account.asset.depreciation.line,sequence:0
msgid "Sequence"
msgstr "Séquence"

#. module: account_asset
#: view:account.asset.asset:account_asset.view_account_asset_asset_form
msgid "Set to Close"
msgstr "Fermer"

#. module: account_asset
#: view:account.asset.asset:account_asset.view_account_asset_asset_form
msgid "Set to Draft"
msgstr "Mettre à l'état \"Brouillon\""

#. module: account_asset
#: field:account.asset.category,open_asset:0
msgid "Skip Draft State"
msgstr "Passer l'état brouillon"

#. module: account_asset
#: help:account.asset.category,method_period:0
msgid "State here the time between 2 depreciations, in months"
msgstr "Définir ici le temps (en mois) entre 2 amortissements"

#. module: account_asset
#: field:account.asset.depreciation.line,parent_state:0
msgid "State of Asset"
msgstr "Statut de l'immobilisation"

#. module: account_asset
#: field:account.asset.asset,state:0
#: field:asset.asset.report,state:0
msgid "Status"
msgstr "Statut"

#. module: account_asset
#: help:account.asset.asset,method_period:0
msgid "The amount of time between two depreciations, in months"
msgstr "La durée entre deux amortissements, en mois"

#. module: account_asset
#: help:account.asset.history,method_time:0
msgid ""
"The method to use to compute the dates and number of depreciation lines.\n"
"Number of Depreciations: Fix the number of depreciation lines and the time "
"between 2 depreciations.\n"
"Ending Date: Choose the time between 2 depreciations and the date the "
"depreciations won't go beyond."
msgstr ""
"La méthode à utiliser pour calculer les dates et le nombre de lignes "
"d'amortissement.\n"
"Nombre d'amortissements : déterminer le nombre de lignes d'amortissement et "
"le temps entre 2 amortissements.\n"
"Date de fin : choisissez le temps entre 2 amortissements et la date de fin "
"des amortissements."

#. module: account_asset
#: help:account.asset.asset,method_number:0
#: help:account.asset.category,method_number:0
#: help:account.asset.history,method_number:0
msgid "The number of depreciations needed to depreciate your asset"
msgstr ""
"Le nombre d'amortissements nécessaire pour amortir votre immobilisation"

#. module: account_asset
#: field:account.asset.asset,method_time:0
#: field:account.asset.category,method_time:0
#: field:account.asset.history,method_time:0
msgid "Time Method"
msgstr "Méthode de temps"

#. module: account_asset
#: help:account.asset.history,method_period:0
msgid "Time in month between two depreciations"
msgstr "Temps en mois entre deux dépréciations"

#. module: account_asset
#: field:asset.asset.report,unposted_value:0
msgid "Unposted Amount"
msgstr "Montant non comptabilisé"

#. module: account_asset
#: field:account.asset.history,user_id:0
msgid "User"
msgstr "Utilisateur"

#. module: account_asset
#: help:account.asset.asset,state:0
msgid ""
"When an asset is created, the status is 'Draft'.\n"
"If the asset is confirmed, the status goes in 'Running' and the depreciation "
"lines can be posted in the accounting.\n"
"You can manually close an asset when the depreciation is over. If the last "
"line of depreciation is posted, the asset automatically goes in that status."
msgstr ""
"Lorsqu'une immobilisation est créée, le statut est 'Brouillon'.\n"
"A la confirmation, le statut passe à 'En cours' et les amortissement peuvent "
"être passé en comptabilité.\n"
"Vous pouvez cloturer manuellement une immobilisation.. \n"
"Lors de la comptabilisation du dernier amortissement, le statut passe "
"automatiquement à ''Terminé'"

#. module: account_asset
#: field:asset.asset.report,name:0
msgid "Year"
msgstr "Année"

#. module: account_asset
#: code:addons/account_asset/account_asset_invoice.py:53
#, python-format
msgid ""
"You already have assets with the reference %s.\n"
"Please delete these assets before creating new ones for this invoice."
msgstr ""

#. module: account_asset
#: code:addons/account_asset/account_asset.py:81
#, python-format
msgid "You cannot delete an asset that contains posted depreciation lines."
msgstr ""
"Vous ne pouvez pas supprimer une immobilisation qui contient des lignes de "
"dépréciations comptabilisées."

#. module: account_asset
#: view:asset.modify:account_asset.asset_modify_form
msgid "months"
msgstr "mois"<|MERGE_RESOLUTION|>--- conflicted
+++ resolved
@@ -1,35 +1,29 @@
-# French translation for openobject-addons
-# Copyright (c) 2014 Rosetta Contributors and Canonical Ltd 2014
-# This file is distributed under the same license as the openobject-addons package.
-# FIRST AUTHOR <EMAIL@ADDRESS>, 2014.
-#
+# Translation of Odoo Server.
+# This file contains the translation of the following modules:
+# * account_asset
+# 
+# Translators:
+# FIRST AUTHOR <EMAIL@ADDRESS>, 2014
+# Florian Hatat, 2015
+# Quentin THEURET <quentin@theuret.net>, 2015
 msgid ""
 msgstr ""
-<<<<<<< HEAD
-"Project-Id-Version: openobject-addons\n"
-"Report-Msgid-Bugs-To: FULL NAME <EMAIL@ADDRESS>\n"
-"POT-Creation-Date: 2014-08-14 13:08+0000\n"
-"PO-Revision-Date: 2014-08-14 16:10+0000\n"
-"Last-Translator: FULL NAME <EMAIL@ADDRESS>\n"
-"Language-Team: French <fr@li.org>\n"
-=======
 "Project-Id-Version: Odoo 8.0\n"
 "Report-Msgid-Bugs-To: \n"
 "POT-Creation-Date: 2015-01-21 14:07+0000\n"
 "PO-Revision-Date: 2016-04-19 09:37+0000\n"
 "Last-Translator: Martin Trigaux\n"
 "Language-Team: French (http://www.transifex.com/odoo/odoo-8/language/fr/)\n"
->>>>>>> 0410d118
 "MIME-Version: 1.0\n"
 "Content-Type: text/plain; charset=UTF-8\n"
-"Content-Transfer-Encoding: 8bit\n"
-"X-Launchpad-Export-Date: 2014-08-15 06:49+0000\n"
-"X-Generator: Launchpad (build 17156)\n"
+"Content-Transfer-Encoding: \n"
+"Language: fr\n"
+"Plural-Forms: nplurals=2; plural=(n > 1);\n"
 
 #. module: account_asset
 #: field:account.asset.asset,entry_count:0
 msgid "# Asset Entries"
-msgstr ""
+msgstr "# d'entrées d'immobilisation"
 
 #. module: account_asset
 #: field:asset.asset.report,nbr:0
@@ -40,19 +34,12 @@
 #: model:ir.actions.act_window,help:account_asset.action_asset_asset_report
 msgid ""
 "<p>\n"
-"            From this report, you can have an overview on all depreciation. "
-"The\n"
-"            tool search can also be used to personalise your Assets reports "
-"and\n"
+"            From this report, you can have an overview on all depreciation. The\n"
+"            tool search can also be used to personalise your Assets reports and\n"
 "            so, match this analysis to your needs;\n"
 "          </p>\n"
 "        "
-msgstr ""
-"<p>\n"
-"            Ce rapport donne un vue d'ensemble de tout les amortissements. \n"
-"            Vous pouvez aussi afiner votre recherche selon vos besoins;\n"
-"          </p>\n"
-"        "
+msgstr "<p>\n            Ce rapport donne un vue d'ensemble de tous les amortissements. \n            Vous pouvez aussi affiner votre recherche selon vos besoins.\n          </p>\n        "
 
 #. module: account_asset
 #: view:account.asset.asset:account_asset.view_account_asset_search
@@ -93,8 +80,7 @@
 #: view:account.asset.asset:account_asset.view_account_asset_asset_form
 #: view:account.asset.asset:account_asset.view_account_asset_search
 #: field:account.asset.depreciation.line,asset_id:0
-#: field:account.asset.history,asset_id:0
-#: field:account.move.line,asset_id:0
+#: field:account.asset.history,asset_id:0 field:account.move.line,asset_id:0
 #: view:asset.asset.report:account_asset.view_asset_asset_report_search
 #: field:asset.asset.report,asset_id:0
 #: model:ir.model,name:account_asset.model_account_asset_asset
@@ -135,6 +121,11 @@
 #: view:account.asset.history:account_asset.view_account_asset_history_form
 msgid "Asset History"
 msgstr "Historique de l'immobilisation"
+
+#. module: account_asset
+#: field:asset.modify,asset_method_time:0
+msgid "Asset Method Time"
+msgstr "Méthode de temps pour les immobilisations"
 
 #. module: account_asset
 #: field:account.asset.asset,name:0
@@ -215,9 +206,7 @@
 msgid ""
 "Check this if you want to automatically confirm the assets of this category "
 "when created by invoices."
-msgstr ""
-"Cochez cette case si vous souhaitez confirmer automatiquement les "
-"immobilisations de cette catégorie lorsqu'elles sont créées par des factures."
+msgstr "Cochez cette case si vous souhaitez confirmer automatiquement les immobilisations de cette catégorie lorsqu'elles sont créées par des factures."
 
 #. module: account_asset
 #: field:account.asset.asset,child_ids:0
@@ -225,49 +214,31 @@
 msgstr "Immobilisation enfant"
 
 #. module: account_asset
-#: help:account.asset.asset,method:0
-#: help:account.asset.category,method:0
+#: help:account.asset.asset,method:0 help:account.asset.category,method:0
 msgid ""
 "Choose the method to use to compute the amount of depreciation lines.\n"
 "  * Linear: Calculated on basis of: Gross Value / Number of Depreciations\n"
 "  * Degressive: Calculated on basis of: Residual Value * Degressive Factor"
-msgstr ""
-"Veuillez choisir la méthode pour calculer le montant des lignes "
-"d'amortissement.\n"
-"  * Linéaire : Calculé sur la base de : Valeur brute / Nombre "
-"d'amortissements\n"
-"  * Dégressif : Calculé sur la base de : Valeur résiduelle * Taux dégressif"
+msgstr "Veuillez choisir la méthode pour calculer le montant des lignes d'amortissement.\n  * Linéaire : Calculé sur la base de : Valeur brute / Nombre d'amortissements\n  * Dégressif : Calculé sur la base de : Valeur résiduelle * Taux dégressif"
 
 #. module: account_asset
 #: help:account.asset.asset,method_time:0
 #: help:account.asset.category,method_time:0
 msgid ""
-"Choose the method to use to compute the dates and number of depreciation "
-"lines.\n"
-"  * Number of Depreciations: Fix the number of depreciation lines and the "
-"time between 2 depreciations.\n"
-"  * Ending Date: Choose the time between 2 depreciations and the date the "
-"depreciations won't go beyond."
-msgstr ""
-"Choisissez la méthode à utiliser pour calculer les dates et le nombre de "
-"lignes d'amortissement.\n"
-"    * Nombre d'amortissements : fixer le nombre d'amortissements et le temps "
-"entre 2 amortissements.\n"
-"    * Date de fin : choisissez le temps entre 2 amortissements et la date de "
-"fin d'amortissement."
+"Choose the method to use to compute the dates and number of depreciation lines.\n"
+"  * Number of Depreciations: Fix the number of depreciation lines and the time between 2 depreciations.\n"
+"  * Ending Date: Choose the time between 2 depreciations and the date the depreciations won't go beyond."
+msgstr "Choisissez la méthode à utiliser pour calculer les dates et le nombre de lignes d'amortissement.\n    * Nombre d'amortissements : fixer le nombre d'amortissements et le temps entre 2 amortissements.\n    * Date de fin : choisissez le temps entre 2 amortissements et la date de fin d'amortissement."
 
 #. module: account_asset
 #: help:asset.depreciation.confirmation.wizard,period_id:0
 msgid ""
 "Choose the period for which you want to automatically post the depreciation "
 "lines of running assets"
-msgstr ""
-"Choisissez la période pour laquelle vous souhaitez comptabiliser "
-"automatiquement les lignes d'amortissement des immobilisations en cours"
-
-#. module: account_asset
-#: selection:account.asset.asset,state:0
-#: selection:asset.asset.report,state:0
+msgstr "Choisissez la période pour laquelle vous souhaitez comptabiliser automatiquement les lignes d'amortissement des immobilisations en cours"
+
+#. module: account_asset
+#: selection:account.asset.asset,state:0 selection:asset.asset.report,state:0
 msgid "Close"
 msgstr "Fermer"
 
@@ -285,8 +256,7 @@
 msgstr "Société"
 
 #. module: account_asset
-#: field:account.asset.asset,method:0
-#: field:account.asset.category,method:0
+#: field:account.asset.asset,method:0 field:account.asset.category,method:0
 msgid "Computation Method"
 msgstr "Méthode de calcul"
 
@@ -331,7 +301,7 @@
 #: field:asset.depreciation.confirmation.wizard,create_uid:0
 #: field:asset.modify,create_uid:0
 msgid "Created by"
-msgstr ""
+msgstr "Créé par"
 
 #. module: account_asset
 #: field:account.asset.asset,create_date:0
@@ -341,7 +311,7 @@
 #: field:asset.depreciation.confirmation.wizard,create_date:0
 #: field:asset.modify,create_date:0
 msgid "Created on"
-msgstr ""
+msgstr "Créé le"
 
 #. module: account_asset
 #: field:account.asset.asset,currency_id:0
@@ -430,7 +400,7 @@
 #. module: account_asset
 #: view:asset.asset.report:account_asset.view_asset_asset_report_search
 msgid "Depreciation Month"
-msgstr ""
+msgstr "Mois d'amortissement"
 
 #. module: account_asset
 #: field:account.asset.depreciation.line,name:0
@@ -454,8 +424,7 @@
 
 #. module: account_asset
 #: field:account.asset.category,method_end:0
-#: field:account.asset.history,method_end:0
-#: field:asset.modify,method_end:0
+#: field:account.asset.history,method_end:0 field:asset.modify,method_end:0
 msgid "Ending date"
 msgstr "Date de Fin"
 
@@ -500,7 +469,7 @@
 #. module: account_asset
 #: view:asset.asset.report:account_asset.view_asset_asset_report_search
 msgid "Group By"
-msgstr ""
+msgstr "Regrouper par"
 
 #. module: account_asset
 #: view:account.asset.asset:account_asset.view_account_asset_asset_form
@@ -514,25 +483,19 @@
 msgstr "Nom de l'historique"
 
 #. module: account_asset
-#: field:account.asset.asset,id:0
-#: field:account.asset.category,id:0
-#: field:account.asset.depreciation.line,id:0
-#: field:account.asset.history,id:0
+#: field:account.asset.asset,id:0 field:account.asset.category,id:0
+#: field:account.asset.depreciation.line,id:0 field:account.asset.history,id:0
 #: field:asset.asset.report,id:0
-#: field:asset.depreciation.confirmation.wizard,id:0
-#: field:asset.modify,id:0
+#: field:asset.depreciation.confirmation.wizard,id:0 field:asset.modify,id:0
 msgid "ID"
-msgstr ""
-
-#. module: account_asset
-#: help:account.asset.asset,prorata:0
-#: help:account.asset.category,prorata:0
+msgstr "ID"
+
+#. module: account_asset
+#: help:account.asset.asset,prorata:0 help:account.asset.category,prorata:0
 msgid ""
 "Indicates that the first depreciation entry for this asset have to be done "
 "from the purchase date instead of the first January"
-msgstr ""
-"Indiquez si la première dépréciation doit être calculée à partir de la date "
-"d'achat ou à partir du premier jour de l'exercice comptable."
+msgstr "Indiquez si la première dépréciation doit être calculée à partir de la date d'achat ou à partir du premier jour de l'exercice comptable."
 
 #. module: account_asset
 #: model:ir.model,name:account_asset.model_account_invoice
@@ -569,7 +532,7 @@
 #: field:asset.depreciation.confirmation.wizard,write_uid:0
 #: field:asset.modify,write_uid:0
 msgid "Last Updated by"
-msgstr ""
+msgstr "Dernière modification par"
 
 #. module: account_asset
 #: field:account.asset.asset,write_date:0
@@ -579,7 +542,7 @@
 #: field:asset.depreciation.confirmation.wizard,write_date:0
 #: field:asset.modify,write_date:0
 msgid "Last Updated on"
-msgstr ""
+msgstr "Dernière mise à jour le"
 
 #. module: account_asset
 #: selection:account.asset.asset,method:0
@@ -610,8 +573,7 @@
 msgstr "Période d'amortissement suivante"
 
 #. module: account_asset
-#: field:account.asset.asset,note:0
-#: field:account.asset.category,note:0
+#: field:account.asset.asset,note:0 field:account.asset.category,note:0
 #: field:account.asset.history,note:0
 msgid "Note"
 msgstr "Remarque"
@@ -620,8 +582,7 @@
 #: view:account.asset.asset:account_asset.view_account_asset_asset_form
 #: view:account.asset.category:account_asset.view_account_asset_category_form
 #: view:account.asset.history:account_asset.view_account_asset_history_form
-#: view:asset.modify:account_asset.asset_modify_form
-#: field:asset.modify,note:0
+#: view:asset.modify:account_asset.asset_modify_form field:asset.modify,note:0
 msgid "Notes"
 msgstr "Commentaires"
 
@@ -682,8 +643,7 @@
 msgstr "Lignes d'amortissement comptabilisées"
 
 #. module: account_asset
-#: field:account.asset.asset,prorata:0
-#: field:account.asset.category,prorata:0
+#: field:account.asset.asset,prorata:0 field:account.asset.category,prorata:0
 msgid "Prorata Temporis"
 msgstr "Prorata temporis"
 
@@ -692,9 +652,7 @@
 msgid ""
 "Prorata temporis can be applied only for time method \"number of "
 "depreciations\"."
-msgstr ""
-"Prorata temporis peut être appliqué seulement pour la méthode linéaire "
-"(unité de temps)"
+msgstr "Prorata temporis peut être appliqué seulement pour la méthode linéaire (unité de temps)"
 
 #. module: account_asset
 #: field:account.asset.asset,purchase_date:0
@@ -705,7 +663,7 @@
 #. module: account_asset
 #: view:asset.asset.report:account_asset.view_asset_asset_report_search
 msgid "Purchase Month"
-msgstr ""
+msgstr "Mois d'achat"
 
 #. module: account_asset
 #: field:asset.modify,name:0
@@ -770,8 +728,7 @@
 msgstr "Statut de l'immobilisation"
 
 #. module: account_asset
-#: field:account.asset.asset,state:0
-#: field:asset.asset.report,state:0
+#: field:account.asset.asset,state:0 field:asset.asset.report,state:0
 msgid "Status"
 msgstr "Statut"
 
@@ -784,25 +741,16 @@
 #: help:account.asset.history,method_time:0
 msgid ""
 "The method to use to compute the dates and number of depreciation lines.\n"
-"Number of Depreciations: Fix the number of depreciation lines and the time "
-"between 2 depreciations.\n"
-"Ending Date: Choose the time between 2 depreciations and the date the "
-"depreciations won't go beyond."
-msgstr ""
-"La méthode à utiliser pour calculer les dates et le nombre de lignes "
-"d'amortissement.\n"
-"Nombre d'amortissements : déterminer le nombre de lignes d'amortissement et "
-"le temps entre 2 amortissements.\n"
-"Date de fin : choisissez le temps entre 2 amortissements et la date de fin "
-"des amortissements."
+"Number of Depreciations: Fix the number of depreciation lines and the time between 2 depreciations.\n"
+"Ending Date: Choose the time between 2 depreciations and the date the depreciations won't go beyond."
+msgstr "La méthode à utiliser pour calculer les dates et le nombre de lignes d'amortissement.\nNombre d'amortissements : déterminer le nombre de lignes d'amortissement et le temps entre 2 amortissements.\nDate de fin : choisissez le temps entre 2 amortissements et la date de fin des amortissements."
 
 #. module: account_asset
 #: help:account.asset.asset,method_number:0
 #: help:account.asset.category,method_number:0
 #: help:account.asset.history,method_number:0
 msgid "The number of depreciations needed to depreciate your asset"
-msgstr ""
-"Le nombre d'amortissements nécessaire pour amortir votre immobilisation"
+msgstr "Le nombre d'amortissements nécessaire pour amortir votre immobilisation"
 
 #. module: account_asset
 #: field:account.asset.asset,method_time:0
@@ -830,17 +778,9 @@
 #: help:account.asset.asset,state:0
 msgid ""
 "When an asset is created, the status is 'Draft'.\n"
-"If the asset is confirmed, the status goes in 'Running' and the depreciation "
-"lines can be posted in the accounting.\n"
-"You can manually close an asset when the depreciation is over. If the last "
-"line of depreciation is posted, the asset automatically goes in that status."
-msgstr ""
-"Lorsqu'une immobilisation est créée, le statut est 'Brouillon'.\n"
-"A la confirmation, le statut passe à 'En cours' et les amortissement peuvent "
-"être passé en comptabilité.\n"
-"Vous pouvez cloturer manuellement une immobilisation.. \n"
-"Lors de la comptabilisation du dernier amortissement, le statut passe "
-"automatiquement à ''Terminé'"
+"If the asset is confirmed, the status goes in 'Running' and the depreciation lines can be posted in the accounting.\n"
+"You can manually close an asset when the depreciation is over. If the last line of depreciation is posted, the asset automatically goes in that status."
+msgstr "Lorsqu'une immobilisation est créée, le statut est 'Brouillon'.\nA la confirmation, le statut passe à 'En cours' et les amortissement peuvent être passé en comptabilité.\nVous pouvez cloturer manuellement une immobilisation.. \nLors de la comptabilisation du dernier amortissement, le statut passe automatiquement à ''Terminé'"
 
 #. module: account_asset
 #: field:asset.asset.report,name:0
@@ -859,11 +799,15 @@
 #: code:addons/account_asset/account_asset.py:81
 #, python-format
 msgid "You cannot delete an asset that contains posted depreciation lines."
-msgstr ""
-"Vous ne pouvez pas supprimer une immobilisation qui contient des lignes de "
-"dépréciations comptabilisées."
+msgstr "Vous ne pouvez pas supprimer une immobilisation qui contient des lignes de dépréciations comptabilisées."
 
 #. module: account_asset
 #: view:asset.modify:account_asset.asset_modify_form
 msgid "months"
-msgstr "mois"+msgstr "mois"
+
+#. module: account_asset
+#: view:asset.depreciation.confirmation.wizard:account_asset.view_asset_depreciation_confirmation_wizard
+#: view:asset.modify:account_asset.asset_modify_form
+msgid "or"
+msgstr "ou"