--- conflicted
+++ resolved
@@ -1,16 +1,12 @@
 # -*- coding: utf-8 -*-
 
-<<<<<<< HEAD
 from datetime import datetime
 from dateutil.relativedelta import relativedelta
 from openerp import api, fields, models
+from openerp.exceptions import Warning
+from openerp.tools.translate import _
 import openerp.addons.decimal_precision as dp
 from openerp.tools import DEFAULT_SERVER_DATE_FORMAT as DF
-=======
-from openerp import SUPERUSER_ID
-from openerp.osv import fields, osv
-from openerp.tools.translate import _
->>>>>>> eb26694e
 
 
 class AccountInvoice(models.Model):
@@ -20,6 +16,9 @@
     def action_number(self):
         result = super(AccountInvoice, self).action_number()
         for inv in self:
+            if inv.number:
+                if self.env['account.asset.asset'].sudo().search([('code', '=', inv.number)]):
+                    raise Warning(_('You already have assets with the reference %s.\nPlease delete these assets before creating new ones for this invoice.') % (inv.number,))
             inv.invoice_line.asset_create()
         return result
 
@@ -32,7 +31,6 @@
 
 class AccountInvoiceLine(models.Model):
     _inherit = 'account.invoice.line'
-<<<<<<< HEAD
 
     asset_category_id = fields.Many2one('account.asset.category', string='Asset Category')
     asset_start_date = fields.Date(string='Asset End Date', compute='_get_asset_date', readonly=True, store=True)
@@ -75,36 +73,6 @@
             asset = self.env['account.asset.asset'].create(vals)
             if self.asset_category_id.open_asset:
                 asset.validate()
-=======
-    _columns = {
-        'asset_category_id': fields.many2one('account.asset.category', 'Asset Category'),
-    }
-    def asset_create(self, cr, uid, lines, context=None):
-        context = context or {}
-        asset_obj = self.pool.get('account.asset.asset')
-        for line in lines:
-            if line.invoice_id.number:
-                if asset_obj.search(cr, SUPERUSER_ID, [('code', '=', line.invoice_id.number)], context=context):
-                    raise osv.except_osv(_('Warning!'), _('You already have assets with the reference %s.\nPlease delete these assets before creating new ones for this invoice.') % (line.invoice_id.number))
-
-        for line in lines:
-            if line.asset_category_id:
-                vals = {
-                    'name': line.name,
-                    'code': line.invoice_id.number or False,
-                    'category_id': line.asset_category_id.id,
-                    'purchase_value': line.price_subtotal,
-                    'partner_id': line.invoice_id.partner_id.id,
-                    'company_id': line.invoice_id.company_id.id,
-                    'currency_id': line.invoice_id.currency_id.id,
-                    'purchase_date' : line.invoice_id.date_invoice,
-                }
-                changed_vals = asset_obj.onchange_category_id(cr, uid, [], vals['category_id'], context=context)
-                vals.update(changed_vals['value'])
-                asset_id = asset_obj.create(cr, uid, vals, context=context)
-                if line.asset_category_id.open_asset:
-                    asset_obj.validate(cr, uid, [asset_id], context=context)
->>>>>>> eb26694e
         return True
 
 
