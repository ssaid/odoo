# -*- coding: utf-8 -*-
# Part of Odoo. See LICENSE file for full copyright and licensing details.

from collections import defaultdict

from odoo import api, fields, models, _
from odoo.exceptions import UserError
from odoo.tools import float_compare, float_round

import logging
_logger = logging.getLogger(__name__)


class StockInventory(models.Model):
    _inherit = "stock.inventory"

    accounting_date = fields.Date(
        'Force Accounting Date',
        help="Choose the accounting date at which you want to value the stock "
             "moves created by the inventory instead of the default one (the "
             "inventory end date)")

    @api.multi
    def post_inventory(self):
        acc_inventories = self.filtered(lambda inventory: inventory.accounting_date)
        for inventory in acc_inventories:
            res = super(StockInventory, inventory.with_context(force_period_date=inventory.accounting_date)).post_inventory()
        other_inventories = self - acc_inventories
        if other_inventories:
            res = super(StockInventory, other_inventories).post_inventory()
        return res


class StockLocation(models.Model):
    _inherit = "stock.location"

    valuation_in_account_id = fields.Many2one(
        'account.account', 'Stock Valuation Account (Incoming)',
        domain=[('internal_type', '=', 'other'), ('deprecated', '=', False)],
        help="Used for real-time inventory valuation. When set on a virtual location (non internal type), "
             "this account will be used to hold the value of products being moved from an internal location "
             "into this location, instead of the generic Stock Output Account set on the product. "
             "This has no effect for internal locations.")
    valuation_out_account_id = fields.Many2one(
        'account.account', 'Stock Valuation Account (Outgoing)',
        domain=[('internal_type', '=', 'other'), ('deprecated', '=', False)],
        help="Used for real-time inventory valuation. When set on a virtual location (non internal type), "
             "this account will be used to hold the value of products being moved out of this location "
             "and into an internal location, instead of the generic Stock Output Account set on the product. "
             "This has no effect for internal locations.")


class StockQuant(models.Model):
    _inherit = "stock.quant"

    @api.multi
    def _compute_inventory_value(self):
        real_value_quants = self.filtered(lambda quant: quant.product_id.cost_method == 'real')
        for quant in real_value_quants:
            quant.inventory_value = quant.cost * quant.qty
        return super(StockQuant, self - real_value_quants)._compute_inventory_value()

    @api.multi
    def _price_update(self, newprice):
        ''' This function is called at the end of negative quant reconciliation
        and does the accounting entries adjustemnts and the update of the product
        cost price if needed '''
        super(StockQuant, self)._price_update(newprice)
        for quant in self:
            move = quant._get_latest_move()
            valuation_update = newprice - quant.cost
            # this is where we post accounting entries for adjustment, if needed
            # If neg quant period already closed (likely with manual valuation), skip update
            if not quant.company_id.currency_id.is_zero(valuation_update) and move._check_lock_date():
                quant.with_context(force_valuation_amount=valuation_update)._account_entry_move(move)

            # update the standard price of the product, only if we would have
            # done it if we'd have had enough stock at first, which means
            # 1) the product cost's method is 'real'
            # 2) we just fixed a negative quant caused by an outgoing shipment
            if quant.product_id.cost_method == 'real' and quant.location_id.usage != 'internal':
                move._store_average_cost_price()

    def _account_entry_move(self, move):
        """ Accounting Valuation Entries """
        if move.product_id.type != 'product' or move.product_id.valuation != 'real_time':
            # no stock valuation for consumable products
            return False
        if any(quant.owner_id or quant.qty <= 0 for quant in self):
            # if the quant isn't owned by the company, we don't make any valuation en
            # we don't make any stock valuation for negative quants because the valuation is already made for the counterpart.
            # At that time the valuation will be made at the product cost price and afterward there will be new accounting entries
            # to make the adjustments when we know the real cost price.
            return False

        location_from = move.location_id
        location_to = self[0].location_id  # TDE FIXME: as the accounting is based on this value, should probably check all location_to to be the same
        company_from = location_from.usage == 'internal' and location_from.company_id or False
        company_to = location_to and (location_to.usage == 'internal') and location_to.company_id or False

        # Create Journal Entry for products arriving in the company; in case of routes making the link between several
        # warehouse of the same company, the transit location belongs to this company, so we don't need to create accounting entries
        if company_to and (move.location_id.usage not in ('internal', 'transit') and move.location_dest_id.usage == 'internal' or company_from != company_to):
            journal_id, acc_src, acc_dest, acc_valuation = move._get_accounting_data_for_valuation()
            if location_from and location_from.usage == 'customer':  # goods returned from customer
                self.with_context(force_company=company_to.id)._create_account_move_line(move, acc_dest, acc_valuation, journal_id)
            else:
                self.with_context(force_company=company_to.id)._create_account_move_line(move, acc_src, acc_valuation, journal_id)

        # Create Journal Entry for products leaving the company
        if company_from and (move.location_id.usage == 'internal' and move.location_dest_id.usage not in ('internal', 'transit') or company_from != company_to):
            journal_id, acc_src, acc_dest, acc_valuation = move._get_accounting_data_for_valuation()
            if location_to and location_to.usage == 'supplier':  # goods returned to supplier
                self.with_context(force_company=company_from.id)._create_account_move_line(move, acc_valuation, acc_src, journal_id)
            else:
                self.with_context(force_company=company_from.id)._create_account_move_line(move, acc_valuation, acc_dest, journal_id)

        if move.company_id.anglo_saxon_accounting and move.location_id.usage == 'supplier' and move.location_dest_id.usage == 'customer':
            # Creates an account entry from stock_input to stock_output on a dropship move. https://github.com/odoo/odoo/issues/12687
            journal_id, acc_src, acc_dest, acc_valuation = move._get_accounting_data_for_valuation()
            self.with_context(force_company=move.company_id.id)._create_account_move_line(move, acc_src, acc_dest, journal_id)

    def _create_account_move_line(self, move, credit_account_id, debit_account_id, journal_id):
        # group quants by cost
        quant_cost_qty = defaultdict(lambda: 0.0)
        for quant in self:
            quant_cost_qty[quant.cost] += quant.qty

        AccountMove = self.env['account.move']
        for cost, qty in quant_cost_qty.iteritems():
            move_lines = move._prepare_account_move_line(qty, cost, credit_account_id, debit_account_id)
            if move_lines:
                date = self._context.get('force_period_date', fields.Date.context_today(self))
                new_account_move = AccountMove.create({
                    'journal_id': journal_id,
                    'line_ids': move_lines,
                    'date': date,
                    'ref': move.picking_id.name})
                new_account_move.post()
                new_account_move.message_post_with_view('mail.message_origin_link',
                        values={'self': new_account_move, 'origin': move.picking_id},
                        subtype_id=self.env.ref('mail.mt_note').id)

    def _quant_create_from_move(self, qty, move, lot_id=False, owner_id=False, src_package_id=False, dest_package_id=False, force_location_from=False, force_location_to=False):
        quant = super(StockQuant, self)._quant_create_from_move(qty, move, lot_id=lot_id, owner_id=owner_id, src_package_id=src_package_id, dest_package_id=dest_package_id, force_location_from=force_location_from, force_location_to=force_location_to)
        quant._account_entry_move(move)
        if move.product_id.valuation == 'real_time':
            # If the precision required for the variable quant cost is larger than the accounting
            # precision, inconsistencies between the stock valuation and the accounting entries
            # may arise.
            # For example, a box of 13 units is bought 15.00. If the products leave the
            # stock one unit at a time, the amount related to the cost will correspond to
            # round(15/13, 2)*13 = 14.95. To avoid this case, we split the quant in 12 + 1, then
            # record the difference on the new quant.
            # We need to make sure to able to extract at least one unit of the product. There is
            # an arbitrary minimum quantity set to 2.0 from which we consider we can extract a
            # unit and adapt the cost.
            curr_rounding = move.company_id.currency_id.rounding
            cost_rounded = float_round(quant.cost, precision_rounding=curr_rounding)
            cost_correct = cost_rounded
            if float_compare(quant.product_id.uom_id.rounding, 1.0, precision_digits=1) == 0\
                    and float_compare(quant.qty * quant.cost, quant.qty * cost_rounded, precision_rounding=curr_rounding) != 0\
                    and float_compare(quant.qty, 2.0, precision_rounding=quant.product_id.uom_id.rounding) >= 0:
                quant_correct = quant._quant_split(quant.qty - 1.0)
                cost_correct += (quant.qty * quant.cost) - (quant.qty * cost_rounded)
                quant.sudo().write({'cost': cost_rounded})
                quant_correct.sudo().write({'cost': cost_correct})
        return quant

    def _quant_update_from_move(self, move, location_dest_id, dest_package_id, lot_id=False, entire_pack=False):
        res = super(StockQuant, self)._quant_update_from_move(move, location_dest_id, dest_package_id, lot_id=lot_id, entire_pack=entire_pack)
        self._account_entry_move(move)
        return res


class StockMove(models.Model):
    _inherit = "stock.move"

<<<<<<< HEAD
    to_refund = fields.Boolean(string="To Refund (update SO/PO)",
                               help='Trigger a decrease of the delivered/received quantity in the associated Sale Order/Purchase Order')
=======
    def _set_default_price_moves(self):
        # When the cost method is in real or average price, the price can be set to 0.0 on the PO
        # So the price doesn't have to be updated
        moves = super(StockMove, self)._set_default_price_moves()
        return moves.filtered(lambda m: not m.product_id.cost_method in ('real', 'average'))
>>>>>>> 878fbc75

    @api.multi
    def action_done(self):
        self.product_price_update_before_done()
        res = super(StockMove, self).action_done()
        self.product_price_update_after_done()
        return res

    @api.multi
    def product_price_update_before_done(self):
        tmpl_dict = defaultdict(lambda: 0.0)
        # adapt standard price on incomming moves if the product cost_method is 'average'
        std_price_update = {}
        for move in self.filtered(lambda move: move.location_id.usage in ('supplier', 'production') and move.product_id.cost_method == 'average'):
            product_tot_qty_available = move.product_id.qty_available + tmpl_dict[move.product_id.id]

            # if the incoming move is for a purchase order with foreign currency, need to call this to get the same value that the quant will use.
            if product_tot_qty_available <= 0:
                new_std_price = move.get_price_unit()
            else:
                # Get the standard price
                amount_unit = std_price_update.get((move.company_id.id, move.product_id.id)) or move.product_id.standard_price
                new_std_price = ((amount_unit * product_tot_qty_available) + (move.get_price_unit() * move.product_qty)) / (product_tot_qty_available + move.product_qty)

            tmpl_dict[move.product_id.id] += move.product_qty
            # Write the standard price, as SUPERUSER_ID because a warehouse manager may not have the right to write on products
            move.product_id.with_context(force_company=move.company_id.id).sudo().write({'standard_price': new_std_price})
            std_price_update[move.company_id.id, move.product_id.id] = new_std_price

    @api.multi
    def product_price_update_after_done(self):
        ''' Adapt standard price on outgoing moves, so that a
        return or an inventory loss is made using the last value used for an outgoing valuation. '''
        to_update_moves = self.filtered(lambda move: move.location_dest_id.usage != 'internal')
        to_update_moves._store_average_cost_price()

    def _store_average_cost_price(self):
        """ Store the average price of the move on the move and product form (costing method 'real')"""
        for move in self.filtered(lambda move: move.product_id.cost_method == 'real'):
            # product_obj = self.pool.get('product.product')
            if any(q.qty <= 0 for q in move.quant_ids) or move.product_qty == 0:
                # if there is a negative quant, the standard price shouldn't be updated
                return
            # Note: here we can't store a quant.cost directly as we may have moved out 2 units
            # (1 unit to 5€ and 1 unit to 7€) and in case of a product return of 1 unit, we can't
            # know which of the 2 costs has to be used (5€ or 7€?). So at that time, thanks to the
            # average valuation price we are storing we will valuate it at 6€
            valuation_price = sum(q.qty * q.cost for q in move.quant_ids)
            average_valuation_price = valuation_price / move.product_qty

            move.product_id.with_context(force_company=move.company_id.id).sudo().write({'standard_price': average_valuation_price})
            move.write({'price_unit': average_valuation_price})

        for move in self.filtered(lambda move: move.product_id.cost_method != 'real' and not move.origin_returned_move_id):
            # Unit price of the move should be the current standard price, taking into account
            # price fluctuations due to products received between move creation (e.g. at SO
            # confirmation) and move set to done (delivery completed).
            move.write({'price_unit': move.product_id.standard_price})

    @api.multi
    def _get_accounting_data_for_valuation(self):
        """ Return the accounts and journal to use to post Journal Entries for
        the real-time valuation of the quant. """
        self.ensure_one()
        accounts_data = self.product_id.product_tmpl_id.get_product_accounts()

        if self.location_id.valuation_out_account_id:
            acc_src = self.location_id.valuation_out_account_id.id
        else:
            acc_src = accounts_data['stock_input'].id

        if self.location_dest_id.valuation_in_account_id:
            acc_dest = self.location_dest_id.valuation_in_account_id.id
        else:
            acc_dest = accounts_data['stock_output'].id

        acc_valuation = accounts_data.get('stock_valuation', False)
        if acc_valuation:
            acc_valuation = acc_valuation.id
        if not accounts_data.get('stock_journal', False):
            raise UserError(_('You don\'t have any stock journal defined on your product category, check if you have installed a chart of accounts'))
        if not acc_src:
            raise UserError(_('Cannot find a stock input account for the product %s. You must define one on the product category, or on the location, before processing this operation.') % (self.product_id.name))
        if not acc_dest:
            raise UserError(_('Cannot find a stock output account for the product %s. You must define one on the product category, or on the location, before processing this operation.') % (self.product_id.name))
        if not acc_valuation:
            raise UserError(_('You don\'t have any stock valuation account defined on your product category. You must define one before processing this operation.'))
        journal_id = accounts_data['stock_journal'].id
        return journal_id, acc_src, acc_dest, acc_valuation

    def _prepare_account_move_line(self, qty, cost, credit_account_id, debit_account_id):
        """
        Generate the account.move.line values to post to track the stock valuation difference due to the
        processing of the given quant.
        """
        self.ensure_one()

        if self._context.get('force_valuation_amount'):
            valuation_amount = self._context.get('force_valuation_amount')
        else:
            if self.product_id.cost_method == 'average':
                valuation_amount = cost if self.location_id.usage == 'supplier' and self.location_dest_id.usage == 'internal' else self.product_id.standard_price
            else:
                valuation_amount = cost if self.product_id.cost_method == 'real' else self.product_id.standard_price
        # the standard_price of the product may be in another decimal precision, or not compatible with the coinage of
        # the company currency... so we need to use round() before creating the accounting entries.
        debit_value = self.company_id.currency_id.round(valuation_amount * qty)

        # check that all data is correct
        if self.company_id.currency_id.is_zero(debit_value):
            if self.product_id.cost_method == 'standard':
                raise UserError(_("The found valuation amount for product %s is zero. Which means there is probably a configuration error. Check the costing method and the standard price") % (self.product_id.name,))
            return []
        credit_value = debit_value

        if self.product_id.cost_method == 'average' and self.company_id.anglo_saxon_accounting:
            # in case of a supplier return in anglo saxon mode, for products in average costing method, the stock_input
            # account books the real purchase price, while the stock account books the average price. The difference is
            # booked in the dedicated price difference account.
            if self.location_dest_id.usage == 'supplier' and self.origin_returned_move_id and self.origin_returned_move_id.purchase_line_id:
                debit_value = self.origin_returned_move_id.price_unit * qty
            # in case of a customer return in anglo saxon mode, for products in average costing method, the stock valuation
            # is made using the original average price to negate the delivery effect.
            if self.location_id.usage == 'customer' and self.origin_returned_move_id:
                debit_value = self.origin_returned_move_id.price_unit * qty
                credit_value = debit_value
        partner_id = (self.picking_id.partner_id and self.env['res.partner']._find_accounting_partner(self.picking_id.partner_id).id) or False
        debit_line_vals = {
            'name': self.name,
            'product_id': self.product_id.id,
            'quantity': qty,
            'product_uom_id': self.product_id.uom_id.id,
            'ref': self.picking_id.name,
            'partner_id': partner_id,
            'debit': debit_value,
            'credit': 0,
            'account_id': debit_account_id,
        }
        credit_line_vals = {
            'name': self.name,
            'product_id': self.product_id.id,
            'quantity': qty,
            'product_uom_id': self.product_id.uom_id.id,
            'ref': self.picking_id.name,
            'partner_id': partner_id,
            'credit': credit_value,
            'debit': 0,
            'account_id': credit_account_id,
        }
        res = [(0, 0, debit_line_vals), (0, 0, credit_line_vals)]
        if credit_value != debit_value:
            # for supplier returns of product in average costing method, in anglo saxon mode
            diff_amount = debit_value - credit_value
            price_diff_account = self.product_id.property_account_creditor_price_difference
            if not price_diff_account:
                price_diff_account = self.product_id.categ_id.property_account_creditor_price_difference_categ
            if not price_diff_account:
                raise UserError(_('Configuration error. Please configure the price difference account on the product or its category to process this operation.'))
            price_diff_line = {
                'name': self.name,
                'product_id': self.product_id.id,
                'quantity': qty,
                'product_uom_id': self.product_id.uom_id.id,
                'ref': self.picking_id.name,
                'partner_id': partner_id,
                'credit': diff_amount > 0 and diff_amount or 0,
                'debit': diff_amount < 0 and -diff_amount or 0,
                'account_id': price_diff_account.id,
            }
            res.append((0, 0, price_diff_line))
        return res


class StockReturnPicking(models.TransientModel):
    _inherit = "stock.return.picking"

    @api.multi
    def _create_returns(self):
        new_picking_id, pick_type_id = super(StockReturnPicking, self)._create_returns()
        new_picking = self.env['stock.picking'].browse([new_picking_id])
        for move in new_picking.move_lines:
            return_picking_line = self.product_return_moves.filtered(lambda r: r.move_id == move.origin_returned_move_id)
            if return_picking_line and return_picking_line.to_refund:
                move.to_refund = True

        return new_picking_id, pick_type_id


class StockReturnPickingLine(models.TransientModel):
    _inherit = "stock.return.picking.line"

    to_refund = fields.Boolean(string="To Refund (update SO/PO)", help='Trigger a decrease of the delivered/received quantity in the associated Sale Order/Purchase Order')<|MERGE_RESOLUTION|>--- conflicted
+++ resolved
@@ -176,16 +176,14 @@
 class StockMove(models.Model):
     _inherit = "stock.move"
 
-<<<<<<< HEAD
     to_refund = fields.Boolean(string="To Refund (update SO/PO)",
                                help='Trigger a decrease of the delivered/received quantity in the associated Sale Order/Purchase Order')
-=======
+
     def _set_default_price_moves(self):
         # When the cost method is in real or average price, the price can be set to 0.0 on the PO
         # So the price doesn't have to be updated
         moves = super(StockMove, self)._set_default_price_moves()
-        return moves.filtered(lambda m: not m.product_id.cost_method in ('real', 'average'))
->>>>>>> 878fbc75
+        return moves.filtered(lambda m: m.product_id.cost_method not in ('real', 'average'))
 
     @api.multi
     def action_done(self):
