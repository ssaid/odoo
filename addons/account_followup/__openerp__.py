# -*- coding: utf-8 -*-
##############################################################################
#
#    OpenERP, Open Source Management Solution
#    Copyright (C) 2004-2010 Tiny SPRL (<http://tiny.be>).
#
#    This program is free software: you can redistribute it and/or modify
#    it under the terms of the GNU Affero General Public License as
#    published by the Free Software Foundation, either version 3 of the
#    License, or (at your option) any later version.
#
#    This program is distributed in the hope that it will be useful,
#    but WITHOUT ANY WARRANTY; without even the implied warranty of
#    MERCHANTABILITY or FITNESS FOR A PARTICULAR PURPOSE.  See the
#    GNU Affero General Public License for more details.
#
#    You should have received a copy of the GNU Affero General Public License
#    along with this program.  If not, see <http://www.gnu.org/licenses/>.
#
##############################################################################

{
    'name': 'Reminders',
    'version': '1.0',
    'category': 'Finance',
    'description': """Remind your Customers for Payment
    Modules to automate letters for unpaid invoices, with multi-level recalls.
    ==========================================================================

    You can define your multiple levels of recall through the menu:
        Accounting/Configuration/Miscellaneous/Follow-Ups

    Once it is defined, you can automatically print recalls every day
    simply by clicking:
        Accounting/Periodical Processing/Billing/Send followups

    It will generate a PDF with all the letters according to the the
    different levels of recall defined. You can define different policies
    for different companies. You can also send mails to the customer.

<<<<<<< HEAD
    Note that if you want to change the followup level for a given partner/account entry, you can do so from the menu:
        Accounting/Reporting/Generic Reporting/Partner Accounts/Follow-ups Sent
=======
    Note that if you want to check the followup level for a given partner/account entry, you can do from in the menu:
        Accounting/Reporting/Generic Reporting/Partners/Follow-ups Sent
>>>>>>> a00f7aa9

""",
    'author': 'OpenERP SA',
    'website': 'http://www.openerp.com',
    'images': ['images/follow_ups.jpeg','images/send_followups.jpeg'],
    'depends': ['account'],
    'init_xml': [],
    'update_xml': [
        'security/ir.model.access.csv',
        'wizard/account_followup_print_view.xml',
        'report/account_followup_report.xml',
        'account_followup_view.xml',
        'account_followup_data.xml'
    ],
    'demo_xml': ['account_followup_demo.xml'],
    'test': ['test/account_followup.yml'],
    'installable': True,
    'active': False,
    'certificate': '0072481076453',
}

# vim:expandtab:smartindent:tabstop=4:softtabstop=4:shiftwidth=4:<|MERGE_RESOLUTION|>--- conflicted
+++ resolved
@@ -38,13 +38,8 @@
     different levels of recall defined. You can define different policies
     for different companies. You can also send mails to the customer.
 
-<<<<<<< HEAD
     Note that if you want to change the followup level for a given partner/account entry, you can do so from the menu:
         Accounting/Reporting/Generic Reporting/Partner Accounts/Follow-ups Sent
-=======
-    Note that if you want to check the followup level for a given partner/account entry, you can do from in the menu:
-        Accounting/Reporting/Generic Reporting/Partners/Follow-ups Sent
->>>>>>> a00f7aa9
 
 """,
     'author': 'OpenERP SA',
