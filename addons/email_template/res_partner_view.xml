--- conflicted
+++ resolved
@@ -12,7 +12,20 @@
             </field>
         </record>
 
-<<<<<<< HEAD
+       <record model="ir.ui.view" id="res_partner_opt_out_search">
+            <field name="name">res.partner.opt_out.search</field>
+            <field name="model">res.partner</field>
+            <field name="inherit_id" ref="base.view_res_partner_filter"/>
+            <field name="arch" type="xml">
+                    <filter string="Suppliers" position="after">
+                        <separator />
+                        <filter string="Available for mass mailing"
+                                name='not_opt_out' domain="[('opt_out', '=', False)]"
+                                help="Partners that did not ask not to be included in mass mailing campaigns" />
+                    </filter>
+            </field>
+        </record>
+
         <!--Definition of an email template with an empty body that will be used in opportunity mailing. Used to give a
             basis for email recipients, name and to ease the definition of a further elaborated template. -->
         <record id="partner_template" model="email.template">
@@ -42,20 +55,5 @@
             <field name="ref_ir_act_window" ref="base.action_partner_mass_mail"/>
         </record>
 
-=======
-       <record model="ir.ui.view" id="res_partner_opt_out_search">
-            <field name="name">res.partner.opt_out.search</field>
-            <field name="model">res.partner</field>
-            <field name="inherit_id" ref="base.view_res_partner_filter"/>
-            <field name="arch" type="xml">
-                    <filter string="Suppliers" position="after">
-                        <separator />
-                        <filter string="Available for mass mailing"
-                                name='not_opt_out' domain="[('opt_out', '=', False)]"
-                                help="Partners that did not ask not to be included in mass mailing campaigns" />
-                    </filter>
-            </field>
-        </record>
->>>>>>> 914a97f3
     </data>
 </openerp>