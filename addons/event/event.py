# -*- coding: utf-8 -*-
##############################################################################
#
#    OpenERP, Open Source Management Solution
#    Copyright (C) 2004-2010 Tiny SPRL (<http://tiny.be>).
#
#    This program is free software: you can redistribute it and/or modify
#    it under the terms of the GNU Affero General Public License as
#    published by the Free Software Foundation, either version 3 of the
#    License, or (at your option) any later version.
#
#    This program is distributed in the hope that it will be useful,
#    but WITHOUT ANY WARRANTY; without even the implied warranty of
#    MERCHANTABILITY or FITNESS FOR A PARTICULAR PURPOSE.  See the
#    GNU Affero General Public License for more details.
#
#    You should have received a copy of the GNU Affero General Public License
#    along with this program.  If not, see <http://www.gnu.org/licenses/>.
#
##############################################################################

from crm import crm
from osv import fields, osv
from tools.translate import _
import netsvc
import pooler
import time
import tools
import decimal_precision as dp

<<<<<<< HEAD

=======
>>>>>>> 0abd2431
class event_type(osv.osv):
    """ Event Type """
    _name = 'event.type'
    _description = __doc__
    _columns = {
        'name': fields.char('Event type', size=64, required=True),
    }

event_type()

class event_event(osv.osv):
    """Event"""
    _name = 'event.event'
    _description = __doc__
    _order = 'date_begin'

<<<<<<< HEAD
    def _get_currency(self, cr, uid, context):
        user = self.pool.get('res.users').browse(cr, uid, [uid])[0]
        if user.company_id:
            return user.company_id.currency_id.id
        else:
            return self.pool.get('res.currency').search(cr, uid, [('rate','=',1.0)])[0]

=======
>>>>>>> 0abd2431
    def copy(self, cr, uid, id, default=None, context=None):
        """ Copy record of Given id
        @param id: Id of Event record.
        @param context: A standard dictionary for contextual values
        """
        if not default:
            default = {}
        default.update({
<<<<<<< HEAD
            'code': self.pool.get('ir.sequence').get(cr, uid, 'event.event'),
            'state': 'draft'
        })
        return super(event_event, self).copy(cr, uid, id, default=default, context=context)

=======
            'state': 'draft',
            'registration_ids': False,
        })
        return super(event_event, self).copy(cr, uid, id, default=default, context=context)
>>>>>>> 0abd2431
    def onchange_product(self, cr, uid, ids, product_id):
        """This function returns value of  product's unit price based on product id.
        @param self: The object pointer
        @param cr: the current row, from the database cursor,
        @param uid: the current user’s ID for security checks,
        @param ids: List of Event IDs
        @param product_id: Product's id
        """
        if not product_id:
            return {'value': {'unit_price': False}}
        else:
           unit_price=self.pool.get('product.product').price_get(cr, uid, [product_id])[product_id]
           return {'value': {'unit_price': unit_price}}

    def button_draft(self, cr, uid, ids, context=None):
        return self.write(cr, uid, ids, {'state': 'draft'}, context=context)

    def button_cancel(self, cr, uid, ids, context=None):
        return self.write(cr, uid, ids, {'state': 'cancel'}, context=context)

    def button_done(self, cr, uid, ids, context=None):
        if type(ids) in (int, long,):
            ids = [ids]
        return self.write(cr, uid, ids, {'state': 'done'}, context=context)

    def do_confirm(self, cr, uid, ids, context=None):
        """ Confirm Event and send confirmation email to all register peoples
        """
        register_pool = self.pool.get('event.registration')
        for event in self.browse(cr, uid, ids, context=context):
            if event.mail_auto_confirm:
                #send reminder that will confirm the event for all the people that were already confirmed
                reg_ids = register_pool.search(cr, uid, [
                               ('event_id', '=', event.id),
                               ('state', 'not in', ['draft', 'cancel'])])
                register_pool.mail_user_confirm(cr, uid, reg_ids)

        return self.write(cr, uid, ids, {'state': 'confirm'})

    def button_confirm(self, cr, uid, ids, context=None):
        """This Function Confirm Event.
        @param ids: List of Event IDs
        @param context: A standard dictionary for contextual values
        @return: True
        """
        if not context:
            context = {}
        res = False
        if type(ids) in (int, long,):
            ids = [ids]
        data_pool = self.pool.get('ir.model.data')
        unconfirmed_ids = []
        for event in self.browse(cr, uid, ids, context=context):
            total_confirmed = event.register_current
            if total_confirmed >= event.register_min or event.register_max == 0:
                res = self.do_confirm(cr, uid, [event.id], context=context)
            else:
                unconfirmed_ids.append(event.id)
        if unconfirmed_ids:
            view_id = data_pool._get_id(cr, uid, 'event', 'view_event_confirm')
            view_data = data_pool.browse(cr, uid, view_id)
            view_id = view_data.res_id
            context['event_ids'] = unconfirmed_ids
            return {
                'name': _('Confirm Event'),
                'context': context,
                'view_type': 'form',
                'view_mode': 'tree,form',
                'res_model': 'event.confirm',
                'views': [(view_id, 'form')],
                'type': 'ir.actions.act_window',
                'target': 'new',
                'context': context,
                'nodestroy': True
            }        
        return res


    def _get_register(self, cr, uid, ids, fields, args, context=None):
        """Get Confirm or uncofirm register value.
        @param ids: List of Event registration type's id
        @param fields: List of function fields(register_current and register_prospect).
        @param context: A standard dictionary for contextual values
        @return: Dictionary of function fields value.
        """
        register_pool = self.pool.get('event.registration')
        res = {}
        for event in self.browse(cr, uid, ids, context):
            res[event.id] = {}
            for field in fields:
                res[event.id][field] = False
            state = []
            if 'register_current' in fields:
<<<<<<< HEAD
                state.append('open')
=======
                state += ['open', 'done']
>>>>>>> 0abd2431
            if 'register_prospect' in fields:
                state.append('draft')

            reg_ids = register_pool.search(cr, uid, [
                        ('event_id', '=', event.id),
                       ('state', 'in', state)])
<<<<<<< HEAD
=======

>>>>>>> 0abd2431
            if 'register_current' in fields:
                res[event.id]['register_current'] = len(reg_ids)
            if 'register_prospect' in fields:
                res[event.id]['register_prospect'] = len(reg_ids)

        return res

    def write(self, cr, uid, ids, vals, context=None):
        """
        Writes values in one or several fields.
        @param ids: List of Event registration type's IDs
        @param vals: dictionary with values to update.
        @return: True
        """
        register_pool = self.pool.get('event.registration')
        res = super(event_event, self).write(cr, uid, ids, vals, context=context)
        if vals.get('date_begin', False) or vals.get('mail_auto_confirm', False) or vals.get('mail_confirm', False):
            for event in self.browse(cr, uid, ids, context=context):
                #change the deadlines of the registration linked to this event
                register_values = {}
                if vals.get('date_begin', False):
                    register_values['date_deadline'] = vals['date_begin']

                #change the description of the registration linked to this event
                if vals.get('mail_auto_confirm', False):
                    if vals['mail_auto_confirm']:
                        if 'mail_confirm' not in vals:
                            vals['mail_confirm'] = event.mail_confirm
                    else:
                        vals['mail_confirm'] = False
                if 'mail_confirm' in vals:
                    register_values['description'] = vals['mail_confirm']

                if register_values:
                    reg_ids = register_pool.search(cr, uid, [('event_id', '=', event.id)])
                    register_pool.write(cr, uid, reg_ids, register_values)
        return res

    _columns = {
<<<<<<< HEAD
        'type': fields.many2one('event.type', 'Type', help="Type of Event like Seminar, Exhibition, Conference, Training."),
        'register_max': fields.integer('Maximum Registrations', help="Provide Maximun Number of Registrations"),
        'register_min': fields.integer('Minimum Registrations', help="Providee Minimum Number of Registrations"),
        'register_current': fields.function(_get_register, method=True, string='Confirmed Registrations', multi='register_current', help="Total of Open Registrations"),
        'register_prospect': fields.function(_get_register, method=True, string='Unconfirmed Registrations', multi='register_prospect', help="Total of Prospect Registrations"),
        'date_begin': fields.datetime('Beginning date', required=True, help="Beginning Date of Event"),
        'date_end': fields.datetime('Closing date', required=True, help="Closing Date of Event"),
        'state': fields.selection([('draft', 'Draft'), ('confirm', 'Confirmed'), ('done', 'Done'), ('cancel', 'Cancelled')], 'State', readonly=True, required=True, help='If event is created, the state is \'Draft\'.\n If event is confirmed for the particular dates the state is set to \'Confirmed\'.\
                                  \nIf the event is over, the state is set to \'Done\'.\n If event is cancelled the state is set to \'Cancelled\'.'),
        'mail_auto_registr': fields.boolean('Mail Auto Register', help='Check this box if you want to use the automatic mailing for new registration'),
        'mail_auto_confirm': fields.boolean('Mail Auto Confirm', help='Check this box if you want ot use the automatic confirmation emailing or the reminder'),
        'mail_registr': fields.text('Registration Email', help='This email will be sent when someone subscribes to the event.'),
        'mail_confirm': fields.text('Confirmation Email', help="This email will be sent when the event gets confimed or when someone subscribes to a confirmed event. This is also the email sent to remind someone about the event."),
        'product_id': fields.many2one('product.product', 'Product', required=True, help="Product which is provided cost of event. Invoice of event will be created with this Product."),
        'note': fields.text('Notes', help="Description or Summary of Event"),
        'currency_id': fields.many2one('res.currency', 'Currency', required=True, readonly=True, states={'draft':[('readonly',False)]}),
        "unit_price": fields.float('Cost'),
        'main_speaker_id': fields.many2one('res.partner','Main Speaker'),
        'speaker_ids':fields.many2many('res.partner', 'event_speaker_rel', 'speaker_id', 'partner_id', 'Other Speakers'),
        'address_id': fields.many2one('res.partner.address','Location Room'),
        'speaker_confirmed': fields.boolean('Speaker Confirmed'),
        'country_id': fields.related('address_id', 'country_id',
                    type='many2one', relation='res.country', string='Country'),
        'language': fields.char('Language',size=64),
=======
        'name': fields.char('Summary', size=64, required=True, translate=True, readonly=False, states={'done': [('readonly', True)]}),
        'user_id': fields.many2one('res.users', 'Responsible User', readonly=False, states={'done': [('readonly', True)]}),
        'parent_id': fields.many2one('event.event', 'Parent Event', readonly=False, states={'done': [('readonly', True)]}),
        'section_id': fields.many2one('crm.case.section', 'Sale Team', readonly=False, states={'done': [('readonly', True)]}),
        'child_ids': fields.one2many('event.event', 'parent_id', 'Child Events', readonly=False, states={'done': [('readonly', True)]}),
        'reply_to': fields.char('Reply-To', size=64, readonly=False, states={'done': [('readonly', True)]}, help="The email address put in the 'Reply-To' of all emails sent by OpenERP"),
        'type': fields.many2one('event.type', 'Type', help="Type of Event like Seminar, Exhibition, Conference, Training.", readonly=False, states={'done': [('readonly', True)]}),
        'register_max': fields.integer('Maximum Registrations', help="Provide Maximun Number of Registrations", readonly=True, states={'draft': [('readonly', False)]}),
        'register_min': fields.integer('Minimum Registrations', help="Providee Minimum Number of Registrations", readonly=True, states={'draft': [('readonly', False)]}),
        'register_current': fields.function(_get_register, method=True, string='Confirmed Registrations', multi='register_current',
            help="Total of Open and Done Registrations"),
        'register_prospect': fields.function(_get_register, method=True, string='Unconfirmed Registrations', multi='register_prospect',
            help="Total of Prospect Registrations"),
        'registration_ids': fields.one2many('event.registration', 'event_id', 'Registrations', readonly=False, states={'done': [('readonly', True)]}),
        'date_begin': fields.datetime('Beginning date', required=True, help="Beginning Date of Event", readonly=True, states={'draft': [('readonly', False)]}),
        'date_end': fields.datetime('Closing date', required=True, help="Closing Date of Event", readonly=True, states={'draft': [('readonly', False)]}),
        'state': fields.selection([
            ('draft', 'Draft'),
            ('confirm', 'Confirmed'),
            ('done', 'Done'),
            ('cancel', 'Cancelled')],
            'State', readonly=True, required=True,
            help='If event is created, the state is \'Draft\'.If event is confirmed for the particular dates the state is set to \'Confirmed\'. If the event is over, the state is set to \'Done\'.If event is cancelled the state is set to \'Cancelled\'.'),
        'mail_auto_registr': fields.boolean('Mail Auto Register', readonly=False, states={'done': [('readonly', True)]}, help='Check this box if you want to use the automatic mailing for new registration'),
        'mail_auto_confirm': fields.boolean('Mail Auto Confirm', readonly=False, states={'done': [('readonly', True)]}, help='Check this box if you want ot use the automatic confirmation emailing or the reminder'),
        'mail_registr': fields.text('Registration Email', readonly=False, states={'done': [('readonly', True)]}, help='This email will be sent when someone subscribes to the event.'),
        'mail_confirm': fields.text('Confirmation Email', readonly=False, states={'done': [('readonly', True)]}, help="This email will be sent when the event gets confimed or when someone subscribes to a confirmed event. This is also the email sent to remind someone about the event."),
        'product_id': fields.many2one('product.product', 'Product', required=True, readonly=True, states={'draft': [('readonly', False)]}, help="The invoices of this event registration will be created with this Product. Thus it allows you to set the default label and the accounting info you want by default on these invoices."),
        'note': fields.text('Notes', help="Description or Summary of Event", readonly=False, states={'done': [('readonly', True)]}),
        'pricelist_id': fields.many2one('product.pricelist', 'Pricelist', readonly=True, states={'draft': [('readonly', False)]}, help="Pricelist version for current event."),
        'unit_price': fields.related('product_id', 'list_price', type='float', string='Registration Cost', readonly=True, states={'draft':[('readonly',False)]}, help="This will be the default price used as registration cost when invoicing this event. Note that you can specify for each registration a specific amount if you want to"),
        'main_speaker_id': fields.many2one('res.partner','Main Speaker', readonly=False, states={'done': [('readonly', True)]}, help="Speaker who are giving speech on event."),
        'speaker_ids':fields.many2many('res.partner', 'event_speaker_rel', 'speaker_id', 'partner_id', 'Other Speakers', readonly=False, states={'done': [('readonly', True)]}),
        'address_id': fields.many2one('res.partner.address','Location Address', readonly=False, states={'done': [('readonly', True)]}),
        'speaker_confirmed': fields.boolean('Speaker Confirmed', readonly=False, states={'done': [('readonly', True)]}),
        'country_id': fields.related('address_id', 'country_id',
                    type='many2one', relation='res.country', string='Country', readonly=False, states={'done': [('readonly', True)]}),
        'language': fields.char('Language',size=64, readonly=False, states={'done': [('readonly', True)]}),
        'note': fields.text('Description', readonly=False, states={'done': [('readonly', True)]}),
        'company_id': fields.many2one('res.company', 'Company', required=True, change_default=True, readonly=False, states={'done': [('readonly', True)]}),
>>>>>>> 0abd2431

    }

    _defaults = {
        'state': 'draft',
<<<<<<< HEAD
       # 'code': lambda obj, cr, uid, context: obj.pool.get('ir.sequence').get(cr, uid, 'event.event'),
        'user_id': lambda obj, cr, uid, context: uid,
        'currency_id': _get_currency,
    }

event_event()

=======
        'company_id': lambda self,cr,uid,c: self.pool.get('res.company')._company_default_get(cr, uid, 'event.event', context=c),
        'user_id': lambda obj, cr, uid, context: uid,
    }

    def _check_recursion(self, cr, uid, ids):
        """
        Checks for recursion level for event
        """
        level = 100

        while len(ids):
            cr.execute('select distinct parent_id from event_event where id IN %s', (tuple(ids),))
            ids = filter(None, map(lambda x: x[0], cr.fetchall()))
            if not level:
                return False
            level -= 1

        return True

    _constraints = [
        (_check_recursion, 'Error ! You cannot create recursive event.', ['parent_id'])
    ]

    def do_team_change(self, cr, uid, ids, team_id, context=None):
        """
        On Change Callback: when team change, this is call.
        on this function, take value of reply_to from selected team.
        """
        if not team_id:
            return {}
        if context is None:
            context = {}
        team_pool = self.pool.get('crm.case.section')
        team = team_pool.browse(cr, uid, team_id, context=context)
        res = {}
        if team.reply_to:
            res = {'value': {'reply_to': team.reply_to}}
        return res

event_event()

>>>>>>> 0abd2431
class event_registration(osv.osv):
    """Event Registration"""
    _name= 'event.registration'
    _description = __doc__
    _inherit = 'mailgate.thread'

    def _amount_line(self, cr, uid, ids, field_name, arg, context=None):
        cur_obj = self.pool.get('res.currency')
        res = {}
        context = context or {}
        for line in self.browse(cr, uid, ids, context=context):
            price = line.unit_price * line.nb_register
            pricelist = line.event_id.pricelist_id or line.partner_invoice_id.property_product_pricelist
            cur = pricelist and pricelist.currency_id or False
            res[line.id] = cur and cur_obj.round(cr, uid, cur, price) or price
        return res

    _columns = {
<<<<<<< HEAD
        'email_cc': fields.text('CC', size=252 , help="These \
people will receive a copy of the future communication between partner \
and users by email"),
        'nb_register': fields.integer('Number of Registration', readonly=True, states={'draft': [('readonly', False)]}),
        'event_id': fields.many2one('event.event', 'Event Related', required=True),
        "partner_invoice_id": fields.many2one('res.partner', 'Partner Invoiced'),
        "contact_id": fields.many2one('res.partner.contact', 'Partner Contact'), #TODO: filter only the contacts that have a function into the selected partner_id
        "unit_price": fields.float('Unit Price'),
        "badge_title": fields.char('Badge Title', size=128),
        "badge_name": fields.char('Badge Name', size=128),
        "badge_partner": fields.char('Badge Partner', size=128),
        "event_product": fields.char("Product Name", size=128, required=True),
        "tobe_invoiced": fields.boolean("To be Invoiced"),
=======
        'name': fields.char('Summary', size=124,  readonly=True, states={'draft': [('readonly', False)]}),
        'email_cc': fields.text('CC', size=252 , readonly=False, states={'done': [('readonly', True)]}, help="These email addresses will be added to the CC field of all inbound and outbound emails for this record before being sent. Separate multiple email addresses with a comma"),
        'nb_register': fields.integer('Quantity', required=True, readonly=True, states={'draft': [('readonly', False)]}, help="Number of Registrations or Tickets"),
        'event_id': fields.many2one('event.event', 'Event Related', required=True, readonly=True, states={'draft': [('readonly', False)]}),
        'partner_id': fields.many2one('res.partner', 'Partner', states={'done': [('readonly', True)]}),
        "partner_invoice_id": fields.many2one('res.partner', 'Partner Invoiced', readonly=True, states={'draft': [('readonly', False)]}),
        "contact_id": fields.many2one('res.partner.contact', 'Partner Contact', readonly=False, states={'done': [('readonly', True)]}), #TODO: filter only the contacts that have a function into the selected partner_id
        "unit_price": fields.float('Unit Price', required=True, digits_compute= dp.get_precision('Event Price'), readonly=True, states={'draft': [('readonly', False)]}),
        'price_subtotal': fields.function(_amount_line, method=True, string='Subtotal', digits_compute= dp.get_precision('Event Price')),
        "badge_ids": fields.one2many('event.registration.badge', 'registration_id', 'Badges', readonly=False, states={'done': [('readonly', True)]}),
        "event_product": fields.char("Invoice Name", size=128, readonly=True, states={'draft': [('readonly', False)]}),
        "tobe_invoiced": fields.boolean("To be Invoiced", readonly=True, states={'draft': [('readonly', False)]}),
>>>>>>> 0abd2431
        "invoice_id": fields.many2one("account.invoice", "Invoice", readonly=True),
        'date_closed': fields.datetime('Closed', readonly=True),
        'ref': fields.reference('Reference', selection=crm._links_get, size=128),
        'ref2': fields.reference('Reference 2', selection=crm._links_get, size=128),
        'email_from': fields.char('Email', size=128, states={'done': [('readonly', True)]}, help="These people will receive email."),
        'create_date': fields.datetime('Creation Date' , readonly=True),
        'write_date': fields.datetime('Write Date' , readonly=True),
        'description': fields.text('Description', states={'done': [('readonly', True)]}),
        'message_ids': fields.one2many('mailgate.message', 'res_id', 'Messages', domain=[('model','=',_name)]),
        'log_ids': fields.one2many('mailgate.message', 'res_id', 'Logs', domain=[('history', '=', False),('model','=',_name)]),
        'date_deadline': fields.related('event_id','date_end', type='datetime', string="End Date", readonly=True),
        'date': fields.related('event_id', 'date_begin', type='datetime', string="Start Date", readonly=True),
        'user_id': fields.many2one('res.users', 'Responsible', states={'done': [('readonly', True)]}),
        'active': fields.boolean('Active'),
        'section_id': fields.related('event_id', 'section_id', type='many2one', relation='crm.case.section', string='Sale Team', store=True, readonly=True),
        'company_id': fields.related('event_id', 'company_id', type='many2one', relation='res.company', string='Company', store=True, readonly=True, states={'draft':[('readonly',False)]}),
        'state': fields.selection([('open', 'Confirmed'),
                                    ('draft', 'Unconfirmed'),
                                    ('cancel', 'Cancelled'),
                                    ('done', 'Done')], 'State', \
                                    size=16, readonly=True)
    }
    _defaults = {
        'nb_register': 1,
        'tobe_invoiced':  True,
<<<<<<< HEAD
        'name': 'Registration',
     #   'currency_id': _get_currency,
=======
        'state': lambda *a: 'draft', 
        'active': lambda *a: 1,
        'user_id': lambda self, cr, uid, ctx: uid,
>>>>>>> 0abd2431
    }

    def _make_invoice(self, cr, uid, reg, lines, context=None):
        """ Create Invoice from Invoice lines
        @param reg : Model of Event Registration
        @param lines: Ids of Invoice lines
        """
        if context is None:
            context = {}
        inv_pool = self.pool.get('account.invoice')
        inv_lines_pool = self.pool.get('account.invoice.line')

        val_invoice = inv_pool.onchange_partner_id(cr, uid, [], 'out_invoice', reg.partner_invoice_id.id, False, False)
        val_invoice['value'].update({'partner_id': reg.partner_invoice_id.id})
        partner_address_id = val_invoice['value']['address_invoice_id']

        value = inv_lines_pool.product_id_change(cr, uid, [], reg.event_id.product_id.id, uom =False, partner_id=reg.partner_invoice_id.id, fposition_id=reg.partner_invoice_id.property_account_position.id)

        l = inv_lines_pool.read(cr, uid, lines)

        val_invoice['value'].update({
                'origin': reg.event_product,
                'reference': False,
                'invoice_line': [(6, 0, lines)],
                'comment': "",
                'date_invoice': context.get('date_inv', False)
            })
        inv_id = inv_pool.create(cr, uid, val_invoice['value'])
        inv_pool.button_compute(cr, uid, [inv_id])
        self.history(cr, uid, [reg], _('Invoiced'))
        return inv_id

    def action_invoice_create(self, cr, uid, ids, grouped=False, date_inv = False, context=None):
        """ Action of Create Invoice """
        res = False
        invoices = {}
        tax_ids=[]
        new_invoice_ids = []
        inv_lines_pool = self.pool.get('account.invoice.line')
        inv_pool = self.pool.get('account.invoice')
        product_pool = self.pool.get('product.product')
        contact_pool = self.pool.get('res.partner.contact')
        if not context:
            context = {}
        # If date was specified, use it as date invoiced, usefull when invoices are generated this month and put the
        # last day of the last month as invoice date
        if date_inv:
            context['date_inv'] = date_inv

        for reg in self.browse(cr, uid, ids, context=context):

            val_invoice = inv_pool.onchange_partner_id(cr, uid, [], 'out_invoice', reg.partner_invoice_id.id, False, False)

            val_invoice['value'].update({'partner_id': reg.partner_invoice_id.id})
            partner_address_id = val_invoice['value']['address_invoice_id']

            if not partner_address_id:
               raise osv.except_osv(_('Error !'),
                        _("Registered partner doesn't have an address to make the invoice."))

            value = inv_lines_pool.product_id_change(cr, uid, [], reg.event_id.product_id.id, uom =False, partner_id=reg.partner_invoice_id.id, fposition_id=reg.partner_invoice_id.property_account_position.id)
            product = product_pool.browse(cr, uid, reg.event_id.product_id.id, context=context)
            for tax in product.taxes_id:
                tax_ids.append(tax.id)

            vals = value['value']
            c_name = reg.contact_id and ('-' + contact_pool.name_get(cr, uid, [reg.contact_id.id])[0][1]) or ''
            vals.update({
                'name': reg.event_product + '-' + c_name,
                'price_unit': reg.unit_price,
                'quantity': reg.nb_register,
                'product_id':reg.event_id.product_id.id,
                'invoice_line_tax_id': [(6, 0, tax_ids)],
            })
            inv_line_ids = self._create_invoice_lines(cr, uid, [reg.id], vals)
            invoices.setdefault(reg.partner_id.id, []).append((reg, inv_line_ids))

        for val in invoices.values():
            res = False
            if grouped:
                res = self._make_invoice(cr, uid, val[0][0], [v for k , v in val], context=context)

                for k , v in val:
<<<<<<< HEAD
                    self.write(cr, uid, [k.id], {'state': 'done', 'invoice_id': res}, context=context)
=======
                    self.do_close(cr, uid, [k.id], context={'invoice_id': res})
>>>>>>> 0abd2431

            else:
               for k , v in val:
                   res = self._make_invoice(cr, uid, k, [v], context=context)
                   self.do_close(cr, uid, [k.id], context={'invoice_id': res})
            if res: new_invoice_ids.append(res)

        return new_invoice_ids

    def do_open(self, cr, uid, ids, context=None):
        """ Open Registration
        """
        res = self.write(cr, uid, ids, {'state': 'open'}, context=context)
        self.mail_user(cr, uid, ids)
        self.history(cr, uid, ids, _('Open'))
        return res

    def do_close(self, cr, uid, ids, context=None):
        """ Close Registration
        """
        if not context:
            context = {}
        invoice_id = context.get('invoice_id', False)
        values = {'state': 'done', 'date_closed': time.strftime('%Y-%m-%d %H:%M:%S')}
        msg = _('Done')
        if invoice_id:
            values['invoice_id'] = invoice_id
        res = self.write(cr, uid, ids, values)
        self.history(cr, uid, ids, msg)
        return res

    def check_confirm(self, cr, uid, ids, context=None):
        """This Function Open Event Registration and send email to user.
        @param ids: List of Event registration's IDs
        @param context: A standard dictionary for contextual values
        @return: True
        """
        if not context:
            context = {}
        data_pool = self.pool.get('ir.model.data')
        unconfirmed_ids = []
        for registration in self.browse(cr, uid, ids, context=context):
            total_confirmed = registration.event_id.register_current + registration.nb_register
            if total_confirmed <= registration.event_id.register_max or registration.event_id.register_max == 0:
<<<<<<< HEAD
                self.write(cr, uid, [registration.id], {'state': 'open'}, context=context)
                self.mail_user(cr, uid, [registration.id])
                self._history(cr, uid, [registration], _('Open'))
=======
                self.do_open(cr, uid, [registration.id], context)
>>>>>>> 0abd2431
            else:
                unconfirmed_ids.append(registration.id)
        if unconfirmed_ids:
            view_id = data_pool._get_id(cr, uid, 'event', 'view_event_confirm_registration')
            view_data = data_pool.browse(cr, uid, view_id)
            view_id = view_data.res_id
            context['registration_ids'] = unconfirmed_ids
            return {
                'name': _('Confirm Registration'),
                'context': context,
                'view_type': 'form',
                'view_mode': 'tree,form',
                'res_model': 'event.confirm.registration',
                'views': [(view_id, 'form')],
                'type': 'ir.actions.act_window',
                'target': 'new',
                'context': context,
                'nodestroy': True
            }
        return True

<<<<<<< HEAD
    def button_reg_close(self, cr, uid, ids, *args):
        """This Function Close Event Registration.
        """
        registrations = self.browse(cr, uid, ids)
        self._history(cr, uid, registrations, _('Done'))
        self.write(cr, uid, ids, {'state': 'done', 'date_closed': time.strftime('%Y-%m-%d %H:%M:%S')})
=======
    def button_reg_close(self, cr, uid, ids, context=None):
        """This Function Close Event Registration.
        """
        if not context:
            context = {}
        data_pool = self.pool.get('ir.model.data')
        unclosed_ids = []
        for registration in self.browse(cr, uid, ids, context=context):
            if registration.tobe_invoiced and not registration.invoice_id:
                unclosed_ids.append(registration.id)
            else:
                self.do_close(cr, uid, [registration.id])
        if unclosed_ids:
            view_id = data_pool._get_id(cr, uid, 'event', 'view_event_make_invoice')
            view_data = data_pool.browse(cr, uid, view_id)
            view_id = view_data.res_id
            context['active_ids'] = unclosed_ids
            return {
                'name': _('Close Registration'),
                'context': context,
                'view_type': 'form',
                'view_mode': 'tree,form',
                'res_model': 'event.make.invoice',
                'views': [(view_id, 'form')],
                'type': 'ir.actions.act_window',
                'target': 'new',
                'context': context,
                'nodestroy': True
            }
>>>>>>> 0abd2431
        return True

    def button_reg_cancel(self, cr, uid, ids, *args):
        """This Function Cancel Event Registration.
        """
        registrations = self.browse(cr, uid, ids)
        self.history(cr, uid, registrations, _('Cancel'))
        self.write(cr, uid, ids, {'state': 'cancel'})
<<<<<<< HEAD
        return True

    def create(self, cr, uid, values, context=None):
        """ Overrides orm create method.
        """
        event_obj = self.pool.get('event.event')
        event = event_obj.browse(cr, uid, values['event_id'], context=context)
        values['date_deadline']= event.date_begin
        values['description']= event.mail_confirm
        values['currency_id'] =  event.currency_id.id
        res = super(event_registration, self).create(cr, uid, values, context=context)
        registrations = self.browse(cr, uid, [res], context=context)
        self._history(cr, uid, registrations, _('Created'))
        return res

    def write(self, cr, uid, ids, values, context=None):
        """ Overrides orm write method.
        """
        event_obj = self.pool.get('event.event')
        if 'event_id' in values:
            event = event_obj.browse(cr, uid, values['event_id'], context=context)
            values['date_deadline']= event.date_begin
            values['description']= event.mail_confirm
        return super(event_registration, self).write(cr, uid, ids, values, context=context)
=======
        return True    
>>>>>>> 0abd2431

    def mail_user(self, cr, uid, ids, confirm=False, context=None):
        """
        Send email to user
        """
        if not context:
            context = {}

<<<<<<< HEAD
        for reg_id in self.browse(cr, uid, ids):
            src = reg_id.event_id.reply_to or False
            dest = []
            if reg_id.email_from:
                dest += [reg_id.email_from]
            if reg_id.email_cc:
                dest += [reg_id.email_cc]
            if dest and src:
                if confirm:
                   tools.email_send(src, dest,
                        _('Auto Confirmation: [%s] %s') %(reg_id.id, reg_id.name),
                        reg_id.event_id.mail_confirm,
                        openobject_id = reg_id.id)
                elif reg_id.event_id.mail_auto_confirm or reg_id.event_id.mail_auto_registr:
                    if reg_id.event_id.state in ['draft', 'fixed', 'open', 'confirm', 'running'] and reg_id.event_id.mail_auto_registr:
                        tools.email_send(src, dest,
                            _('Auto Registration: [%s] %s') %(reg_id.id, reg_id.name),
                             reg_id.event_id.mail_registr, openobject_id = reg_id.id)
                    if (reg_id.event_id.state in ['confirm', 'running']) and reg_id.event_id.mail_auto_confirm:
                        tools.email_send(src, dest,
                            _('Auto Confirmation: [%s] %s') %(reg_id.id, reg_id.name),
                            reg_id.event_id.mail_confirm, openobject_id = reg_id.id)

            if not src:
                raise osv.except_osv(_('Error!'), _('You must define a reply-to address in order to mail the participant. You can do this in the Mailing tab of your event. Note that this is also the place where you can configure your event to not send emails automaticly while registering'))
=======
        for regestration in self.browse(cr, uid, ids, context=context):
            src = regestration.event_id.reply_to or False
            email_to = []
            email_cc = []
            if regestration.email_from:
                email_to = regestration.email_from
            if regestration.email_cc:
                email_cc += [regestration.email_cc]
            if not (email_to and email_cc):
                continue
            subject = ""
            body = ""
            if confirm:
                subject = _('Auto Confirmation: [%s] %s') %(regestration.id, regestration.name)
                body = regestration.event_id.mail_confirm
            elif regestration.event_id.mail_auto_confirm or regestration.event_id.mail_auto_registr:
                if regestration.event_id.state in ['draft', 'fixed', 'open', 'confirm', 'running'] and regestration.event_id.mail_auto_registr:
                    subject = _('Auto Registration: [%s] %s') %(regestration.id, regestration.name)
                    body = regestration.event_id.mail_registr
                if (regestration.event_id.state in ['confirm', 'running']) and regestration.event_id.mail_auto_confirm:
                    subject = _('Auto Confirmation: [%s] %s') %(regestration.id, regestration.name)
                    body = regestration.event_id.mail_confirm
            if subject or body:
                tools.email_send(src, email_to, subject, body, email_cc = email_cc, openobject_id = regestration.id)
                self.history(cr, uid, [regestration], subject, history=True, \
                        email=email_to, details=body, \
                        subject=subject, email_from=src, \
                        email_cc=', '.join(email_cc))
>>>>>>> 0abd2431

        return True

    def mail_user_confirm(self, cr, uid, ids, context=None):
        """
        Send email to user
        """
        return self.mail_user(cr, uid, ids, confirm=True, context=context)

    def _create_invoice_lines(self, cr, uid, ids, vals):
        """ Create account Invoice line for Registration Id.
        """
        return self.pool.get('account.invoice.line').create(cr, uid, vals)

<<<<<<< HEAD
    def onchange_badge_name(self, cr, uid, ids, badge_name):
        """This function returns value of Registration Name based on Partner Badge Name.
        @param self: The object pointer
        @param cr: the current row, from the database cursor,
        @param uid: the current user’s ID for security checks,
        @param ids: List of Registration IDs
        @param badge_name: Badge Name
        """

        data ={}
        if not badge_name:
            return data
        data['name'] = 'Registration: ' + badge_name
        return {'value': data}

=======
>>>>>>> 0abd2431
    def onchange_contact_id(self, cr, uid, ids, contact, partner):

        """This function returns value of Badge Name , Badge Title based on Partner contact.
        @param self: The object pointer
        @param cr: the current row, from the database cursor,
        @param uid: the current user’s ID for security checks,
        @param ids: List of Registration IDs
        @param contact: Patner Contact IDS
        @param partner: Partner IDS
        """
        data ={}
        if not contact:
            return data
        contact_obj = self.pool.get('res.partner.contact')
        addr_obj = self.pool.get('res.partner.address')
        job_obj = self.pool.get('res.partner.job')

        contact_id = contact_obj.browse(cr, uid, contact)
        if partner:
            partner_addresses = addr_obj.search(cr, uid, [('partner_id', '=', partner)])
            job_ids = job_obj.search(cr, uid, [('contact_id', '=', contact), ('address_id', 'in', partner_addresses)])
            if job_ids:
                data['email_from'] = job_obj.browse(cr, uid, job_ids[0]).email
        return {'value': data}

    def onchange_event(self, cr, uid, ids, event_id, partner_invoice_id):
        """This function returns value of Product Name, Unit Price based on Event.
        @param self: The object pointer
        @param cr: the current row, from the database cursor,
        @param uid: the current user’s ID for security checks,
        @param ids: List of Registration IDs
        @param event_id: Event ID
        @param partner_invoice_id: Partner Invoice ID
        """
        context={}
        if not event_id:
            return {'value': {'unit_price': False, 'event_product': False}}

        event_obj = self.pool.get('event.event')
        prod_obj = self.pool.get('product.product')
<<<<<<< HEAD
        res_obj = self.pool.get('res.partner')
=======
        res_obj = self.pool.get('res.partner') 
>>>>>>> 0abd2431

        data_event =  event_obj.browse(cr, uid, event_id)
        res = {'value': {'unit_price': False, 'event_product': False, 'user_id': False, 
                        'date': data_event.date_begin, 'date_deadline': data_event.date_end, 'description': data_event.note, 'name': data_event.name,
                        'section_id': data_event.section_id and data_event.section_id.id or False,
                        }}
        if data_event.user_id.id:
            res['value'].update({'user_id':data_event.user_id.id})
        if data_event.product_id:
<<<<<<< HEAD
            if not partner_invoice_id:
                unit_price=prod_obj.price_get(cr, uid, [data_event.product_id.id], context=context)[data_event.product_id.id]
                return {'value': {'unit_price': unit_price, 'event_product': data_event.product_id.name, 'currency_id': data_event.currency_id.id}}
            data_partner = res_obj.browse(cr, uid, partner_invoice_id)
            context.update({'partner_id': data_partner})
            unit_price = prod_obj._product_price(cr, uid, [data_event.product_id.id], False, False, {'pricelist': data_partner.property_product_pricelist.id})[data_event.product_id.id]
            return {'value': {'unit_price': unit_price, 'event_product': data_event.product_id.name, 'currency_id': data_event.currency_id.id}}

        return {'value': {'unit_price': False, 'event_product': False}}
=======
            pricelist_id = data_event.pricelist_id and data_event.pricelist_id.id or False
            if partner_invoice_id:
                partner = res_obj.browse(cr, uid, partner_invoice_id, context=context)
                pricelist_id = pricelist_id or partner.property_product_pricelist.id
            unit_price = prod_obj._product_price(cr, uid, [data_event.product_id.id], False, False, {'pricelist': pricelist_id})[data_event.product_id.id]
            if not unit_price:
                unit_price = data_event.unit_price
            res['value'].update({'unit_price': unit_price, 'event_product': data_event.product_id.name})
        return res
>>>>>>> 0abd2431

    def onchange_partner_id(self, cr, uid, ids, part, event_id, email=False):
        """This function returns value of Patner Invoice id, Unit Price, badget title based on partner and Event.
        @param self: The object pointer
        @param cr: the current row, from the database cursor,
        @param uid: the current user’s ID for security checks,
        @param ids: List of Registration IDs
        @param event_id: Event ID
        @param partner_invoice_id: Partner Invoice ID
        """
        job_obj = self.pool.get('res.partner.job')
        res_obj = self.pool.get('res.partner')

<<<<<<< HEAD
        data={}
        data['badge_partner'] = data['contact_id'] = data['partner_invoice_id'] = data['email_from'] = data['badge_title'] = data['badge_name'] = False
=======
        data = {}
        data['contact_id'], data['partner_invoice_id'], data['email_from'] = (False, False, False)
>>>>>>> 0abd2431
        if not part:
            return {'value': data}
        data['partner_invoice_id']=part
        # this calls onchange_partner_invoice_id
        d = self.onchange_partner_invoice_id(cr, uid, ids, event_id, part)
        # this updates the dictionary
        data.update(d['value'])
        addr = res_obj.address_get(cr, uid, [part])
        if addr:
            if addr.has_key('default'):
                job_ids = job_obj.search(cr, uid, [('address_id', '=', addr['default'])])
                if job_ids:
                    data['contact_id'] = job_obj.browse(cr, uid, job_ids[0]).contact_id.id
                    d = self.onchange_contact_id(cr, uid, ids, data['contact_id'], part)
                    data.update(d['value'])
        partner_data = res_obj.browse(cr, uid, part)
<<<<<<< HEAD
        data['badge_partner'] = partner_data.name

=======
>>>>>>> 0abd2431
        return {'value': data}

    def onchange_partner_invoice_id(self, cr, uid, ids, event_id, partner_invoice_id):
        """This function returns value of Product unit Price based on Invoiced partner.
        @param self: The object pointer
        @param cr: the current row, from the database cursor,
        @param uid: the current user’s ID for security checks,
        @param ids: List of Registration IDs
        @param event_id: Event ID
        @param partner_invoice_id: Partner Invoice ID
        """
        data={}
        context={}
        event_obj = self.pool.get('event.event')
        prod_obj = self.pool.get('product.product')
        res_obj = self.pool.get('res.partner')

        data['unit_price']=False
        if not event_id:
            return {'value': data}
        data_event =  event_obj.browse(cr, uid, event_id)
        if data_event.product_id:
            data['event_product'] = data_event.product_id.name
            pricelist_id = data_event.pricelist_id and data_event.pricelist_id.id or False
            if partner_invoice_id:
                partner = res_obj.browse(cr, uid, partner_invoice_id, context=context)
                pricelist_id = pricelist_id or partner.property_product_pricelist.id
            unit_price = prod_obj._product_price(cr, uid, [data_event.product_id.id], False, False, {'pricelist': pricelist_id})[data_event.product_id.id]
            if not unit_price:
                unit_price = data_event.unit_price
            data['unit_price'] = unit_price
        return {'value': data}

event_registration()

class event_registration_badge(osv.osv):
    _name = 'event.registration.badge'
    _description = __doc__
    _columns = {
        'registration_id': fields.many2one('event.registration', 'Registration', required=True),
        "title": fields.char('Title', size=128),
        "name": fields.char('Name', size=128, required=True),
        "address_id": fields.many2one('res.partner.address', 'Address'),
    }
event_registration_badge()

# vim:expandtab:smartindent:tabstop=4:softtabstop=4:shiftwidth=4:
<|MERGE_RESOLUTION|>--- conflicted
+++ resolved
@@ -28,10 +28,6 @@
 import tools
 import decimal_precision as dp
 
-<<<<<<< HEAD
-
-=======
->>>>>>> 0abd2431
 class event_type(osv.osv):
     """ Event Type """
     _name = 'event.type'
@@ -48,16 +44,6 @@
     _description = __doc__
     _order = 'date_begin'
 
-<<<<<<< HEAD
-    def _get_currency(self, cr, uid, context):
-        user = self.pool.get('res.users').browse(cr, uid, [uid])[0]
-        if user.company_id:
-            return user.company_id.currency_id.id
-        else:
-            return self.pool.get('res.currency').search(cr, uid, [('rate','=',1.0)])[0]
-
-=======
->>>>>>> 0abd2431
     def copy(self, cr, uid, id, default=None, context=None):
         """ Copy record of Given id
         @param id: Id of Event record.
@@ -66,18 +52,11 @@
         if not default:
             default = {}
         default.update({
-<<<<<<< HEAD
-            'code': self.pool.get('ir.sequence').get(cr, uid, 'event.event'),
-            'state': 'draft'
-        })
-        return super(event_event, self).copy(cr, uid, id, default=default, context=context)
-
-=======
             'state': 'draft',
             'registration_ids': False,
         })
         return super(event_event, self).copy(cr, uid, id, default=default, context=context)
->>>>>>> 0abd2431
+
     def onchange_product(self, cr, uid, ids, product_id):
         """This function returns value of  product's unit price based on product id.
         @param self: The object pointer
@@ -152,7 +131,7 @@
                 'target': 'new',
                 'context': context,
                 'nodestroy': True
-            }        
+            }
         return res
 
 
@@ -171,21 +150,13 @@
                 res[event.id][field] = False
             state = []
             if 'register_current' in fields:
-<<<<<<< HEAD
-                state.append('open')
-=======
                 state += ['open', 'done']
->>>>>>> 0abd2431
             if 'register_prospect' in fields:
                 state.append('draft')
 
             reg_ids = register_pool.search(cr, uid, [
                         ('event_id', '=', event.id),
                        ('state', 'in', state)])
-<<<<<<< HEAD
-=======
-
->>>>>>> 0abd2431
             if 'register_current' in fields:
                 res[event.id]['register_current'] = len(reg_ids)
             if 'register_prospect' in fields:
@@ -225,32 +196,6 @@
         return res
 
     _columns = {
-<<<<<<< HEAD
-        'type': fields.many2one('event.type', 'Type', help="Type of Event like Seminar, Exhibition, Conference, Training."),
-        'register_max': fields.integer('Maximum Registrations', help="Provide Maximun Number of Registrations"),
-        'register_min': fields.integer('Minimum Registrations', help="Providee Minimum Number of Registrations"),
-        'register_current': fields.function(_get_register, method=True, string='Confirmed Registrations', multi='register_current', help="Total of Open Registrations"),
-        'register_prospect': fields.function(_get_register, method=True, string='Unconfirmed Registrations', multi='register_prospect', help="Total of Prospect Registrations"),
-        'date_begin': fields.datetime('Beginning date', required=True, help="Beginning Date of Event"),
-        'date_end': fields.datetime('Closing date', required=True, help="Closing Date of Event"),
-        'state': fields.selection([('draft', 'Draft'), ('confirm', 'Confirmed'), ('done', 'Done'), ('cancel', 'Cancelled')], 'State', readonly=True, required=True, help='If event is created, the state is \'Draft\'.\n If event is confirmed for the particular dates the state is set to \'Confirmed\'.\
-                                  \nIf the event is over, the state is set to \'Done\'.\n If event is cancelled the state is set to \'Cancelled\'.'),
-        'mail_auto_registr': fields.boolean('Mail Auto Register', help='Check this box if you want to use the automatic mailing for new registration'),
-        'mail_auto_confirm': fields.boolean('Mail Auto Confirm', help='Check this box if you want ot use the automatic confirmation emailing or the reminder'),
-        'mail_registr': fields.text('Registration Email', help='This email will be sent when someone subscribes to the event.'),
-        'mail_confirm': fields.text('Confirmation Email', help="This email will be sent when the event gets confimed or when someone subscribes to a confirmed event. This is also the email sent to remind someone about the event."),
-        'product_id': fields.many2one('product.product', 'Product', required=True, help="Product which is provided cost of event. Invoice of event will be created with this Product."),
-        'note': fields.text('Notes', help="Description or Summary of Event"),
-        'currency_id': fields.many2one('res.currency', 'Currency', required=True, readonly=True, states={'draft':[('readonly',False)]}),
-        "unit_price": fields.float('Cost'),
-        'main_speaker_id': fields.many2one('res.partner','Main Speaker'),
-        'speaker_ids':fields.many2many('res.partner', 'event_speaker_rel', 'speaker_id', 'partner_id', 'Other Speakers'),
-        'address_id': fields.many2one('res.partner.address','Location Room'),
-        'speaker_confirmed': fields.boolean('Speaker Confirmed'),
-        'country_id': fields.related('address_id', 'country_id',
-                    type='many2one', relation='res.country', string='Country'),
-        'language': fields.char('Language',size=64),
-=======
         'name': fields.char('Summary', size=64, required=True, translate=True, readonly=False, states={'done': [('readonly', True)]}),
         'user_id': fields.many2one('res.users', 'Responsible User', readonly=False, states={'done': [('readonly', True)]}),
         'parent_id': fields.many2one('event.event', 'Parent Event', readonly=False, states={'done': [('readonly', True)]}),
@@ -291,21 +236,11 @@
         'language': fields.char('Language',size=64, readonly=False, states={'done': [('readonly', True)]}),
         'note': fields.text('Description', readonly=False, states={'done': [('readonly', True)]}),
         'company_id': fields.many2one('res.company', 'Company', required=True, change_default=True, readonly=False, states={'done': [('readonly', True)]}),
->>>>>>> 0abd2431
 
     }
 
     _defaults = {
         'state': 'draft',
-<<<<<<< HEAD
-       # 'code': lambda obj, cr, uid, context: obj.pool.get('ir.sequence').get(cr, uid, 'event.event'),
-        'user_id': lambda obj, cr, uid, context: uid,
-        'currency_id': _get_currency,
-    }
-
-event_event()
-
-=======
         'company_id': lambda self,cr,uid,c: self.pool.get('res.company')._company_default_get(cr, uid, 'event.event', context=c),
         'user_id': lambda obj, cr, uid, context: uid,
     }
@@ -347,7 +282,6 @@
 
 event_event()
 
->>>>>>> 0abd2431
 class event_registration(osv.osv):
     """Event Registration"""
     _name= 'event.registration'
@@ -366,21 +300,6 @@
         return res
 
     _columns = {
-<<<<<<< HEAD
-        'email_cc': fields.text('CC', size=252 , help="These \
-people will receive a copy of the future communication between partner \
-and users by email"),
-        'nb_register': fields.integer('Number of Registration', readonly=True, states={'draft': [('readonly', False)]}),
-        'event_id': fields.many2one('event.event', 'Event Related', required=True),
-        "partner_invoice_id": fields.many2one('res.partner', 'Partner Invoiced'),
-        "contact_id": fields.many2one('res.partner.contact', 'Partner Contact'), #TODO: filter only the contacts that have a function into the selected partner_id
-        "unit_price": fields.float('Unit Price'),
-        "badge_title": fields.char('Badge Title', size=128),
-        "badge_name": fields.char('Badge Name', size=128),
-        "badge_partner": fields.char('Badge Partner', size=128),
-        "event_product": fields.char("Product Name", size=128, required=True),
-        "tobe_invoiced": fields.boolean("To be Invoiced"),
-=======
         'name': fields.char('Summary', size=124,  readonly=True, states={'draft': [('readonly', False)]}),
         'email_cc': fields.text('CC', size=252 , readonly=False, states={'done': [('readonly', True)]}, help="These email addresses will be added to the CC field of all inbound and outbound emails for this record before being sent. Separate multiple email addresses with a comma"),
         'nb_register': fields.integer('Quantity', required=True, readonly=True, states={'draft': [('readonly', False)]}, help="Number of Registrations or Tickets"),
@@ -393,7 +312,6 @@
         "badge_ids": fields.one2many('event.registration.badge', 'registration_id', 'Badges', readonly=False, states={'done': [('readonly', True)]}),
         "event_product": fields.char("Invoice Name", size=128, readonly=True, states={'draft': [('readonly', False)]}),
         "tobe_invoiced": fields.boolean("To be Invoiced", readonly=True, states={'draft': [('readonly', False)]}),
->>>>>>> 0abd2431
         "invoice_id": fields.many2one("account.invoice", "Invoice", readonly=True),
         'date_closed': fields.datetime('Closed', readonly=True),
         'ref': fields.reference('Reference', selection=crm._links_get, size=128),
@@ -419,14 +337,9 @@
     _defaults = {
         'nb_register': 1,
         'tobe_invoiced':  True,
-<<<<<<< HEAD
-        'name': 'Registration',
-     #   'currency_id': _get_currency,
-=======
-        'state': lambda *a: 'draft', 
+        'state': lambda *a: 'draft',
         'active': lambda *a: 1,
         'user_id': lambda self, cr, uid, ctx: uid,
->>>>>>> 0abd2431
     }
 
     def _make_invoice(self, cr, uid, reg, lines, context=None):
@@ -510,11 +423,7 @@
                 res = self._make_invoice(cr, uid, val[0][0], [v for k , v in val], context=context)
 
                 for k , v in val:
-<<<<<<< HEAD
-                    self.write(cr, uid, [k.id], {'state': 'done', 'invoice_id': res}, context=context)
-=======
                     self.do_close(cr, uid, [k.id], context={'invoice_id': res})
->>>>>>> 0abd2431
 
             else:
                for k , v in val:
@@ -559,13 +468,7 @@
         for registration in self.browse(cr, uid, ids, context=context):
             total_confirmed = registration.event_id.register_current + registration.nb_register
             if total_confirmed <= registration.event_id.register_max or registration.event_id.register_max == 0:
-<<<<<<< HEAD
-                self.write(cr, uid, [registration.id], {'state': 'open'}, context=context)
-                self.mail_user(cr, uid, [registration.id])
-                self._history(cr, uid, [registration], _('Open'))
-=======
                 self.do_open(cr, uid, [registration.id], context)
->>>>>>> 0abd2431
             else:
                 unconfirmed_ids.append(registration.id)
         if unconfirmed_ids:
@@ -587,14 +490,6 @@
             }
         return True
 
-<<<<<<< HEAD
-    def button_reg_close(self, cr, uid, ids, *args):
-        """This Function Close Event Registration.
-        """
-        registrations = self.browse(cr, uid, ids)
-        self._history(cr, uid, registrations, _('Done'))
-        self.write(cr, uid, ids, {'state': 'done', 'date_closed': time.strftime('%Y-%m-%d %H:%M:%S')})
-=======
     def button_reg_close(self, cr, uid, ids, context=None):
         """This Function Close Event Registration.
         """
@@ -624,7 +519,6 @@
                 'context': context,
                 'nodestroy': True
             }
->>>>>>> 0abd2431
         return True
 
     def button_reg_cancel(self, cr, uid, ids, *args):
@@ -633,34 +527,7 @@
         registrations = self.browse(cr, uid, ids)
         self.history(cr, uid, registrations, _('Cancel'))
         self.write(cr, uid, ids, {'state': 'cancel'})
-<<<<<<< HEAD
         return True
-
-    def create(self, cr, uid, values, context=None):
-        """ Overrides orm create method.
-        """
-        event_obj = self.pool.get('event.event')
-        event = event_obj.browse(cr, uid, values['event_id'], context=context)
-        values['date_deadline']= event.date_begin
-        values['description']= event.mail_confirm
-        values['currency_id'] =  event.currency_id.id
-        res = super(event_registration, self).create(cr, uid, values, context=context)
-        registrations = self.browse(cr, uid, [res], context=context)
-        self._history(cr, uid, registrations, _('Created'))
-        return res
-
-    def write(self, cr, uid, ids, values, context=None):
-        """ Overrides orm write method.
-        """
-        event_obj = self.pool.get('event.event')
-        if 'event_id' in values:
-            event = event_obj.browse(cr, uid, values['event_id'], context=context)
-            values['date_deadline']= event.date_begin
-            values['description']= event.mail_confirm
-        return super(event_registration, self).write(cr, uid, ids, values, context=context)
-=======
-        return True    
->>>>>>> 0abd2431
 
     def mail_user(self, cr, uid, ids, confirm=False, context=None):
         """
@@ -669,33 +536,6 @@
         if not context:
             context = {}
 
-<<<<<<< HEAD
-        for reg_id in self.browse(cr, uid, ids):
-            src = reg_id.event_id.reply_to or False
-            dest = []
-            if reg_id.email_from:
-                dest += [reg_id.email_from]
-            if reg_id.email_cc:
-                dest += [reg_id.email_cc]
-            if dest and src:
-                if confirm:
-                   tools.email_send(src, dest,
-                        _('Auto Confirmation: [%s] %s') %(reg_id.id, reg_id.name),
-                        reg_id.event_id.mail_confirm,
-                        openobject_id = reg_id.id)
-                elif reg_id.event_id.mail_auto_confirm or reg_id.event_id.mail_auto_registr:
-                    if reg_id.event_id.state in ['draft', 'fixed', 'open', 'confirm', 'running'] and reg_id.event_id.mail_auto_registr:
-                        tools.email_send(src, dest,
-                            _('Auto Registration: [%s] %s') %(reg_id.id, reg_id.name),
-                             reg_id.event_id.mail_registr, openobject_id = reg_id.id)
-                    if (reg_id.event_id.state in ['confirm', 'running']) and reg_id.event_id.mail_auto_confirm:
-                        tools.email_send(src, dest,
-                            _('Auto Confirmation: [%s] %s') %(reg_id.id, reg_id.name),
-                            reg_id.event_id.mail_confirm, openobject_id = reg_id.id)
-
-            if not src:
-                raise osv.except_osv(_('Error!'), _('You must define a reply-to address in order to mail the participant. You can do this in the Mailing tab of your event. Note that this is also the place where you can configure your event to not send emails automaticly while registering'))
-=======
         for regestration in self.browse(cr, uid, ids, context=context):
             src = regestration.event_id.reply_to or False
             email_to = []
@@ -724,7 +564,6 @@
                         email=email_to, details=body, \
                         subject=subject, email_from=src, \
                         email_cc=', '.join(email_cc))
->>>>>>> 0abd2431
 
         return True
 
@@ -739,24 +578,6 @@
         """
         return self.pool.get('account.invoice.line').create(cr, uid, vals)
 
-<<<<<<< HEAD
-    def onchange_badge_name(self, cr, uid, ids, badge_name):
-        """This function returns value of Registration Name based on Partner Badge Name.
-        @param self: The object pointer
-        @param cr: the current row, from the database cursor,
-        @param uid: the current user’s ID for security checks,
-        @param ids: List of Registration IDs
-        @param badge_name: Badge Name
-        """
-
-        data ={}
-        if not badge_name:
-            return data
-        data['name'] = 'Registration: ' + badge_name
-        return {'value': data}
-
-=======
->>>>>>> 0abd2431
     def onchange_contact_id(self, cr, uid, ids, contact, partner):
 
         """This function returns value of Badge Name , Badge Title based on Partner contact.
@@ -797,31 +618,16 @@
 
         event_obj = self.pool.get('event.event')
         prod_obj = self.pool.get('product.product')
-<<<<<<< HEAD
         res_obj = self.pool.get('res.partner')
-=======
-        res_obj = self.pool.get('res.partner') 
->>>>>>> 0abd2431
 
         data_event =  event_obj.browse(cr, uid, event_id)
-        res = {'value': {'unit_price': False, 'event_product': False, 'user_id': False, 
+        res = {'value': {'unit_price': False, 'event_product': False, 'user_id': False,
                         'date': data_event.date_begin, 'date_deadline': data_event.date_end, 'description': data_event.note, 'name': data_event.name,
                         'section_id': data_event.section_id and data_event.section_id.id or False,
                         }}
         if data_event.user_id.id:
             res['value'].update({'user_id':data_event.user_id.id})
         if data_event.product_id:
-<<<<<<< HEAD
-            if not partner_invoice_id:
-                unit_price=prod_obj.price_get(cr, uid, [data_event.product_id.id], context=context)[data_event.product_id.id]
-                return {'value': {'unit_price': unit_price, 'event_product': data_event.product_id.name, 'currency_id': data_event.currency_id.id}}
-            data_partner = res_obj.browse(cr, uid, partner_invoice_id)
-            context.update({'partner_id': data_partner})
-            unit_price = prod_obj._product_price(cr, uid, [data_event.product_id.id], False, False, {'pricelist': data_partner.property_product_pricelist.id})[data_event.product_id.id]
-            return {'value': {'unit_price': unit_price, 'event_product': data_event.product_id.name, 'currency_id': data_event.currency_id.id}}
-
-        return {'value': {'unit_price': False, 'event_product': False}}
-=======
             pricelist_id = data_event.pricelist_id and data_event.pricelist_id.id or False
             if partner_invoice_id:
                 partner = res_obj.browse(cr, uid, partner_invoice_id, context=context)
@@ -831,7 +637,6 @@
                 unit_price = data_event.unit_price
             res['value'].update({'unit_price': unit_price, 'event_product': data_event.product_id.name})
         return res
->>>>>>> 0abd2431
 
     def onchange_partner_id(self, cr, uid, ids, part, event_id, email=False):
         """This function returns value of Patner Invoice id, Unit Price, badget title based on partner and Event.
@@ -845,13 +650,8 @@
         job_obj = self.pool.get('res.partner.job')
         res_obj = self.pool.get('res.partner')
 
-<<<<<<< HEAD
-        data={}
-        data['badge_partner'] = data['contact_id'] = data['partner_invoice_id'] = data['email_from'] = data['badge_title'] = data['badge_name'] = False
-=======
         data = {}
         data['contact_id'], data['partner_invoice_id'], data['email_from'] = (False, False, False)
->>>>>>> 0abd2431
         if not part:
             return {'value': data}
         data['partner_invoice_id']=part
@@ -868,11 +668,6 @@
                     d = self.onchange_contact_id(cr, uid, ids, data['contact_id'], part)
                     data.update(d['value'])
         partner_data = res_obj.browse(cr, uid, part)
-<<<<<<< HEAD
-        data['badge_partner'] = partner_data.name
-
-=======
->>>>>>> 0abd2431
         return {'value': data}
 
     def onchange_partner_invoice_id(self, cr, uid, ids, event_id, partner_invoice_id):
