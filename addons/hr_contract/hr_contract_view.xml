--- conflicted
+++ resolved
@@ -60,14 +60,9 @@
             <field name="view_mode">tree,form</field>
             <field name="domain">[]</field>
         </record>
-<<<<<<< HEAD
-        <menuitem
-            id="next_id_56" 
-            name="Contracts" 
-            parent="hr.menu_hr_configuration"/>
-=======
+
         <menuitem id="next_id_56" name="Contract" parent="hr.menu_hr_configuration" sequence="5"/>
->>>>>>> a811b854
+
         <menuitem action="action_hr_contract_wage_type" id="hr_menu_contract_wage_type" parent="next_id_56"/>
 
         <record id="action_hr_contract_wage_type_period" model="ir.actions.act_window">
@@ -75,15 +70,11 @@
             <field name="res_model">hr.contract.wage.type.period</field>
             <field name="view_type">form</field>
         </record>
-<<<<<<< HEAD
-        <menuitem
-            action="action_hr_contract_wage_type_period" 
-            id="hr_menu_contract_wage_type_period" 
-            parent="hr_contract.next_id_56"/>
-=======
-        <menuitem action="action_hr_contract_wage_type_period" id="hr_menu_contract_wage_type_period" parent="hr_contract.next_id_56"/>
-
->>>>>>> a811b854
+        <menuitem 
+                action="action_hr_contract_wage_type_period" 
+                id="hr_menu_contract_wage_type_period" 
+                parent="hr_contract.next_id_56"/>
+
 
         <record id="hr_hr_employee_view_form2" model="ir.ui.view">
             <field name="name">hr.hr.employee.view.form2</field>
@@ -152,17 +143,12 @@
             <field name="view_type">form</field>
             <field name="view_mode">tree,form</field>
         </record>
-<<<<<<< HEAD
-        
-        <menuitem
-            action="action_hr_marital_status"
-            id="hr_menu_marital_status"
-            parent="hr.menu_hr_configuration_employee"/>
-=======
-
-        <menuitem action="action_hr_marital_status" id="hr_menu_marital_status" parent="hr.menu_view_employee_category_configuration_form" sequence="3"/>
-
->>>>>>> a811b854
+
+        <menuitem 
+                action="action_hr_marital_status" 
+                id="hr_menu_marital_status" 
+                parent="hr.menu_view_employee_category_configuration_form" sequence="3"/>
+
         <record id="hr_contract_view_form" model="ir.ui.view">
             <field name="name">hr.contract.view.form</field>
             <field name="model">hr.contract</field>
@@ -227,14 +213,10 @@
             <field name="domain">[]</field>
         </record>
 
-<<<<<<< HEAD
-        <menuitem action="action_hr_contract" id="hr_menu_contract" parent="hr.menu_hr_employee"/>
-
-=======
+
      <!--   <menuitem name="Contract" id="menu_hr_contract" parent="hr.menu_hr_human_resources"/>-->
      <!--   <menuitem action="action_hr_contract" id="hr_menu_contract" parent="menu_hr_contract"/>-->
      <menuitem  id="hr_menu_contract_main" parent="hr.menu_hr_root" name="Contracts" sequence="3"/>
       <menuitem action="action_hr_contract" id="hr_menu_contract" parent="hr_menu_contract_main" name="Contracts"/>
->>>>>>> a811b854
     </data>
 </openerp>