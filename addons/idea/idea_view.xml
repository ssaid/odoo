--- conflicted
+++ resolved
@@ -10,19 +10,12 @@
             <field name="type">form</field>
             <field name="arch" type="xml">
                 <form string="Category of ideas">
-<<<<<<< HEAD
-                    <field name="name" select="1"/>
-                    <field name="parent_id" select="1"/>
-                    <newline/>
-                    <separator string="Summary" colspan="4"/>
-=======
                     <group col="6" colspan="4">
                         <field name="name" select="1"/>
                         <field name="parent_id" select="1"/>
                         <field name="visibility"/>
                     </group>
                     <separator string="Description" colspan="4"/>
->>>>>>> ca07e840
                     <field name="summary" colspan="4" nolabel="1"/>
                 </form>
             </field>
@@ -54,16 +47,10 @@
          id="base.menu_lunch_survey_root" sequence="6"/>
 
     <menuitem name="Ideas" parent="base.menu_lunch_survey_root" id="menu_ideas"/>
-<<<<<<< HEAD
-    
-    <menuitem name="Categories" parent="menu_ideas"
-    	id="menu_idea_category" action="action_idea_category" />
-    	
-=======
 
     <menuitem name="Categories" parent="menu_ideas" id="menu_idea_category" action="action_idea_category" />
 
->>>>>>> ca07e840
+
 <!-- Idea Category Action -->
 
     <record model="ir.actions.act_window" id="action_idea_category_tree">
@@ -74,7 +61,6 @@
     </record>
 
     <menuitem name="Ideas" parent="base.menu_tools" id="menu_ideas1" sequence="4"/>
-<<<<<<< HEAD
     
     <menuitem
         name="Ideas by Categories" parent="menu_ideas1"
@@ -87,10 +73,6 @@
 
 
     <!-- Open Ideas Action  -->
-=======
-
-<!-- Oepn Ideas Action  -->
->>>>>>> ca07e840
 
     <record model="ir.actions.act_window" id="action_idea_idea_categ_open">
         <field name="name">Open Ideas</field>
@@ -188,28 +170,6 @@
         <field name="type">form</field>
         <field name="arch" type="xml">
         <form string="New Idea">
-<<<<<<< HEAD
-        	<group colspan="4" col="6">
-              <field name="title" select="1"/>
-              <field name="created_date" />
-              <field name="user_id" select="1"/>
-              <newline/>
-              <field name="category_id" select="1"/>
-              <field name="vote_avg" widget="progressbar"/>
-              <field name="vote_limit"/>
-           	</group>
-           	<notebook colspan="4">
- 	          	<page string="Notes">
- 	          		<separator string="Description" colspan="4"/>
- 	          		<field name="description" nolabel="1"/>
- 	          	</page>
- 	          	<page string="Votes">
- 	          		<field name="vote_ids" nolabel="1" colspan="4" />
- 	          	</page>
- 	          	<page string="Statistics">
- 	          		<field name="stat_vote_ids" colspan="4" mode="graph,tree" nolabel="1">
-                        <graph string="vote_stat of ideas" type="bar">
-=======
             <group col="6" colspan="4">
                 <field name="title" colspan="4" select="1" />
                 <field name="category_id" select="1"/>
@@ -239,7 +199,6 @@
                     </group>
                     <field name="stat_vote_ids" colspan="4" mode="graph,tree" nolabel="1">
                         <graph string="Vots Statistics" type="bar">
->>>>>>> ca07e840
                             <field name="score"/>
                             <field name="nbr"/>
                         </graph>
@@ -247,20 +206,8 @@
                             <field name="score"/>
                             <field name="nbr"/>
                         </tree>
-                    </field>
-<<<<<<< HEAD
- 	          	</page>
-           	</notebook>
-           	<group colspan="4" col="6">
-	           	<field name="state"/>
-	            <button name="idea_open" string="Open" states="draft" icon="gtk-go-forward"/>
-	            <button name="idea_close" string="Close" states="open" icon="gtk-close" groups="base.group_extended"/>
-	            <button name="idea_cancel" string="Cancel" states="open"  icon="gtk-cancel" groups="base.group_extended"/>
-	            <button name="%(action_idea_post_vote)d"
-	                 	icon="gtk-execute" type="action" states="draft,open"
-	                 	string="Give vote" />
-            </group> 
-=======
+                    </field>           
+            
                 </page>
             </notebook>
             <group colspan="4" col="6">
@@ -269,9 +216,10 @@
                 <button name="%(idea.action_idea_post_vote)d" icon="gtk-execute" states="open"  type="action" string="Submit Vote"/>
                 <button name="idea_close" string="Accept" states="open" icon="gtk-jump-to"/>
                 <button name="idea_cancel" string="Refuse" states="open"  icon="gtk-cancel"/> 
-                
+                <button name="%(action_idea_post_vote)d"
+	                 	icon="gtk-execute" type="action" states="draft,open"
+	                 	string="Give vote" />
             </group>
->>>>>>> ca07e840
         </form>
         </field>
     </record>
@@ -283,20 +231,12 @@
         <field name="model">idea.idea</field>
         <field name="type">tree</field>
         <field name="arch" type="xml">
-        <tree string="All Ideas">
-<<<<<<< HEAD
-        	<field name="title"/>
-        	<field name="category_id"/>
-        	<field name="user_id"/>
-        	<field name="created_date"/>
-            <field name="vote_avg" />
-=======
+        <tree string="Ideas">
             <field name="title"/>
             <field name="category_id" />
             <field name="create_date"/>
             <field name="vote_avg" widget="progressbar"/>
             <field name="count_comments" />
->>>>>>> ca07e840
             <field name="count_votes" />
             <field name="state"/>
             <button name="%(action_idea_post_vote)d" icon="gtk-execute" type="action" states="draft,open" string="Vote"/>
@@ -313,30 +253,6 @@
         <field name="model">idea.idea</field>
         <field name="type">search</field>
         <field name="arch" type="xml">
-<<<<<<< HEAD
-	        <search string="Ideas">
-	        	<group col="10" colspan="4">
-		        	<filter icon="terp-project" string="My" domain="[('user_id','=',uid)]" help="My Ideas"/>
-		        	<separator orientation="vertical"/>
-		        	<filter icon="terp-project" string="Draft"
-		        		domain="[('state','=','draft')]" help="Draft Ideas" />
-		        	<filter icon="terp-project" string="Open"
-		        		domain="[('state','=','open')]" help="Open Ideas" />
-		        	<separator orientation="vertical"/>
-		            <field name="title" select="1"/>
-		            <field name="category_id" widget="selection"/>
-		            <field name="user_id" widget="selection"/>
-				</group>
-				<newline/>
-	            <group expand="1" string="Group By..." colspan="14">
-	                <filter string="Category" icon="terp-crm" domain="[]" context="{'group_by':'category_id'}"/>
-	                <filter string="State" icon="terp-crm" domain="[]" context="{'group_by':'state'}"/>
-	                <separator orientation="vertical"/>
-	               	<filter string="Vote date" icon="terp-crm" domain="[]" context="{'group_by':'created_date'}"/>
-	                <filter string="User" name="user" icon="terp-partner" domain="[]" context="{'group_by':'user_id'}"/>
-	            </group>
-	        </search>
-=======
             <search string="Ideas">
                 <group col="10" colspan="4">
                     <filter icon="gtk-execute" string="Draft"
@@ -355,7 +271,6 @@
                     <filter icon="gtk-execute" string="Category" help="By Idea Category" context="{'group_by':'category_id'}"/>
                 </group>
             </search>
->>>>>>> ca07e840
         </field>
     </record>
 
@@ -449,7 +364,7 @@
         <field name="search_view_id" ref="view_idea_vote_search"/>
     </record>
 
-    <menuitem name="All Votes" parent="menu_ideas" id="menu_idea_vote" action="action_idea_vote"/>
+    <menuitem name="Votes" parent="menu_ideas" id="menu_idea_vote" action="action_idea_vote"/>
 
     </data>
 </openerp>