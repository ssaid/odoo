--- conflicted
+++ resolved
@@ -40,10 +40,7 @@
                              separator="1"
                              domain="[('date','&lt;=', time.strftime('%%Y-%%m-%%d')), ('date','&gt;',(datetime.date.today()-datetime.timedelta(days=7)).strftime('%%Y-%%m-%%d'))]"
                              help="Idea Vote created last 7 days"/>
-<<<<<<< HEAD
-=======
                          <separator orientation="vertical"/>
->>>>>>> e22b807a
                          <filter icon="terp-go-today"
                              string="    Today    "
                              name="today"
