--- conflicted
+++ resolved
@@ -6,23 +6,14 @@
 msgstr ""
 "Project-Id-Version: OpenERP Server 5.0.4\n"
 "Report-Msgid-Bugs-To: support@openerp.com\n"
-<<<<<<< HEAD
-"POT-Creation-Date: 2010-10-18 17:46+0000\n"
-"PO-Revision-Date: 2010-10-22 10:42+0000\n"
-=======
 "POT-Creation-Date: 2010-11-18 16:12+0000\n"
 "PO-Revision-Date: 2010-11-22 07:34+0000\n"
->>>>>>> 192810c7
 "Last-Translator: OpenERP Administrators <Unknown>\n"
 "Language-Team: \n"
 "MIME-Version: 1.0\n"
 "Content-Type: text/plain; charset=UTF-8\n"
 "Content-Transfer-Encoding: 8bit\n"
-<<<<<<< HEAD
-"X-Launchpad-Export-Date: 2010-10-30 05:46+0000\n"
-=======
 "X-Launchpad-Export-Date: 2010-11-23 05:03+0000\n"
->>>>>>> 192810c7
 "X-Generator: Launchpad (build Unknown)\n"
 
 #. module: document_ics
@@ -200,6 +191,11 @@
 msgstr "Calendario ICS"
 
 #. module: document_ics
+#: sql_constraint:ir.module.module:0
+msgid "The name of the module must be unique !"
+msgstr "Il nome del modulo deve essere unico!"
+
+#. module: document_ics
 #: field:document.directory.ics.fields,name:0
 msgid "ICS Value"
 msgstr "Valore ICS"
@@ -207,12 +203,22 @@
 #. module: document_ics
 #: selection:document.directory.ics.fields,fn:0
 msgid "Expression as constant"
+msgstr "Espressione come costante"
+
+#. module: document_ics
+#: sql_constraint:crm.case.section:0
+msgid "The code of the sales team must be unique !"
 msgstr ""
 
 #. module: document_ics
 #: selection:document.directory.ics.fields,name:0
 msgid "location"
 msgstr "posizione"
+
+#. module: document_ics
+#: sql_constraint:ir.module.module:0
+msgid "The certificate ID of the module must be unique !"
+msgstr "L'ID certificato del modulo deve essere unico!"
 
 #. module: document_ics
 #: constraint:ir.ui.view:0
@@ -227,7 +233,7 @@
 #. module: document_ics
 #: help:document.directory.ics.fields,fn:0
 msgid "Alternate method                 of calculating the value"
-msgstr ""
+msgstr "Metodo alternativo di calcolo del valore"
 
 #. module: document_ics
 #: help:document.ics.crm.wizard,meeting:0
@@ -334,7 +340,7 @@
 #. module: document_ics
 #: field:document.ics.crm.wizard,lead:0
 msgid "Leads"
-msgstr ""
+msgstr "Iniziative"
 
 #. module: document_ics
 #: model:ir.model,name:document_ics.model_document_ics_crm_wizard
@@ -372,6 +378,11 @@
 msgstr ""
 
 #. module: document_ics
+#: sql_constraint:ir.model.fields:0
+msgid "Size of the field can never be less than 1 !"
+msgstr "La dimensione del campo non può mai essere minore di 1!"
+
+#. module: document_ics
 #: help:document.directory.content,fname_field:0
 msgid ""
 "The field of the                         object used in the filename. Has to "
