--- conflicted
+++ resolved
@@ -89,14 +89,6 @@
                             <field name="product_image" widget='image' nolabel="1"/>
                         </group>
                     </group>
-<<<<<<< HEAD
-                    <group colspan="1" col="1">
-                        <field name="product_image" widget='image' nolabel="1"/>
-                    </group>
-                   </group>
-
-=======
->>>>>>> 003948ec
                     <notebook colspan="4">
                         <page string="Information">
                             <group colspan="2" col="2">
