--- conflicted
+++ resolved
@@ -91,14 +91,9 @@
         if price_dict[pricelist_id]:
             price = float_round(price_dict[pricelist_id], precision_digits=sale_price_digits)
         else:
-<<<<<<< HEAD
             res = self.pool.get('product.product').read(self.cr, self.uid, [product_id], ['list_price'])
-            price =  self.formatLang(res[0]['list_price'], digits=sale_price_digits, currency_obj=pricelist.currency_id)
-=======
-            res = self.pool.get('product.product').read(self.cr, self.uid, [product_id])
             price = float_round(res[0]['list_price'], precision_digits=sale_price_digits)
         price = self.formatLang(price, digits=sale_price_digits, currency_obj=pricelist.currency_id)
->>>>>>> 7df4ea5b
         return price
 
 
