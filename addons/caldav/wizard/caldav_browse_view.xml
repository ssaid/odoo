<?xml version="1.0"?>
<openerp>
    <data>

    <record id="caldav_browse_form" model="ir.ui.view">
            <field name="name">caldav_Browse</field>
            <field name="model">caldav.browse</field>
            <field name="type">form</field>
            <field name="arch" type="xml">
<<<<<<< HEAD
                <form string="Browse Caldav" version="7.0">
                    <header>
                        <button special="cancel" string="_Close" icon="gtk-close"/>
                    </header>
                    <sheet>
                        <group>
                            <separator string="Browse Caldav" colspan="4"/>
                            <field name="url" colspan="2" />
                            <separator string="Help" colspan="4"/>
                            <group colspan="4"><div>
                                1. Webdav server that provides remote access to calendar<br/>
                                2. Synchronisation of calendar using WebDAV<br/>
                                3. Customize calendar event and todo attribute with any of OpenERP model<br/>
                                4. Provides iCal Import/Export functionality
                           <br/></div></group>
                           <group colspan="4"><div>
                           To access Calendars using CalDAV clients, point them to:
        http://<i>HOSTNAME</i>:<i>PORT</i>/webdav/<i>DATABASE_NAME</i>/calendars/users/<i>USERNAME</i>/c</div></group>
                            <group colspan="4"><div>
                            To access OpenERP Calendar using WebCal to remote site use the URL like:
        http://<i>HOSTNAME</i>:<i>PORT</i>/webdav/<i>DATABASE_NAME</i>/Calendars/<i>CALENDAR_NAME</i>.ics</div></group>
                            <group colspan="4"><div>
                            <i>
        HOSTNAME: Host on which OpenERP server(With webdav) is running<br/>
        PORT : Port on which OpenERP server is running (By Default : 8069)<br/>
        DATABASE_NAME: Name of database on which OpenERP Calendar is created</i>
        </div></group>
                            
                        </group>
                    </sheet>
=======
                <form string="Browse Caldav" >
                    <group colspan="4" width="700" height="500">
                        <separator string="Browse Caldav" colspan="4"/>
                        <field name="url" colspan="4" />
                        <separator string="Description" colspan="4"/>
                        <field name="description"  colspan="4"  nolabel="1"/>
                    </group>
>>>>>>> 9c9141cc
                </form>
            </field>
        </record>

        <record id="host_prefernce_form" model="ir.ui.view">
            <field name="name">host_preference</field>
           <field name="model">user.preference</field>
           <field name="type">form</field>
            <field name="arch" type="xml">
               <form string="Caldav's host name configuration" version="7.0">
                    <header>
<<<<<<< HEAD
                       <button name="next_window" string="Next" type="object" icon="gtk-go-forward"/>
                    </header>
                    <sheet>
                        <group>
                            <field name="host_name"  colspan="2" width="250" placeholder="For example : database.my.openerp.com or companyserver.com"/>
                        </group>
                    </sheet>
=======
                        <button name="next_window" string="Next" type="object" class="oe_highlight"/>
                        or
                        <button string="Cancel" class="oe_link" special="cancel"/>
                    </header>
                    <label string="Configure your openerp hostname. For example : " colspan="4"></label>
                    <newline/>
                    <label string="database.my.openerp.com  or companyserver.com" colspan="4"/>
                    <newline/>
                    <separator colspan="4"/>
                    <field name="host_name"  colspan="4" width="250" />
>>>>>>> 9c9141cc
               </form>
            </field>
        </record>

     <record id="user_prefernce_form" model="ir.ui.view">
            <field name="name">user_preference</field>
            <field name="model">user.preference</field>
            <field name="type">form</field>
            <field name="arch" type="xml">
                <form string="User Preference" version="7.0">
                    <header>
<<<<<<< HEAD
                        <button name="open_window" string="_Open" type="object" icon="gtk-ok"/>
                    </header>
                    <sheet>
                        <group>
                            <field name="service"  colspan="2" readonly="1"/>
                            <field name="collection"  colspan="2" invisible="1" />
                            <field name="calendar"  colspan="2" domain="[('collection_id','=', collection)]" readonly="1"/>
                            <field name="device"  colspan="2"/>
                        </group>
                    </sheet>
=======
                        <button name="open_window" string="_Open" type="object" icon="gtk-ok" class="oe_highlight"/>
                        or
                        <button string="Cancel" class="oe_link" special="cancel"/>
                    </header>
                    <separator string="" colspan="4"/>
                    <field name="service"  colspan="4" width="250" readonly="1"/>
                    <field name="collection"  colspan="4" width="250" invisible="1" />
                    <field name="calendar"  colspan="4" width="250" domain="[('collection_id','=', collection)]" readonly="1"/>
                    <field name="device"  colspan="4" width="250" />
>>>>>>> 9c9141cc
                </form>
            </field>
        </record>

        
    </data>
</openerp><|MERGE_RESOLUTION|>--- conflicted
+++ resolved
@@ -7,7 +7,6 @@
             <field name="model">caldav.browse</field>
             <field name="type">form</field>
             <field name="arch" type="xml">
-<<<<<<< HEAD
                 <form string="Browse Caldav" version="7.0">
                     <header>
                         <button special="cancel" string="_Close" icon="gtk-close"/>
@@ -38,15 +37,6 @@
                             
                         </group>
                     </sheet>
-=======
-                <form string="Browse Caldav" >
-                    <group colspan="4" width="700" height="500">
-                        <separator string="Browse Caldav" colspan="4"/>
-                        <field name="url" colspan="4" />
-                        <separator string="Description" colspan="4"/>
-                        <field name="description"  colspan="4"  nolabel="1"/>
-                    </group>
->>>>>>> 9c9141cc
                 </form>
             </field>
         </record>
@@ -58,26 +48,15 @@
             <field name="arch" type="xml">
                <form string="Caldav's host name configuration" version="7.0">
                     <header>
-<<<<<<< HEAD
-                       <button name="next_window" string="Next" type="object" icon="gtk-go-forward"/>
+                        <button name="next_window" string="Next" type="object" class="oe_highlight"/>
+                        or
+                        <button string="Cancel" class="oe_link" special="cancel"/>
                     </header>
                     <sheet>
                         <group>
                             <field name="host_name"  colspan="2" width="250" placeholder="For example : database.my.openerp.com or companyserver.com"/>
                         </group>
                     </sheet>
-=======
-                        <button name="next_window" string="Next" type="object" class="oe_highlight"/>
-                        or
-                        <button string="Cancel" class="oe_link" special="cancel"/>
-                    </header>
-                    <label string="Configure your openerp hostname. For example : " colspan="4"></label>
-                    <newline/>
-                    <label string="database.my.openerp.com  or companyserver.com" colspan="4"/>
-                    <newline/>
-                    <separator colspan="4"/>
-                    <field name="host_name"  colspan="4" width="250" />
->>>>>>> 9c9141cc
                </form>
             </field>
         </record>
@@ -89,8 +68,9 @@
             <field name="arch" type="xml">
                 <form string="User Preference" version="7.0">
                     <header>
-<<<<<<< HEAD
-                        <button name="open_window" string="_Open" type="object" icon="gtk-ok"/>
+                        <button name="open_window" string="_Open" type="object" icon="gtk-ok" class="oe_highlight"/>
+                        or
+                        <button string="Cancel" class="oe_link" special="cancel"/>
                     </header>
                     <sheet>
                         <group>
@@ -100,17 +80,6 @@
                             <field name="device"  colspan="2"/>
                         </group>
                     </sheet>
-=======
-                        <button name="open_window" string="_Open" type="object" icon="gtk-ok" class="oe_highlight"/>
-                        or
-                        <button string="Cancel" class="oe_link" special="cancel"/>
-                    </header>
-                    <separator string="" colspan="4"/>
-                    <field name="service"  colspan="4" width="250" readonly="1"/>
-                    <field name="collection"  colspan="4" width="250" invisible="1" />
-                    <field name="calendar"  colspan="4" width="250" domain="[('collection_id','=', collection)]" readonly="1"/>
-                    <field name="device"  colspan="4" width="250" />
->>>>>>> 9c9141cc
                 </form>
             </field>
         </record>
