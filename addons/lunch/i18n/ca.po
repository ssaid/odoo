# Catalan translation for openobject-addons
# Copyright (c) 2014 Rosetta Contributors and Canonical Ltd 2014
# This file is distributed under the same license as the openobject-addons package.
# FIRST AUTHOR <EMAIL@ADDRESS>, 2014.
#
msgid ""
msgstr ""
<<<<<<< HEAD
"Project-Id-Version: openobject-addons\n"
"Report-Msgid-Bugs-To: FULL NAME <EMAIL@ADDRESS>\n"
"POT-Creation-Date: 2014-08-14 13:09+0000\n"
"PO-Revision-Date: 2014-08-14 16:10+0000\n"
"Last-Translator: FULL NAME <EMAIL@ADDRESS>\n"
"Language-Team: Catalan <ca@li.org>\n"
=======
"Project-Id-Version: Odoo 8.0\n"
"Report-Msgid-Bugs-To: \n"
"POT-Creation-Date: 2015-01-21 14:08+0000\n"
"PO-Revision-Date: 2016-02-12 21:39+0000\n"
"Last-Translator: Martin Trigaux\n"
"Language-Team: Catalan (http://www.transifex.com/odoo/odoo-8/language/ca/)\n"
>>>>>>> 5401345c
"MIME-Version: 1.0\n"
"Content-Type: text/plain; charset=UTF-8\n"
"Content-Transfer-Encoding: 8bit\n"
"X-Launchpad-Export-Date: 2014-08-15 07:23+0000\n"
"X-Generator: Launchpad (build 17156)\n"

#. module: lunch
#: model:ir.actions.act_window,help:lunch.action_lunch_alert
msgid ""
"<p class=\"oe_view_nocontent_create\">\n"
"                Click to create a lunch alert. \n"
"            </p>\n"
"              <p>\n"
"                Alerts are used to warn employee from possible issues "
"concerning the lunch orders.\n"
"                To create a lunch alert you have to define its recurrency, "
"the time interval during which the alert should be executed and the message "
"to display.\n"
"            </p>\n"
"            <p>\n"
"                Example: <br/>\n"
"                - Recurency: Everyday<br/>\n"
"                - Time interval: from 00h00 am to 11h59 pm<br/>\n"
"                - Message: \"You must order before 10h30 am\"\n"
"              </p>\n"
"            "
msgstr ""

#. module: lunch
#: model:ir.actions.act_window,help:lunch.action_lunch_product_categories
msgid ""
"<p class=\"oe_view_nocontent_create\">\n"
"                Click to create a lunch category. \n"
"            </p>\n"
"              <p>\n"
"                Here you can find every lunch categories for products.\n"
"              </p>\n"
"            "
msgstr ""

#. module: lunch
#: model:ir.actions.act_window,help:lunch.action_lunch_order_tree
msgid ""
"<p class=\"oe_view_nocontent_create\">\n"
"                Click to create a lunch order. \n"
"            </p>\n"
"            <p>\n"
"                A lunch order is defined by its user, date and order lines.\n"
"                Each order line corresponds to a product, an additional note "
"and a price.\n"
"                Before selecting your order lines, don't forget to read the "
"warnings displayed in the reddish area.\n"
"            </p>\n"
"            "
msgstr ""

#. module: lunch
#: model:ir.actions.act_window,help:lunch.action_lunch_control_accounts
msgid ""
"<p class=\"oe_view_nocontent_create\">\n"
"                Click to create a new payment. \n"
"            </p>\n"
"              <p>\n"
"                A cashmove can either be an expense or a payment.<br/>\n"
"                An expense is automatically created at the order "
"receipt.<br/>\n"
"                A payment represents the employee reimbursement to the "
"company.\n"
"              </p>\n"
"            "
msgstr ""

#. module: lunch
#: model:ir.actions.act_window,help:lunch.action_lunch_cashmove
msgid ""
"<p class=\"oe_view_nocontent_create\">\n"
"                Click to create a payment. \n"
"            </p>\n"
"              <p>\n"
"                Here you can see the employees' payment. A payment is a cash "
"move from the employee to the company.\n"
"              </p>\n"
"            "
msgstr ""

#. module: lunch
#: model:ir.actions.act_window,help:lunch.action_lunch_products
msgid ""
"<p class=\"oe_view_nocontent_create\">\n"
"                Click to create a product for lunch. \n"
"            </p>\n"
"              <p>\n"
"                A product is defined by its name, category, price and "
"supplier.\n"
"              </p>\n"
"            "
msgstr ""

#. module: lunch
#: model:ir.actions.act_window,help:lunch.action_lunch_control_suppliers
msgid ""
"<p>\n"
"                Here you can see every orders grouped by suppliers and by "
"date.\n"
"              </p>\n"
"              <p>\n"
"                - Click on the <img "
"src=\"../../../web/static/src/img/icons/terp-call-start.png\"/> to announce "
"that the order is ordered <br/>\n"
"                - Click on the <img "
"src=\"../../../web/static/src/img/icons/gtk-apply.png\"/> to announce that "
"the order is received <br/>\n"
"                - Click on the <img "
"src=\"../../../web/static/src/img/icons/gtk-cancel.png\"/> red X to announce "
"that the order isn't available\n"
"              </p>\n"
"            "
msgstr ""

#. module: lunch
#: model:ir.actions.act_window,help:lunch.action_lunch_order_by_supplier_form
msgid ""
"<p>\n"
"                Here you can see today's orders grouped by suppliers.\n"
"              </p>\n"
"              <p>\n"
"                - Click on the <img "
"src=\"../../../web/static/src/img/icons/terp-call-start.png\"/> to announce "
"that the order is ordered <br/>\n"
"                - Click on the <img "
"src=\"../../../web/static/src/img/icons/gtk-apply.png\"/> to announce that "
"the order is received <br/>\n"
"                - Click on the <img "
"src=\"../../../web/static/src/img/icons/gtk-cancel.png\"/> to announce that "
"the order isn't available\n"
"              </p>\n"
"            "
msgstr ""

#. module: lunch
#: model:ir.actions.act_window,help:lunch.action_lunch_cashmove_form
msgid ""
"<p>\n"
"                Here you can see your cash moves.<br/>A cash moves can be "
"either an expense or a payment.\n"
"                An expense is automatically created when an order is "
"received while a payment is a reimbursement to the company encoded by the "
"manager.\n"
"              </p>\n"
"            "
msgstr ""

#. module: lunch
#: view:lunch.cancel:lunch.cancel_order_lines_view
msgid "A cancelled meal should not be paid by employees."
msgstr ""

#. module: lunch
#: code:addons/lunch/lunch.py:267
#, python-format
msgid "Add"
msgstr ""

#. module: lunch
#: model:ir.ui.menu,name:lunch.menu_lunch_cash
msgid "Administrate Cash Moves"
msgstr ""

#. module: lunch
#: model:ir.ui.menu,name:lunch.menu_lunch_admin
msgid "Administrate Orders"
msgstr ""

#. module: lunch
#: model:ir.actions.act_window,name:lunch.action_lunch_alert
#: model:ir.ui.menu,name:lunch.menu_lunch_alert
#: field:lunch.order,alerts:0
msgid "Alerts"
msgstr ""

#. module: lunch
#: field:lunch.cashmove,amount:0
msgid "Amount"
msgstr "Import"

#. module: lunch
#: field:lunch.alert,active_to:0
msgid "And"
msgstr ""

#. module: lunch
#: selection:report.lunch.order.line,month:0
msgid "April"
msgstr "Abril"

#. module: lunch
#: view:lunch.cancel:lunch.cancel_order_lines_view
msgid "Are you sure you want to cancel these meals?"
msgstr ""

#. module: lunch
#: view:lunch.order.order:lunch.order_order_lines_view
msgid "Are you sure you want to order these meals?"
msgstr ""

#. module: lunch
#: selection:report.lunch.order.line,month:0
msgid "August"
msgstr "Agost"

#. module: lunch
#: field:lunch.alert,active_from:0
msgid "Between"
msgstr ""

#. module: lunch
#: view:lunch.cashmove:lunch.view_lunch_cashmove_filter
msgid "By Employee"
msgstr ""

#. module: lunch
#: view:lunch.order.line:lunch.lunch_order_line_search_view
msgid "By Supplier"
msgstr ""

#. module: lunch
#: view:lunch.cashmove:lunch.view_lunch_employee_payment_filter
msgid "By User"
msgstr ""

#. module: lunch
#: view:lunch.cancel:lunch.cancel_order_lines_view
#: view:lunch.order.line:lunch.orders_order_lines_tree_view
#: view:lunch.order.order:lunch.order_order_lines_view
#: view:lunch.validation:lunch.validate_order_lines_view
msgid "Cancel"
msgstr "Cancel·la"

#. module: lunch
#: view:lunch.cancel:lunch.cancel_order_lines_view
msgid "Cancel Orders"
msgstr ""

#. module: lunch
#: view:lunch.cancel:lunch.cancel_order_lines_view
msgid "Cancel a meal means that we didn't receive it from the supplier."
msgstr ""

#. module: lunch
#: model:ir.actions.act_window,name:lunch.cancel_order_lines
msgid "Cancel meals"
msgstr ""

#. module: lunch
#: selection:lunch.order,state:0
#: view:lunch.order.line:lunch.lunch_order_line_search_view
#: selection:lunch.order.line,state:0
msgid "Cancelled"
msgstr ""

#. module: lunch
#: field:lunch.order.line,cashmove:0
msgid "Cash Move"
msgstr "Moviment de caixa"

#. module: lunch
#: field:lunch.product,category_id:0
#: field:lunch.product.category,name:0
msgid "Category"
msgstr "Categoria"

#. module: lunch
#: model:ir.ui.menu,name:lunch.menu_lunch_config
msgid "Configuration"
msgstr ""

#. module: lunch
#: view:lunch.order.line:lunch.orders_order_lines_tree_view
msgid "Confirm"
msgstr "Confirma"

#. module: lunch
#: selection:lunch.order,state:0
msgid "Confirmed"
msgstr "Confirmat"

#. module: lunch
#: model:ir.actions.act_window,name:lunch.action_lunch_control_accounts
#: model:ir.ui.menu,name:lunch.menu_lunch_control_accounts
msgid "Control Accounts"
msgstr ""

#. module: lunch
#: model:ir.actions.act_window,name:lunch.action_lunch_control_suppliers
msgid "Control Suppliers"
msgstr ""

#. module: lunch
#: field:lunch.alert,create_uid:0
#: field:lunch.cancel,create_uid:0
#: field:lunch.cashmove,create_uid:0
#: field:lunch.order,create_uid:0
#: field:lunch.order.line,create_uid:0
#: field:lunch.order.order,create_uid:0
#: field:lunch.product,create_uid:0
#: field:lunch.product.category,create_uid:0
#: field:lunch.validation,create_uid:0
msgid "Created by"
msgstr ""

#. module: lunch
#: field:lunch.alert,create_date:0
#: field:lunch.cancel,create_date:0
#: field:lunch.cashmove,create_date:0
#: field:lunch.order,create_date:0
#: field:lunch.order.line,create_date:0
#: field:lunch.order.order,create_date:0
#: field:lunch.product,create_date:0
#: field:lunch.product.category,create_date:0
#: field:lunch.validation,create_date:0
msgid "Created on"
msgstr ""

#. module: lunch
#: field:lunch.cashmove,date:0
#: field:lunch.order,date:0
#: field:lunch.order.line,date:0
msgid "Date"
msgstr "Data"

#. module: lunch
#: field:report.lunch.order.line,date:0
msgid "Date Order"
msgstr "Data de comanda"

#. module: lunch
#: field:lunch.alert,specific_day:0
#: field:report.lunch.order.line,day:0
msgid "Day"
msgstr "Dia"

#. module: lunch
#: selection:report.lunch.order.line,month:0
msgid "December"
msgstr "Desembre"

#. module: lunch
#: field:lunch.cashmove,description:0
#: field:lunch.product,description:0
#: view:website:lunch.report_lunchorder
msgid "Description"
msgstr "Descripció"

#. module: lunch
#: view:lunch.validation:lunch.validate_order_lines_view
msgid "Did your received these meals?"
msgstr ""

#. module: lunch
#: code:addons/lunch/lunch.py:199
#, python-format
msgid "Don't forget the alerts displayed in the reddish area"
msgstr ""

#. module: lunch
#: model:ir.ui.menu,name:lunch.menu_lunch_cashmove
msgid "Employee Payments"
msgstr ""

#. module: lunch
#: selection:lunch.alert,alter_type:0
msgid "Every Day"
msgstr ""

#. module: lunch
#: selection:lunch.alert,alter_type:0
msgid "Every Week"
msgstr ""

#. module: lunch
#: selection:report.lunch.order.line,month:0
msgid "February"
msgstr "Febrer"

#. module: lunch
#: field:lunch.alert,friday:0
msgid "Friday"
msgstr ""

#. module: lunch
#: view:lunch.cashmove:lunch.view_lunch_cashmove_filter
#: view:lunch.order.line:lunch.lunch_order_line_search_view
msgid "Group By"
msgstr ""

#. module: lunch
#: model:ir.module.category,description:lunch.module_lunch_category
msgid ""
"Helps you handle your lunch needs, if you are a manager you will be able to "
"create new products, cashmoves and to confirm or cancel orders."
msgstr ""

#. module: lunch
#: field:lunch.alert,id:0
#: field:lunch.cancel,id:0
#: field:lunch.cashmove,id:0
#: field:lunch.order,id:0
#: field:lunch.order.line,id:0
#: field:lunch.order.order,id:0
#: field:lunch.product,id:0
#: field:lunch.product.category,id:0
#: field:lunch.validation,id:0
#: field:report.lunch.order.line,id:0
#: field:report.lunch.report_lunchorder,id:0
msgid "ID"
msgstr ""

#. module: lunch
#: field:lunch.cashmove,state:0
msgid "Is an order or a Payment"
msgstr ""

#. module: lunch
#: selection:report.lunch.order.line,month:0
msgid "January"
msgstr "Gener"

#. module: lunch
#: selection:report.lunch.order.line,month:0
msgid "July"
msgstr "Juliol"

#. module: lunch
#: selection:report.lunch.order.line,month:0
msgid "June"
msgstr "Juny"

#. module: lunch
#: field:lunch.alert,write_uid:0
#: field:lunch.cancel,write_uid:0
#: field:lunch.cashmove,write_uid:0
#: field:lunch.order,write_uid:0
#: field:lunch.order.line,write_uid:0
#: field:lunch.order.order,write_uid:0
#: field:lunch.product,write_uid:0
#: field:lunch.product.category,write_uid:0
#: field:lunch.validation,write_uid:0
msgid "Last Updated by"
msgstr ""

#. module: lunch
#: field:lunch.alert,write_date:0
#: field:lunch.cancel,write_date:0
#: field:lunch.cashmove,write_date:0
#: field:lunch.order,write_date:0
#: field:lunch.order.line,write_date:0
#: field:lunch.order.order,write_date:0
#: field:lunch.product,write_date:0
#: field:lunch.product.category,write_date:0
#: field:lunch.validation,write_date:0
msgid "Last Updated on"
msgstr ""

#. module: lunch
#: view:lunch.order:lunch.orders_form_view
msgid "List"
msgstr ""

#. module: lunch
#: model:ir.module.category,name:lunch.module_lunch_category
#: model:ir.ui.menu,name:lunch.menu_lunch
#: model:ir.ui.menu,name:lunch.menu_lunch_title
msgid "Lunch"
msgstr "Menjar"

#. module: lunch
#: model:ir.model,name:lunch.model_lunch_alert
msgid "Lunch Alert"
msgstr ""

#. module: lunch
#: code:addons/lunch/lunch.py:43
#: model:ir.actions.report.xml,name:lunch.action_report_lunch_order
#: model:ir.model,name:lunch.model_lunch_order
#: view:website:lunch.report_lunchorder
#, python-format
msgid "Lunch Order"
msgstr "Comanda menjar"

#. module: lunch
#: model:ir.model,name:lunch.model_report_lunch_order_line
msgid "Lunch Orders Statistics"
msgstr "Estadístiques de comandes de menjar"

#. module: lunch
#: model:res.groups,name:lunch.group_lunch_manager
msgid "Manager"
msgstr "Director"

#. module: lunch
#: selection:report.lunch.order.line,month:0
msgid "March"
msgstr "Març"

#. module: lunch
#: selection:report.lunch.order.line,month:0
msgid "May"
msgstr "Maig"

#. module: lunch
#: view:lunch.alert:lunch.alert_form_view
#: field:lunch.alert,message:0
msgid "Message"
msgstr ""

#. module: lunch
#: field:lunch.alert,monday:0
msgid "Monday"
msgstr ""

#. module: lunch
#: field:report.lunch.order.line,month:0
msgid "Month"
msgstr "Mes"

#. module: lunch
#: view:lunch.cashmove:lunch.view_lunch_employee_payment_filter
msgid "My Account grouped"
msgstr ""

#. module: lunch
#: view:lunch.order:lunch.view_search_my_order
msgid "My Orders"
msgstr ""

#. module: lunch
#: view:website:lunch.report_lunchorder
msgid "Name/Date"
msgstr "Nom/Data"

#. module: lunch
#: selection:lunch.order,state:0
#: selection:lunch.order.line,state:0
msgid "New"
msgstr ""

#. module: lunch
#: model:ir.actions.act_window,name:lunch.action_lunch_order_form
#: model:ir.ui.menu,name:lunch.menu_lunch_order_form
msgid "New Order"
msgstr ""

#. module: lunch
#: view:lunch.order.line:lunch.lunch_order_line_search_view
msgid "Not Received"
msgstr ""

#. module: lunch
#: field:lunch.order.line,note:0
#: field:report.lunch.order.line,note:0
msgid "Note"
msgstr ""

#. module: lunch
#: selection:report.lunch.order.line,month:0
msgid "November"
msgstr "Novembre"

#. module: lunch
#: selection:report.lunch.order.line,month:0
msgid "October"
msgstr "Octubre"

#. module: lunch
#: view:lunch.validation:lunch.validate_order_lines_view
msgid "Once a meal is received a new cash move is created for the employee."
msgstr ""

#. module: lunch
#: field:lunch.cashmove,order_id:0
#: selection:lunch.cashmove,state:0
#: view:lunch.order.line:lunch.orders_order_lines_tree_view
#: field:lunch.order.line,order_id:0
#: view:website:lunch.report_lunchorder
msgid "Order"
msgstr "Comanda"

#. module: lunch
#: view:lunch.order.order:lunch.order_order_lines_view
msgid "Order Meals"
msgstr ""

#. module: lunch
#: view:lunch.order.line:lunch.lunch_order_line_search_view
msgid "Order Month"
msgstr "Mes de comanda"

#. module: lunch
#: view:lunch.order.order:lunch.order_order_lines_view
msgid ""
"Order a meal doesn't mean that we have to pay it.\n"
"                        A meal should be paid when it is received."
msgstr ""

#. module: lunch
#: view:lunch.order.line:lunch.orders_order_lines_tree_view
msgid "Order lines Tree"
msgstr ""

#. module: lunch
#: view:lunch.order.order:lunch.order_order_lines_view
msgid "Order meal"
msgstr ""

#. module: lunch
#: model:ir.actions.act_window,name:lunch.order_order_lines
msgid "Order meals"
msgstr ""

#. module: lunch
#: selection:lunch.order.line,state:0
msgid "Ordered"
msgstr ""

#. module: lunch
#: view:lunch.order:lunch.orders_form_view
msgid "Orders Form"
msgstr ""

#. module: lunch
#: view:lunch.order:lunch.orders_tree_view
msgid "Orders Tree"
msgstr ""

#. module: lunch
#: model:ir.actions.act_window,name:lunch.action_lunch_order_by_supplier_form
#: model:ir.ui.menu,name:lunch.menu_lunch_control_suppliers
msgid "Orders by Supplier"
msgstr ""

#. module: lunch
#: selection:lunch.order,state:0
msgid "Partially Confirmed"
msgstr ""

#. module: lunch
#: view:lunch.cashmove:lunch.view_lunch_employee_payment_filter
#: selection:lunch.cashmove,state:0
msgid "Payment"
msgstr ""

#. module: lunch
#: model:ir.ui.menu,name:lunch.menu_lunch_order_tree
msgid "Previous Orders"
msgstr ""

#. module: lunch
#: field:lunch.order.line,price:0
#: field:lunch.product,price:0
msgid "Price"
msgstr "Preu"

#. module: lunch
#: field:lunch.order.line,product_id:0
#: field:lunch.product,name:0
msgid "Product"
msgstr "Producte"

#. module: lunch
#: model:ir.actions.act_window,name:lunch.action_lunch_product_categories
#: model:ir.ui.menu,name:lunch.menu_lunch_product_categories
msgid "Product Categories"
msgstr "Categories de producte"

#. module: lunch
#: view:lunch.product.category:lunch.product_category_form_view
msgid "Product Category:"
msgstr ""

#. module: lunch
#: model:ir.actions.act_window,name:lunch.action_lunch_products
#: model:ir.ui.menu,name:lunch.menu_lunch_products
#: field:lunch.order,order_line_ids:0
msgid "Products"
msgstr "Productes"

#. module: lunch
#: view:lunch.product:lunch.products_form_view
#: view:lunch.product.category:lunch.product_category_form_view
msgid "Products Form"
msgstr ""

#. module: lunch
#: view:lunch.product:lunch.products_tree_view
msgid "Products Tree"
msgstr ""

#. module: lunch
#: view:lunch.validation:lunch.validate_order_lines_view
msgid "Receive Meals"
msgstr ""

#. module: lunch
#: model:ir.actions.act_window,name:lunch.validate_order_lines
msgid "Receive meals"
msgstr ""

#. module: lunch
#: view:lunch.order.line:lunch.lunch_order_line_search_view
#: selection:lunch.order.line,state:0
msgid "Received"
msgstr ""

#. module: lunch
#: field:lunch.alert,alter_type:0
msgid "Recurrency"
msgstr ""

#. module: lunch
#: model:ir.actions.act_window,name:lunch.action_lunch_cashmove
msgid "Register Cash Moves"
msgstr ""

#. module: lunch
#: field:lunch.alert,saturday:0
msgid "Saturday"
msgstr ""

#. module: lunch
#: view:lunch.alert:lunch.alert_form_view
msgid "Schedule Date"
msgstr ""

#. module: lunch
#: view:lunch.alert:lunch.alert_form_view
msgid "Schedule Hour"
msgstr ""

#. module: lunch
#: view:lunch.alert:lunch.alert_search_view
#: view:lunch.order.line:lunch.lunch_order_line_search_view
msgid "Search"
msgstr ""

#. module: lunch
#: code:addons/lunch/lunch.py:193
#, python-format
msgid "Select a product and put your order comments on the note."
msgstr ""

#. module: lunch
#: view:lunch.order:lunch.orders_form_view
msgid "Select your order"
msgstr ""

#. module: lunch
#: selection:report.lunch.order.line,month:0
msgid "September"
msgstr "Setembre"

#. module: lunch
#: selection:lunch.alert,alter_type:0
msgid "Specific Day"
msgstr ""

#. module: lunch
#: field:lunch.order,state:0
#: field:lunch.order.line,state:0
msgid "Status"
msgstr ""

#. module: lunch
#: field:lunch.alert,sunday:0
msgid "Sunday"
msgstr ""

#. module: lunch
#: field:lunch.order.line,supplier:0
#: field:lunch.product,supplier:0
msgid "Supplier"
msgstr ""

#. module: lunch
#: view:lunch.order.line:lunch.lunch_order_line_search_view
msgid "Supplier Order by Month"
msgstr ""

#. module: lunch
#: code:addons/lunch/lunch.py:190
#, python-format
msgid "This is the first time you order a meal"
msgstr ""

#. module: lunch
#: field:lunch.alert,thursday:0
msgid "Thursday"
msgstr ""

#. module: lunch
#: view:lunch.order.line:lunch.lunch_order_line_search_view
msgid "Today"
msgstr "Avui"

#. module: lunch
#: model:ir.ui.menu,name:lunch.menu_lunch_order_by_supplier_form
msgid "Today's Orders by Supplier"
msgstr ""

#. module: lunch
#: view:lunch.cashmove:lunch.casmove_tree
#: view:lunch.cashmove:lunch.casmove_tree_view
#: view:lunch.order:lunch.orders_tree_view
#: field:lunch.order,total:0
#: view:lunch.order.line:lunch.orders_order_lines_tree_view
#: view:website:lunch.report_lunchorder
msgid "Total"
msgstr ""

#. module: lunch
#: field:report.lunch.order.line,price_total:0
msgid "Total Price"
msgstr "Preu total"

#. module: lunch
#: field:lunch.alert,tuesday:0
msgid "Tuesday"
msgstr ""

#. module: lunch
#: view:website:lunch.report_lunchorder
msgid "Unit Price"
msgstr "Preu unitari"

#. module: lunch
#: field:lunch.order.line,user_id:0
#: model:res.groups,name:lunch.group_lunch_user
msgid "User"
msgstr "Usuari/a"

#. module: lunch
#: field:lunch.cashmove,user_id:0
#: field:lunch.order,user_id:0
#: field:report.lunch.order.line,user_id:0
msgid "User Name"
msgstr "Nom del usuari"

#. module: lunch
#: view:lunch.order:lunch.view_search_my_order
msgid "Users"
msgstr ""

#. module: lunch
#: field:lunch.alert,wednesday:0
msgid "Wednesday"
msgstr ""

#. module: lunch
#: model:ir.model,name:lunch.model_lunch_order_order
msgid "Wizard to order a meal"
msgstr ""

#. module: lunch
#: view:lunch.alert:lunch.alert_form_view
msgid "Write the message you want to display during the defined period..."
msgstr ""

#. module: lunch
#: field:report.lunch.order.line,year:0
msgid "Year"
msgstr "Any"

#. module: lunch
#: model:ir.actions.act_window,name:lunch.action_lunch_cashmove_form
msgid "Your Account"
msgstr ""

#. module: lunch
#: model:ir.ui.menu,name:lunch.menu_lunch_cashmove_form
msgid "Your Lunch Account"
msgstr ""

#. module: lunch
#: model:ir.actions.act_window,name:lunch.action_lunch_order_tree
msgid "Your Orders"
msgstr ""

#. module: lunch
#: code:addons/lunch/lunch.py:196
#, python-format
msgid "Your favorite meals will be created based on your last orders."
msgstr ""

#. module: lunch
#: view:lunch.alert:lunch.alert_form_view
#: view:lunch.alert:lunch.alert_tree_view
msgid "alert tree"
msgstr ""

#. module: lunch
#: model:ir.model,name:lunch.model_lunch_cancel
msgid "cancel lunch order"
msgstr ""

#. module: lunch
#: view:lunch.cancel:lunch.cancel_order_lines_view
msgid "cancel order lines"
msgstr ""

#. module: lunch
#: view:lunch.cashmove:lunch.casmove_form_view
msgid "cashmove form"
msgstr ""

#. module: lunch
#: view:lunch.cashmove:lunch.casmove_tree
#: view:lunch.cashmove:lunch.casmove_tree_view
msgid "cashmove tree"
msgstr ""

#. module: lunch
#: model:ir.model,name:lunch.model_lunch_cashmove
#: view:lunch.cashmove:lunch.view_lunch_cashmove_filter
msgid "lunch cashmove"
msgstr ""

#. module: lunch
#: view:lunch.cashmove:lunch.view_lunch_employee_payment_filter
msgid "lunch employee payment"
msgstr ""

#. module: lunch
#: model:ir.model,name:lunch.model_lunch_order_line
msgid "lunch order line"
msgstr ""

#. module: lunch
#: view:lunch.order:lunch.view_search_my_order
msgid "lunch orders"
msgstr ""

#. module: lunch
#: model:ir.model,name:lunch.model_lunch_product
msgid "lunch product"
msgstr ""

#. module: lunch
#: model:ir.model,name:lunch.model_lunch_product_category
msgid "lunch product category"
msgstr ""

#. module: lunch
#: model:ir.model,name:lunch.model_lunch_validation
msgid "lunch validation for order"
msgstr ""

#. module: lunch
#: field:lunch.order.line,name:0
msgid "unknown"
msgstr ""

#. module: lunch
#: view:lunch.validation:lunch.validate_order_lines_view
msgid "validate order lines"
msgstr ""<|MERGE_RESOLUTION|>--- conflicted
+++ resolved
@@ -1,30 +1,22 @@
-# Catalan translation for openobject-addons
-# Copyright (c) 2014 Rosetta Contributors and Canonical Ltd 2014
-# This file is distributed under the same license as the openobject-addons package.
-# FIRST AUTHOR <EMAIL@ADDRESS>, 2014.
-#
-msgid ""
-msgstr ""
-<<<<<<< HEAD
-"Project-Id-Version: openobject-addons\n"
-"Report-Msgid-Bugs-To: FULL NAME <EMAIL@ADDRESS>\n"
-"POT-Creation-Date: 2014-08-14 13:09+0000\n"
-"PO-Revision-Date: 2014-08-14 16:10+0000\n"
-"Last-Translator: FULL NAME <EMAIL@ADDRESS>\n"
-"Language-Team: Catalan <ca@li.org>\n"
-=======
+# Translation of Odoo Server.
+# This file contains the translation of the following modules:
+# * lunch
+# 
+# Translators:
+# FIRST AUTHOR <EMAIL@ADDRESS>, 2014
+msgid ""
+msgstr ""
 "Project-Id-Version: Odoo 8.0\n"
 "Report-Msgid-Bugs-To: \n"
 "POT-Creation-Date: 2015-01-21 14:08+0000\n"
 "PO-Revision-Date: 2016-02-12 21:39+0000\n"
 "Last-Translator: Martin Trigaux\n"
 "Language-Team: Catalan (http://www.transifex.com/odoo/odoo-8/language/ca/)\n"
->>>>>>> 5401345c
 "MIME-Version: 1.0\n"
 "Content-Type: text/plain; charset=UTF-8\n"
-"Content-Transfer-Encoding: 8bit\n"
-"X-Launchpad-Export-Date: 2014-08-15 07:23+0000\n"
-"X-Generator: Launchpad (build 17156)\n"
+"Content-Transfer-Encoding: \n"
+"Language: ca\n"
+"Plural-Forms: nplurals=2; plural=(n != 1);\n"
 
 #. module: lunch
 #: model:ir.actions.act_window,help:lunch.action_lunch_alert
@@ -33,11 +25,8 @@
 "                Click to create a lunch alert. \n"
 "            </p>\n"
 "              <p>\n"
-"                Alerts are used to warn employee from possible issues "
-"concerning the lunch orders.\n"
-"                To create a lunch alert you have to define its recurrency, "
-"the time interval during which the alert should be executed and the message "
-"to display.\n"
+"                Alerts are used to warn employee from possible issues concerning the lunch orders.\n"
+"                To create a lunch alert you have to define its recurrency, the time interval during which the alert should be executed and the message to display.\n"
 "            </p>\n"
 "            <p>\n"
 "                Example: <br/>\n"
@@ -68,10 +57,8 @@
 "            </p>\n"
 "            <p>\n"
 "                A lunch order is defined by its user, date and order lines.\n"
-"                Each order line corresponds to a product, an additional note "
-"and a price.\n"
-"                Before selecting your order lines, don't forget to read the "
-"warnings displayed in the reddish area.\n"
+"                Each order line corresponds to a product, an additional note and a price.\n"
+"                Before selecting your order lines, don't forget to read the warnings displayed in the reddish area.\n"
 "            </p>\n"
 "            "
 msgstr ""
@@ -84,10 +71,8 @@
 "            </p>\n"
 "              <p>\n"
 "                A cashmove can either be an expense or a payment.<br/>\n"
-"                An expense is automatically created at the order "
-"receipt.<br/>\n"
-"                A payment represents the employee reimbursement to the "
-"company.\n"
+"                An expense is automatically created at the order receipt.<br/>\n"
+"                A payment represents the employee reimbursement to the company.\n"
 "              </p>\n"
 "            "
 msgstr ""
@@ -99,8 +84,7 @@
 "                Click to create a payment. \n"
 "            </p>\n"
 "              <p>\n"
-"                Here you can see the employees' payment. A payment is a cash "
-"move from the employee to the company.\n"
+"                Here you can see the employees' payment. A payment is a cash move from the employee to the company.\n"
 "              </p>\n"
 "            "
 msgstr ""
@@ -112,8 +96,7 @@
 "                Click to create a product for lunch. \n"
 "            </p>\n"
 "              <p>\n"
-"                A product is defined by its name, category, price and "
-"supplier.\n"
+"                A product is defined by its name, category, price and supplier.\n"
 "              </p>\n"
 "            "
 msgstr ""
@@ -122,19 +105,12 @@
 #: model:ir.actions.act_window,help:lunch.action_lunch_control_suppliers
 msgid ""
 "<p>\n"
-"                Here you can see every orders grouped by suppliers and by "
-"date.\n"
+"                Here you can see every orders grouped by suppliers and by date.\n"
 "              </p>\n"
 "              <p>\n"
-"                - Click on the <img "
-"src=\"../../../web/static/src/img/icons/terp-call-start.png\"/> to announce "
-"that the order is ordered <br/>\n"
-"                - Click on the <img "
-"src=\"../../../web/static/src/img/icons/gtk-apply.png\"/> to announce that "
-"the order is received <br/>\n"
-"                - Click on the <img "
-"src=\"../../../web/static/src/img/icons/gtk-cancel.png\"/> red X to announce "
-"that the order isn't available\n"
+"                - Click on the <img src=\"../../../web/static/src/img/icons/terp-call-start.png\"/> to announce that the order is ordered <br/>\n"
+"                - Click on the <img src=\"../../../web/static/src/img/icons/gtk-apply.png\"/> to announce that the order is received <br/>\n"
+"                - Click on the <img src=\"../../../web/static/src/img/icons/gtk-cancel.png\"/> red X to announce that the order isn't available\n"
 "              </p>\n"
 "            "
 msgstr ""
@@ -146,15 +122,9 @@
 "                Here you can see today's orders grouped by suppliers.\n"
 "              </p>\n"
 "              <p>\n"
-"                - Click on the <img "
-"src=\"../../../web/static/src/img/icons/terp-call-start.png\"/> to announce "
-"that the order is ordered <br/>\n"
-"                - Click on the <img "
-"src=\"../../../web/static/src/img/icons/gtk-apply.png\"/> to announce that "
-"the order is received <br/>\n"
-"                - Click on the <img "
-"src=\"../../../web/static/src/img/icons/gtk-cancel.png\"/> to announce that "
-"the order isn't available\n"
+"                - Click on the <img src=\"../../../web/static/src/img/icons/terp-call-start.png\"/> to announce that the order is ordered <br/>\n"
+"                - Click on the <img src=\"../../../web/static/src/img/icons/gtk-apply.png\"/> to announce that the order is received <br/>\n"
+"                - Click on the <img src=\"../../../web/static/src/img/icons/gtk-cancel.png\"/> to announce that the order isn't available\n"
 "              </p>\n"
 "            "
 msgstr ""
@@ -163,11 +133,8 @@
 #: model:ir.actions.act_window,help:lunch.action_lunch_cashmove_form
 msgid ""
 "<p>\n"
-"                Here you can see your cash moves.<br/>A cash moves can be "
-"either an expense or a payment.\n"
-"                An expense is automatically created when an order is "
-"received while a payment is a reimbursement to the company encoded by the "
-"manager.\n"
+"                Here you can see your cash moves.<br/>A cash moves can be either an expense or a payment.\n"
+"                An expense is automatically created when an order is received while a payment is a reimbursement to the company encoded by the manager.\n"
 "              </p>\n"
 "            "
 msgstr ""
@@ -181,7 +148,7 @@
 #: code:addons/lunch/lunch.py:267
 #, python-format
 msgid "Add"
-msgstr ""
+msgstr "Afegeix"
 
 #. module: lunch
 #: model:ir.ui.menu,name:lunch.menu_lunch_cash
@@ -195,8 +162,7 @@
 
 #. module: lunch
 #: model:ir.actions.act_window,name:lunch.action_lunch_alert
-#: model:ir.ui.menu,name:lunch.menu_lunch_alert
-#: field:lunch.order,alerts:0
+#: model:ir.ui.menu,name:lunch.menu_lunch_alert field:lunch.order,alerts:0
 msgid "Alerts"
 msgstr ""
 
@@ -208,7 +174,7 @@
 #. module: lunch
 #: field:lunch.alert,active_to:0
 msgid "And"
-msgstr ""
+msgstr "And"
 
 #. module: lunch
 #: selection:report.lunch.order.line,month:0
@@ -233,12 +199,12 @@
 #. module: lunch
 #: field:lunch.alert,active_from:0
 msgid "Between"
-msgstr ""
+msgstr "Entre"
 
 #. module: lunch
 #: view:lunch.cashmove:lunch.view_lunch_cashmove_filter
 msgid "By Employee"
-msgstr ""
+msgstr "Per empleat"
 
 #. module: lunch
 #: view:lunch.order.line:lunch.lunch_order_line_search_view
@@ -278,7 +244,7 @@
 #: view:lunch.order.line:lunch.lunch_order_line_search_view
 #: selection:lunch.order.line,state:0
 msgid "Cancelled"
-msgstr ""
+msgstr "Cancel·lat"
 
 #. module: lunch
 #: field:lunch.order.line,cashmove:0
@@ -286,15 +252,14 @@
 msgstr "Moviment de caixa"
 
 #. module: lunch
-#: field:lunch.product,category_id:0
-#: field:lunch.product.category,name:0
+#: field:lunch.product,category_id:0 field:lunch.product.category,name:0
 msgid "Category"
 msgstr "Categoria"
 
 #. module: lunch
 #: model:ir.ui.menu,name:lunch.menu_lunch_config
 msgid "Configuration"
-msgstr ""
+msgstr "Configuració"
 
 #. module: lunch
 #: view:lunch.order.line:lunch.orders_order_lines_tree_view
@@ -318,34 +283,26 @@
 msgstr ""
 
 #. module: lunch
-#: field:lunch.alert,create_uid:0
-#: field:lunch.cancel,create_uid:0
-#: field:lunch.cashmove,create_uid:0
-#: field:lunch.order,create_uid:0
-#: field:lunch.order.line,create_uid:0
-#: field:lunch.order.order,create_uid:0
-#: field:lunch.product,create_uid:0
-#: field:lunch.product.category,create_uid:0
+#: field:lunch.alert,create_uid:0 field:lunch.cancel,create_uid:0
+#: field:lunch.cashmove,create_uid:0 field:lunch.order,create_uid:0
+#: field:lunch.order.line,create_uid:0 field:lunch.order.order,create_uid:0
+#: field:lunch.product,create_uid:0 field:lunch.product.category,create_uid:0
 #: field:lunch.validation,create_uid:0
 msgid "Created by"
-msgstr ""
-
-#. module: lunch
-#: field:lunch.alert,create_date:0
-#: field:lunch.cancel,create_date:0
-#: field:lunch.cashmove,create_date:0
-#: field:lunch.order,create_date:0
-#: field:lunch.order.line,create_date:0
-#: field:lunch.order.order,create_date:0
+msgstr "Creat per"
+
+#. module: lunch
+#: field:lunch.alert,create_date:0 field:lunch.cancel,create_date:0
+#: field:lunch.cashmove,create_date:0 field:lunch.order,create_date:0
+#: field:lunch.order.line,create_date:0 field:lunch.order.order,create_date:0
 #: field:lunch.product,create_date:0
 #: field:lunch.product.category,create_date:0
 #: field:lunch.validation,create_date:0
 msgid "Created on"
-msgstr ""
-
-#. module: lunch
-#: field:lunch.cashmove,date:0
-#: field:lunch.order,date:0
+msgstr "Creat el"
+
+#. module: lunch
+#: field:lunch.cashmove,date:0 field:lunch.order,date:0
 #: field:lunch.order.line,date:0
 msgid "Date"
 msgstr "Data"
@@ -356,8 +313,7 @@
 msgstr "Data de comanda"
 
 #. module: lunch
-#: field:lunch.alert,specific_day:0
-#: field:report.lunch.order.line,day:0
+#: field:lunch.alert,specific_day:0 field:report.lunch.order.line,day:0
 msgid "Day"
 msgstr "Dia"
 
@@ -367,8 +323,7 @@
 msgstr "Desembre"
 
 #. module: lunch
-#: field:lunch.cashmove,description:0
-#: field:lunch.product,description:0
+#: field:lunch.cashmove,description:0 field:lunch.product,description:0
 #: view:website:lunch.report_lunchorder
 msgid "Description"
 msgstr "Descripció"
@@ -407,13 +362,13 @@
 #. module: lunch
 #: field:lunch.alert,friday:0
 msgid "Friday"
-msgstr ""
+msgstr "Divendres"
 
 #. module: lunch
 #: view:lunch.cashmove:lunch.view_lunch_cashmove_filter
 #: view:lunch.order.line:lunch.lunch_order_line_search_view
 msgid "Group By"
-msgstr ""
+msgstr "Agrupa per"
 
 #. module: lunch
 #: model:ir.module.category,description:lunch.module_lunch_category
@@ -423,19 +378,14 @@
 msgstr ""
 
 #. module: lunch
-#: field:lunch.alert,id:0
-#: field:lunch.cancel,id:0
-#: field:lunch.cashmove,id:0
-#: field:lunch.order,id:0
-#: field:lunch.order.line,id:0
-#: field:lunch.order.order,id:0
-#: field:lunch.product,id:0
-#: field:lunch.product.category,id:0
-#: field:lunch.validation,id:0
+#: field:lunch.alert,id:0 field:lunch.cancel,id:0 field:lunch.cashmove,id:0
+#: field:lunch.order,id:0 field:lunch.order.line,id:0
+#: field:lunch.order.order,id:0 field:lunch.product,id:0
+#: field:lunch.product.category,id:0 field:lunch.validation,id:0
 #: field:report.lunch.order.line,id:0
 #: field:report.lunch.report_lunchorder,id:0
 msgid "ID"
-msgstr ""
+msgstr "ID"
 
 #. module: lunch
 #: field:lunch.cashmove,state:0
@@ -458,30 +408,22 @@
 msgstr "Juny"
 
 #. module: lunch
-#: field:lunch.alert,write_uid:0
-#: field:lunch.cancel,write_uid:0
-#: field:lunch.cashmove,write_uid:0
-#: field:lunch.order,write_uid:0
-#: field:lunch.order.line,write_uid:0
-#: field:lunch.order.order,write_uid:0
-#: field:lunch.product,write_uid:0
-#: field:lunch.product.category,write_uid:0
+#: field:lunch.alert,write_uid:0 field:lunch.cancel,write_uid:0
+#: field:lunch.cashmove,write_uid:0 field:lunch.order,write_uid:0
+#: field:lunch.order.line,write_uid:0 field:lunch.order.order,write_uid:0
+#: field:lunch.product,write_uid:0 field:lunch.product.category,write_uid:0
 #: field:lunch.validation,write_uid:0
 msgid "Last Updated by"
-msgstr ""
-
-#. module: lunch
-#: field:lunch.alert,write_date:0
-#: field:lunch.cancel,write_date:0
-#: field:lunch.cashmove,write_date:0
-#: field:lunch.order,write_date:0
-#: field:lunch.order.line,write_date:0
-#: field:lunch.order.order,write_date:0
-#: field:lunch.product,write_date:0
-#: field:lunch.product.category,write_date:0
+msgstr "Actualitzat per última vegada per"
+
+#. module: lunch
+#: field:lunch.alert,write_date:0 field:lunch.cancel,write_date:0
+#: field:lunch.cashmove,write_date:0 field:lunch.order,write_date:0
+#: field:lunch.order.line,write_date:0 field:lunch.order.order,write_date:0
+#: field:lunch.product,write_date:0 field:lunch.product.category,write_date:0
 #: field:lunch.validation,write_date:0
 msgid "Last Updated on"
-msgstr ""
+msgstr "Actualitzat per última vegada el dia"
 
 #. module: lunch
 #: view:lunch.order:lunch.orders_form_view
@@ -530,15 +472,14 @@
 msgstr "Maig"
 
 #. module: lunch
-#: view:lunch.alert:lunch.alert_form_view
-#: field:lunch.alert,message:0
+#: view:lunch.alert:lunch.alert_form_view field:lunch.alert,message:0
 msgid "Message"
-msgstr ""
+msgstr "Missatge"
 
 #. module: lunch
 #: field:lunch.alert,monday:0
 msgid "Monday"
-msgstr ""
+msgstr "Dilluns"
 
 #. module: lunch
 #: field:report.lunch.order.line,month:0
@@ -553,7 +494,7 @@
 #. module: lunch
 #: view:lunch.order:lunch.view_search_my_order
 msgid "My Orders"
-msgstr ""
+msgstr "Les meves comandes"
 
 #. module: lunch
 #: view:website:lunch.report_lunchorder
@@ -561,10 +502,9 @@
 msgstr "Nom/Data"
 
 #. module: lunch
-#: selection:lunch.order,state:0
-#: selection:lunch.order.line,state:0
+#: selection:lunch.order,state:0 selection:lunch.order.line,state:0
 msgid "New"
-msgstr ""
+msgstr "Nou"
 
 #. module: lunch
 #: model:ir.actions.act_window,name:lunch.action_lunch_order_form
@@ -578,10 +518,9 @@
 msgstr ""
 
 #. module: lunch
-#: field:lunch.order.line,note:0
-#: field:report.lunch.order.line,note:0
+#: field:lunch.order.line,note:0 field:report.lunch.order.line,note:0
 msgid "Note"
-msgstr ""
+msgstr "Nota"
 
 #. module: lunch
 #: selection:report.lunch.order.line,month:0
@@ -599,11 +538,9 @@
 msgstr ""
 
 #. module: lunch
-#: field:lunch.cashmove,order_id:0
-#: selection:lunch.cashmove,state:0
+#: field:lunch.cashmove,order_id:0 selection:lunch.cashmove,state:0
 #: view:lunch.order.line:lunch.orders_order_lines_tree_view
-#: field:lunch.order.line,order_id:0
-#: view:website:lunch.report_lunchorder
+#: field:lunch.order.line,order_id:0 view:website:lunch.report_lunchorder
 msgid "Order"
 msgstr "Comanda"
 
@@ -669,7 +606,7 @@
 #: view:lunch.cashmove:lunch.view_lunch_employee_payment_filter
 #: selection:lunch.cashmove,state:0
 msgid "Payment"
-msgstr ""
+msgstr "Pagament"
 
 #. module: lunch
 #: model:ir.ui.menu,name:lunch.menu_lunch_order_tree
@@ -677,14 +614,12 @@
 msgstr ""
 
 #. module: lunch
-#: field:lunch.order.line,price:0
-#: field:lunch.product,price:0
+#: field:lunch.order.line,price:0 field:lunch.product,price:0
 msgid "Price"
 msgstr "Preu"
 
 #. module: lunch
-#: field:lunch.order.line,product_id:0
-#: field:lunch.product,name:0
+#: field:lunch.order.line,product_id:0 field:lunch.product,name:0
 msgid "Product"
 msgstr "Producte"
 
@@ -731,12 +666,12 @@
 #: view:lunch.order.line:lunch.lunch_order_line_search_view
 #: selection:lunch.order.line,state:0
 msgid "Received"
-msgstr ""
+msgstr "Rebuda"
 
 #. module: lunch
 #: field:lunch.alert,alter_type:0
 msgid "Recurrency"
-msgstr ""
+msgstr "Recurrència"
 
 #. module: lunch
 #: model:ir.actions.act_window,name:lunch.action_lunch_cashmove
@@ -746,7 +681,7 @@
 #. module: lunch
 #: field:lunch.alert,saturday:0
 msgid "Saturday"
-msgstr ""
+msgstr "Dissabte"
 
 #. module: lunch
 #: view:lunch.alert:lunch.alert_form_view
@@ -762,7 +697,7 @@
 #: view:lunch.alert:lunch.alert_search_view
 #: view:lunch.order.line:lunch.lunch_order_line_search_view
 msgid "Search"
-msgstr ""
+msgstr "Cerca"
 
 #. module: lunch
 #: code:addons/lunch/lunch.py:193
@@ -786,21 +721,19 @@
 msgstr ""
 
 #. module: lunch
-#: field:lunch.order,state:0
-#: field:lunch.order.line,state:0
+#: field:lunch.order,state:0 field:lunch.order.line,state:0
 msgid "Status"
-msgstr ""
+msgstr "Estat"
 
 #. module: lunch
 #: field:lunch.alert,sunday:0
 msgid "Sunday"
-msgstr ""
-
-#. module: lunch
-#: field:lunch.order.line,supplier:0
-#: field:lunch.product,supplier:0
+msgstr "Diumenge"
+
+#. module: lunch
+#: field:lunch.order.line,supplier:0 field:lunch.product,supplier:0
 msgid "Supplier"
-msgstr ""
+msgstr "Proveïdor"
 
 #. module: lunch
 #: view:lunch.order.line:lunch.lunch_order_line_search_view
@@ -816,7 +749,7 @@
 #. module: lunch
 #: field:lunch.alert,thursday:0
 msgid "Thursday"
-msgstr ""
+msgstr "Dijous"
 
 #. module: lunch
 #: view:lunch.order.line:lunch.lunch_order_line_search_view
@@ -831,12 +764,11 @@
 #. module: lunch
 #: view:lunch.cashmove:lunch.casmove_tree
 #: view:lunch.cashmove:lunch.casmove_tree_view
-#: view:lunch.order:lunch.orders_tree_view
-#: field:lunch.order,total:0
+#: view:lunch.order:lunch.orders_tree_view field:lunch.order,total:0
 #: view:lunch.order.line:lunch.orders_order_lines_tree_view
 #: view:website:lunch.report_lunchorder
 msgid "Total"
-msgstr ""
+msgstr "Total"
 
 #. module: lunch
 #: field:report.lunch.order.line,price_total:0
@@ -846,7 +778,7 @@
 #. module: lunch
 #: field:lunch.alert,tuesday:0
 msgid "Tuesday"
-msgstr ""
+msgstr "Dimarts"
 
 #. module: lunch
 #: view:website:lunch.report_lunchorder
@@ -860,8 +792,7 @@
 msgstr "Usuari/a"
 
 #. module: lunch
-#: field:lunch.cashmove,user_id:0
-#: field:lunch.order,user_id:0
+#: field:lunch.cashmove,user_id:0 field:lunch.order,user_id:0
 #: field:report.lunch.order.line,user_id:0
 msgid "User Name"
 msgstr "Nom del usuari"
@@ -869,12 +800,12 @@
 #. module: lunch
 #: view:lunch.order:lunch.view_search_my_order
 msgid "Users"
-msgstr ""
+msgstr "Usuaris"
 
 #. module: lunch
 #: field:lunch.alert,wednesday:0
 msgid "Wednesday"
-msgstr ""
+msgstr "Dimecres"
 
 #. module: lunch
 #: model:ir.model,name:lunch.model_lunch_order_order
@@ -976,9 +907,16 @@
 msgstr ""
 
 #. module: lunch
+#: view:lunch.cancel:lunch.cancel_order_lines_view
+#: view:lunch.order.order:lunch.order_order_lines_view
+#: view:lunch.validation:lunch.validate_order_lines_view
+msgid "or"
+msgstr "o"
+
+#. module: lunch
 #: field:lunch.order.line,name:0
 msgid "unknown"
-msgstr ""
+msgstr "desconegut"
 
 #. module: lunch
 #: view:lunch.validation:lunch.validate_order_lines_view
