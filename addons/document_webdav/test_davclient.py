--- conflicted
+++ resolved
@@ -683,13 +683,8 @@
             assert d2 == d, "Data does not match"
         return ctype, rrange, d
 
-<<<<<<< HEAD
     def gd_put(self, path, body=None, srcpath=None, mime=None, noclobber=False):
-        """ HTTP PUT 
-=======
-    def gd_put(self, path, body=None, srcpath=None, mime=None, noclobber=False, ):
         """ HTTP PUT
->>>>>>> f285c0e4
             @param noclobber will prevent overwritting a resource (If-None-Match)
             @param mime will set the content-type
         """
@@ -710,5 +705,4 @@
         etag = m.getheader('ETag')
         return etag or True
 
-#eof
 # vim:expandtab:smartindent:tabstop=4:softtabstop=4:shiftwidth=4: