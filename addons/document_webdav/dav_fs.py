# -*- coding: utf-8 -*-
##############################################################################
#
#    OpenERP, Open Source Management Solution
#    Copyright (C) 2004-2010 Tiny SPRL (<http://tiny.be>).
#
#    This program is free software: you can redistribute it and/or modify
#    it under the terms of the GNU Affero General Public License as
#    published by the Free Software Foundation, either version 3 of the
#    License, or (at your option) any later version.
#
#    This program is distributed in the hope that it will be useful,
#    but WITHOUT ANY WARRANTY; without even the implied warranty of
#    MERCHANTABILITY or FITNESS FOR A PARTICULAR PURPOSE.  See the
#    GNU Affero General Public License for more details.
#
#    You should have received a copy of the GNU Affero General Public License
#    along with this program.  If not, see <http://www.gnu.org/licenses/>.
#
##############################################################################
import pooler

import base64
import sys
import os
import time
from string import joinfields, split, lower

import netsvc
import urlparse

from DAV.constants import COLLECTION, OBJECT
from DAV.errors import *
from DAV.iface import *
import urllib

from DAV.davcmd import copyone, copytree, moveone, movetree, delone, deltree
from cache import memoize
from tools import misc
try:
    from tools.dict_tools import dict_merge2
except ImportError:
    from document.dict_tools import dict_merge2

CACHE_SIZE=20000

#hack for urlparse: add webdav in the net protocols
urlparse.uses_netloc.append('webdav')
urlparse.uses_netloc.append('webdavs')

day_names = { 0: 'Mon', 1: 'Tue' , 2: 'Wed', 3: 'Thu', 4: 'Fri', 5: 'Sat', 6: 'Sun' }
month_names = { 1: 'Jan', 2: 'Feb', 3: 'Mar', 4: 'Apr', 5: 'May', 6: 'Jun',
        7: 'Jul', 8: 'Aug', 9: 'Sep', 10: 'Oct', 11: 'Nov', 12: 'Dec' }

class DAV_NotFound2(DAV_NotFound):
    """404 exception, that accepts our list uris
    """
    def __init__(self, *args):
        if len(args) and isinstance(args[0], (tuple, list)):
            path = ''.join([ '/' + x for x in args[0]])
            args = (path, )
        DAV_NotFound.__init__(self, *args)


def _str2time(cre):
    """ Convert a string with time representation (from db) into time (float)
    """
    if not cre:
        return time.time()
    frac = 0.0
    if isinstance(cre, basestring) and '.' in cre:
        fdot = cre.find('.')
        frac = float(cre[fdot:])
        cre = cre[:fdot]
    return time.mktime(time.strptime(cre,'%Y-%m-%d %H:%M:%S')) + frac

class openerp_dav_handler(dav_interface):
    """
    This class models a OpenERP interface for the DAV server
    """
    PROPS={'DAV:': dav_interface.PROPS['DAV:'],}

    M_NS={ "DAV:" : dav_interface.M_NS['DAV:'],}

    def __init__(self,  parent, verbose=False):
        self.db_name_list=[]
        self.parent = parent
        self.baseuri = parent.baseuri
        self.verbose = verbose

    def get_propnames(self, uri):
        props = self.PROPS
        self.parent.log_message('get propnames: %s' % uri)
        cr, uid, pool, dbname, uri2 = self.get_cr(uri)
        if not dbname:
            if cr: cr.close()
            # TODO: maybe limit props for databases..?
            return props
        node = self.uri2object(cr, uid, pool, uri2)
        if node:
            props = dict_merge2(props, node.get_dav_props(cr))
        cr.close()
        return props

    def _try_function(self, funct, args, opname='run function', cr=None,
            default_exc=DAV_Forbidden):
        """ Try to run a function, and properly convert exceptions to DAV ones.

            @objname the name of the operation being performed
            @param cr if given, the cursor to close at exceptions
        """

        try:
            return funct(*args)
        except DAV_Error:
            if cr: cr.close()
            raise
        except NotImplementedError, e:
            if cr: cr.close()
            import traceback
            self.parent.log_error("Cannot %s: %s", opname, str(e))
            self.parent.log_message("Exc: %s",traceback.format_exc())
            # see par 9.3.1 of rfc
            raise DAV_Error(403, str(e) or 'Not supported at this path')
        except EnvironmentError, err:
            if cr: cr.close()
            import traceback
            self.parent.log_error("Cannot %s: %s", opname, err.strerror)
            self.parent.log_message("Exc: %s",traceback.format_exc())
            raise default_exc(err.strerror)
        except Exception,e:
            import traceback
            if cr: cr.close()
            self.parent.log_error("Cannot %s: %s", opname, str(e))
            self.parent.log_message("Exc: %s",traceback.format_exc())
            raise default_exc("Operation failed")

    #def _get_dav_lockdiscovery(self, uri):
    #    raise DAV_NotFound

    #def A_get_dav_supportedlock(self, uri):
    #    raise DAV_NotFound

    def match_prop(self, uri, match, ns, propname):
        if self.M_NS.has_key(ns):
            return match == dav_interface.get_prop(self, uri, ns, propname)
        cr, uid, pool, dbname, uri2 = self.get_cr(uri)
        if not dbname:
            if cr: cr.close()
            raise DAV_NotFound
        node = self.uri2object(cr, uid, pool, uri2)
        if not node:
            cr.close()
            raise DAV_NotFound
        res = node.match_dav_eprop(cr, match, ns, propname)
        cr.close()
        return res

    def prep_http_options(self, uri, opts):
        """see HttpOptions._prep_OPTIONS """
        self.parent.log_message('get options: %s' % uri)
        cr, uid, pool, dbname, uri2 = self.get_cr(uri, allow_last=True)

        if not dbname:
            if cr: cr.close()
            return opts
        node = self.uri2object(cr, uid, pool, uri2[:])

        if not node:
            if cr: cr.close()
            return opts
        else:
            if hasattr(node, 'http_options'):
                ret = opts.copy()
                for key, val in node.http_options.items():
                    if isinstance(val, basestring):
                        val = [val, ]
                    if key in ret:
                        ret[key] = ret[key][:]  # copy the orig. array
                    else:
                        ret[key] = []
                    ret[key].extend(val)

                self.parent.log_message('options: %s' % ret)
            else:
                ret = opts
            cr.close()
            return ret

    def reduce_useragent(self):
        ua = self.parent.headers.get('User-Agent', False)
        ctx = {}
        if ua:
            if 'iPhone' in ua:
                ctx['DAV-client'] = 'iPhone'
            elif 'Konqueror' in ua:
                ctx['DAV-client'] = 'GroupDAV'
        return ctx

    def get_prop(self, uri, ns, propname):
        """ return the value of a given property

            uri        -- uri of the object to get the property of
            ns        -- namespace of the property
            pname        -- name of the property
         """
        if self.M_NS.has_key(ns):
            try:
                # if it's not in the interface class, a "DAV:" property
                # may be at the node class. So shouldn't give up early.
                return dav_interface.get_prop(self, uri, ns, propname)
            except DAV_NotFound:
                pass
        cr, uid, pool, dbname, uri2 = self.get_cr(uri)
        if not dbname:
            if cr: cr.close()
            raise DAV_NotFound
        try:
            node = self.uri2object(cr, uid, pool, uri2)
            if not node:
                raise DAV_NotFound
            res = node.get_dav_eprop(cr, ns, propname)
        finally:
            cr.close()
        return res

    def get_db(self, uri, rest_ret=False, allow_last=False):
        """Parse the uri and get the dbname and the rest.
           Db name should be the first component in the unix-like
           path supplied in uri.

           @param rest_ret Instead of the db_name, return (db_name, rest),
                where rest is the remaining path
           @param allow_last If the dbname is the last component in the
                path, allow it to be resolved. The default False value means
                we will not attempt to use the db, unless there is more
                path.

           @return db_name or (dbname, rest) depending on rest_ret,
                will return dbname=False when component is not found.
        """

        uri2 = self.uri2local(uri)
        if uri2.startswith('/'):
            uri2 = uri2[1:]
        names=uri2.split('/',1)
        db_name=False
        rest = None
        if allow_last:
            ll = 0
        else:
            ll = 1
        if len(names) > ll and names[0]:
            db_name = names[0]
            names = names[1:]

        if rest_ret:
            if len(names):
                rest = names[0]
            return db_name, rest
        return db_name


    def urijoin(self,*ajoin):
        """ Return the base URI of this request, or even join it with the
            ajoin path elements
        """
        return self.baseuri+ '/'.join(ajoin)

    @memoize(4)
    def db_list(self):
        s = netsvc.ExportService.getService('db')
        result = s.exp_list()
        self.db_name_list=[]
        for db_name in result:
            cr = None
            try:
                db = pooler.get_db_only(db_name)
                cr = db.cursor()
                cr.execute("SELECT id FROM ir_module_module WHERE name = 'document' AND state='installed' ")
                res=cr.fetchone()
                if res and len(res):
                    self.db_name_list.append(db_name)
            except Exception, e:
                self.parent.log_error("Exception in db list: %s" % e)
            finally:
                if cr:
                    cr.close()
        return self.db_name_list

<<<<<<< HEAD
    def get_children(self,uri):
        """ return the child objects as self.baseuris for the given URI """
        self.parent.log_message('get children: %s' % uri)
        if uri[-1]=='/':uri=uri[:-1]
        cr, uid, pool, dbname, uri2 = self.get_cr(uri)
        
=======
    def get_childs(self, uri, filters=None):
        """ return the child objects as self.baseuris for the given URI """
        self.parent.log_message('get childs: %s' % uri)
        cr, uid, pool, dbname, uri2 = self.get_cr(uri, allow_last=True)

>>>>>>> a39cbf1c
        if not dbname:
            if cr: cr.close()
            res = map(lambda x: self.urijoin(x), self.db_list())
            return res
        result = []
<<<<<<< HEAD
        node = self.uri2object(cr,uid,pool, uri2[:])
        if not node:
            cr.close()
            raise DAV_NotFound(uri2)
        else:
            fp = node.full_path()
            if fp and len(fp):
                self.parent.log_message('children: @%s' % fp)
                fp = '/'.join(fp)
=======
        node = self.uri2object(cr, uid, pool, uri2[:])

        try:
            if not node:
                raise DAV_NotFound2(uri2)
>>>>>>> a39cbf1c
            else:
                fp = node.full_path()
                if fp and len(fp):
                    fp = '/'.join(fp)
                    self.parent.log_message('childs for: %s' % fp)
                else:
                    fp = None
                domain = None
                if filters:
                    domain = node.get_domain(cr, filters)
                    
                    if hasattr(filters, 'getElementsByTagNameNS'):
                        hrefs = filters.getElementsByTagNameNS('DAV:', 'href')
                        if hrefs:
                            ul = self.parent.davpath + self.uri2local(uri)
                            for hr in hrefs:
                                turi = ''
                                for tx in hr.childNodes:
                                    if tx.nodeType == hr.TEXT_NODE:
                                        turi += tx.data
                                if not turi.startswith('/'):
                                    # it may be an absolute URL, decode to the
                                    # relative part, because ul is relative, anyway
                                    uparts=urlparse.urlparse(turi)
                                    turi=uparts[2]
                                if turi.startswith(ul):
                                    result.append( turi[len(self.parent.davpath):])
                                else:
                                    self.parent.log_error("ignore href %s because it is not under request path %s", turi, ul)
                            return result
                            # We don't want to continue with the children found below
                            # Note the exceptions and that 'finally' will close the
                            # cursor
                for d in node.children(cr, domain):
                    self.parent.log_message('child: %s' % d.path)
                    if fp:
                        result.append( self.urijoin(dbname,fp,d.path) )
                    else:
                        result.append( self.urijoin(dbname,d.path) )
        except DAV_Error:
            raise
        except Exception, e:
            self.parent.log_error("cannot get_childs: "+ str(e))
            raise
        finally:
            if cr: cr.close()
        return result

    def uri2local(self, uri):
        uparts=urlparse.urlparse(uri)
        reluri=uparts[2]
        if reluri and reluri[-1]=="/":
            reluri=reluri[:-1]
        return reluri

    #
    # pos: -1 to get the parent of the uri
    #
    def get_cr(self, uri, allow_last=False):
        """ Split the uri, grab a cursor for that db
        """
        pdb = self.parent.auth_proxy.last_auth
        dbname, uri2 = self.get_db(uri, rest_ret=True, allow_last=allow_last)
        uri2 = (uri2 and uri2.split('/')) or []
        if not dbname:
            return None, None, None, False, uri2
        # if dbname was in our uri, we should have authenticated
        # against that.
        assert pdb == dbname, " %s != %s" %(pdb, dbname)
        res = self.parent.auth_proxy.auth_creds.get(dbname, False)
        if not res:
            self.parent.auth_proxy.checkRequest(self.parent, uri, dbname)
            res = self.parent.auth_proxy.auth_creds[dbname]
        user, passwd, dbn2, uid = res
        db,pool = pooler.get_db_and_pool(dbname)
        cr = db.cursor()
        return cr, uid, pool, dbname, uri2

    def uri2object(self, cr, uid, pool, uri):
        if not uid:
            return None
        context = self.reduce_useragent()
        return pool.get('document.directory').get_object(cr, uid, uri, context=context)

    def get_data(self,uri, rrange=None):
        self.parent.log_message('GET: %s' % uri)
        cr, uid, pool, dbname, uri2 = self.get_cr(uri)
        try:
            if not dbname:
                raise DAV_Error, 409
            node = self.uri2object(cr, uid, pool, uri2)
            if not node:
                raise DAV_NotFound2(uri2)
            try:
                if rrange:
                    self.parent.log_error("Doc get_data cannot use range")
                    raise DAV_Error(409)
                datas = node.get_data(cr)
            except TypeError,e:
                # for the collections that return this error, the DAV standard
                # says we'd better just return 200 OK with empty data
                return ''
            except IndexError,e :
                self.parent.log_error("GET IndexError: %s", str(e))
                raise DAV_NotFound2(uri2)
            except Exception,e:
                import traceback
                self.parent.log_error("GET exception: %s",str(e))
                self.parent.log_message("Exc: %s", traceback.format_exc())
                raise DAV_Error, 409
            return str(datas) # FIXME!
        finally:
            if cr: cr.close()

    @memoize(CACHE_SIZE)
    def _get_dav_resourcetype(self, uri):
        """ return type of object """
        self.parent.log_message('get RT: %s' % uri)
        cr, uid, pool, dbname, uri2 = self.get_cr(uri)
        try:
            if not dbname:
                return COLLECTION
            node = self.uri2object(cr, uid, pool, uri2)
            if not node:
                raise DAV_NotFound2(uri2)
            try:
                return node.get_dav_resourcetype(cr)
            except NotImplementedError:
                if node.type in ('collection','database'):
                    return ('collection', 'DAV:')
                return ''
        finally:
            if cr: cr.close()

    def _get_dav_displayname(self,uri):
        self.parent.log_message('get DN: %s' % uri)
        cr, uid, pool, dbname, uri2 = self.get_cr(uri)
        if not dbname:
            if cr: cr.close()
            # at root, dbname, just return the last component
            # of the path.
            if uri2 and len(uri2) < 2:
                return uri2[-1]
            return ''
        node = self.uri2object(cr, uid, pool, uri2)
        if not node:
            if cr: cr.close()
            raise DAV_NotFound2(uri2)
        cr.close()
        return node.displayname

    @memoize(CACHE_SIZE)
    def _get_dav_getcontentlength(self, uri):
        """ return the content length of an object """        
        self.parent.log_message('get length: %s' % uri)
        result = 0
        cr, uid, pool, dbname, uri2 = self.get_cr(uri)        
        if not dbname:
            if cr: cr.close()
            return str(result)
        node = self.uri2object(cr, uid, pool, uri2)
        if not node:
            if cr: cr.close()
            raise DAV_NotFound2(uri2)
        result = node.content_length or 0
        cr.close()
        return str(result)

    @memoize(CACHE_SIZE)
    def _get_dav_getetag(self,uri):
        """ return the ETag of an object """
        self.parent.log_message('get etag: %s' % uri)
        result = 0
        cr, uid, pool, dbname, uri2 = self.get_cr(uri)
        if not dbname:
            if cr: cr.close()
            return '0'
        node = self.uri2object(cr, uid, pool, uri2)
        if not node:
            cr.close()
            raise DAV_NotFound2(uri2)
        result = self._try_function(node.get_etag ,(cr,), "etag %s" %uri, cr=cr)
        cr.close()
        return str(result)

    @memoize(CACHE_SIZE)
    def get_lastmodified(self, uri):
        """ return the last modified date of the object """
        cr, uid, pool, dbname, uri2 = self.get_cr(uri)
        if not dbname:
            return time.time()
        try:            
            node = self.uri2object(cr, uid, pool, uri2)
            if not node:
                raise DAV_NotFound2(uri2)
            return _str2time(node.write_date)
        finally:
            if cr: cr.close()

    def _get_dav_getlastmodified(self,uri):
        """ return the last modified date of a resource
        """
        d=self.get_lastmodified(uri)
        # format it. Note that we explicitly set the day, month names from
        # an array, so that strftime() doesn't use its own locale-aware
        # strings.
        gmt = time.gmtime(d)
        return time.strftime("%%s, %d %%s %Y %H:%M:%S GMT", gmt ) % \
                    (day_names[gmt.tm_wday], month_names[gmt.tm_mon])

    @memoize(CACHE_SIZE)
    def get_creationdate(self, uri):
        """ return the last modified date of the object """        
        cr, uid, pool, dbname, uri2 = self.get_cr(uri)
        if not dbname:
            raise DAV_Error, 409
        try:            
            node = self.uri2object(cr, uid, pool, uri2)
            if not node:
                raise DAV_NotFound2(uri2)

            return _str2time(node.create_date)
        finally:
            if cr: cr.close()

    @memoize(CACHE_SIZE)
    def _get_dav_getcontenttype(self,uri):
        self.parent.log_message('get contenttype: %s' % uri)
        cr, uid, pool, dbname, uri2 = self.get_cr(uri)
        if not dbname:
            if cr: cr.close()
            return 'httpd/unix-directory'
        try:            
            node = self.uri2object(cr, uid, pool, uri2)
            if not node:
                raise DAV_NotFound2(uri2)
            result = str(node.mimetype)
            return result
            #raise DAV_NotFound, 'Could not find %s' % path
        finally:
            if cr: cr.close()    
    
    def mkcol(self,uri):
        """ create a new collection
            see par. 9.3 of rfc4918
        """
        self.parent.log_message('MKCOL: %s' % uri)
        cr, uid, pool, dbname, uri2 = self.get_cr(uri)
        if not uri2[-1]:
            if cr: cr.close()
            raise DAV_Error(409, "Cannot create nameless collection")
        if not dbname:
            if cr: cr.close()
            raise DAV_Error, 409
        node = self.uri2object(cr,uid,pool, uri2[:-1])
        if not node:
            cr.close()
            raise DAV_Error(409, "Parent path %s does not exist" % uri2[:-1])
        nc = node.child(cr, uri2[-1])
        if nc:
            cr.close()
            raise DAV_Error(405, "Path already exists")
        self._try_function(node.create_child_collection, (cr, uri2[-1]),
                    "create col %s" % uri2[-1], cr=cr)
        cr.commit()
        cr.close()
        return True

    def put(self, uri, data, content_type=None):
        """ put the object into the filesystem """
        self.parent.log_message('Putting %s (%d), %s'%( misc.ustr(uri), data and len(data) or 0, content_type))
        cr, uid, pool,dbname, uri2 = self.get_cr(uri)
        if not dbname:
            if cr: cr.close()
            raise DAV_Forbidden
        try:
            node = self.uri2object(cr, uid, pool, uri2[:])
        except Exception:
            node = False
        
        objname = uri2[-1]
        ext = objname.find('.') >0 and objname.split('.')[1] or False

        ret = None
        if not node:
            dir_node = self.uri2object(cr, uid, pool, uri2[:-1])
            if not dir_node:
                cr.close()
                raise DAV_NotFound('Parent folder not found')

            newchild = self._try_function(dir_node.create_child, (cr, objname, data),
                    "create %s" % objname, cr=cr)
            if not newchild:
                cr.commit()
                cr.close()
                raise DAV_Error(400, "Failed to create resource")
            
            uparts=urlparse.urlparse(uri)
            fileloc = '/'.join(newchild.full_path())
            if isinstance(fileloc, unicode):
                fileloc = fileloc.encode('utf-8')
            # the uri we get is a mangled one, where the davpath has been removed
            davpath = self.parent.get_davpath()
            
            surl = '%s://%s' % (uparts[0], uparts[1])
            uloc = urllib.quote(fileloc)
            hurl = False
            if uri != ('/'+uloc) and uri != (surl + '/' + uloc):
                hurl = '%s%s/%s/%s' %(surl, davpath, dbname, uloc)
            etag = False
            try:
                etag = str(newchild.get_etag(cr))
            except Exception, e:
                self.parent.log_error("Cannot get etag for node: %s" % e)
            ret = (hurl, etag)
        else:
            self._try_function(node.set_data, (cr, data), "save %s" % objname, cr=cr)
            
        cr.commit()
        cr.close()
        return ret

    def rmcol(self,uri):
        """ delete a collection """
        cr, uid, pool, dbname, uri2 = self.get_cr(uri)        
        if not dbname:
            if cr: cr.close()
            raise DAV_Error, 409

        node = self.uri2object(cr, uid, pool, uri2)             
        self._try_function(node.rmcol, (cr,), "rmcol %s" % uri, cr=cr)

        cr.commit()
        cr.close()
        return 204

    def rm(self,uri):
        cr, uid, pool,dbname, uri2 = self.get_cr(uri)
        if not dbname:        
            if cr: cr.close()
            raise DAV_Error, 409
        node = self.uri2object(cr, uid, pool, uri2)
        res = self._try_function(node.rm, (cr,), "rm %s"  % uri, cr=cr)
        if not res:
            if cr: cr.close()
            raise OSError(1, 'Operation not permited.')        
        cr.commit()
        cr.close()
        return 204

    ### DELETE handlers (examples)
    ### (we use the predefined methods in davcmd instead of doing
    ### a rm directly
    ###

    def delone(self, uri):
        """ delete a single resource

        You have to return a result dict of the form
        uri:error_code
        or None if everything's ok

        """
        if uri[-1]=='/':uri=uri[:-1]
        res=delone(self,uri)
        parent='/'.join(uri.split('/')[:-1])
        return res

    def deltree(self, uri):
        """ delete a collection

        You have to return a result dict of the form
        uri:error_code
        or None if everything's ok
        """
        if uri[-1]=='/':uri=uri[:-1]
        res=deltree(self, uri)
        parent='/'.join(uri.split('/')[:-1])
        return res


    ###
    ### MOVE handlers (examples)
    ###

    def moveone(self, src, dst, overwrite):
        """ move one resource with Depth=0

        an alternative implementation would be

        result_code=201
        if overwrite:
            result_code=204
            r=os.system("rm -f '%s'" %dst)
            if r: return 412
        r=os.system("mv '%s' '%s'" %(src,dst))
        if r: return 412
        return result_code

        (untested!). This would not use the davcmd functions
        and thus can only detect errors directly on the root node.
        """
        res=moveone(self, src, dst, overwrite)
        return res

    def movetree(self, src, dst, overwrite):
        """ move a collection with Depth=infinity

        an alternative implementation would be

        result_code=201
        if overwrite:
            result_code=204
            r=os.system("rm -rf '%s'" %dst)
            if r: return 412
        r=os.system("mv '%s' '%s'" %(src,dst))
        if r: return 412
        return result_code

        (untested!). This would not use the davcmd functions
        and thus can only detect errors directly on the root node"""

        res=movetree(self, src, dst, overwrite)
        return res

    ###
    ### COPY handlers
    ###

    def copyone(self, src, dst, overwrite):
        """ copy one resource with Depth=0

        an alternative implementation would be

        result_code=201
        if overwrite:
            result_code=204
            r=os.system("rm -f '%s'" %dst)
            if r: return 412
        r=os.system("cp '%s' '%s'" %(src,dst))
        if r: return 412
        return result_code

        (untested!). This would not use the davcmd functions
        and thus can only detect errors directly on the root node.
        """
        res=copyone(self, src, dst, overwrite)
        return res

    def copytree(self, src, dst, overwrite):
        """ copy a collection with Depth=infinity

        an alternative implementation would be

        result_code=201
        if overwrite:
            result_code=204
            r=os.system("rm -rf '%s'" %dst)
            if r: return 412
        r=os.system("cp -r '%s' '%s'" %(src,dst))
        if r: return 412
        return result_code

        (untested!). This would not use the davcmd functions
        and thus can only detect errors directly on the root node"""
        res=copytree(self, src, dst, overwrite)
        return res

    ###
    ### copy methods.
    ### This methods actually copy something. low-level
    ### They are called by the davcmd utility functions
    ### copytree and copyone (not the above!)
    ### Look in davcmd.py for further details.
    ###

    def copy(self, src, dst):
        src=urllib.unquote(src)
        dst=urllib.unquote(dst)
        ct = self._get_dav_getcontenttype(src)
        data = self.get_data(src)
        self.put(dst, data, ct)
        return 201

    def copycol(self, src, dst):
        """ copy a collection.

        As this is not recursive (the davserver recurses itself)
        we will only create a new directory here. For some more
        advanced systems we might also have to copy properties from
        the source to the destination.
        """
        return self.mkcol(dst)


    def exists(self, uri):
        """ test if a resource exists """
        result = False
        cr, uid, pool,dbname, uri2 = self.get_cr(uri)
        if not dbname:
            if cr: cr.close()
            return True
        try:
            node = self.uri2object(cr, uid, pool, uri2)
            if node:
                result = True
        except Exception:
            pass
        cr.close()
        return result

    @memoize(CACHE_SIZE)
    def is_collection(self, uri):
        """ test if the given uri is a collection """
        cr, uid, pool, dbname, uri2 = self.get_cr(uri)
        try:
            if not dbname:
                return True
            node = self.uri2object(cr,uid,pool, uri2)
            if not node:
                raise DAV_NotFound2(uri2)
            if node.type in ('collection','database'):
                return True
            return False
        finally:
            if cr: cr.close()

#eof<|MERGE_RESOLUTION|>--- conflicted
+++ resolved
@@ -288,42 +288,21 @@
                     cr.close()
         return self.db_name_list
 
-<<<<<<< HEAD
-    def get_children(self,uri):
+    def get_children(self,uri, filters=None):
         """ return the child objects as self.baseuris for the given URI """
         self.parent.log_message('get children: %s' % uri)
-        if uri[-1]=='/':uri=uri[:-1]
-        cr, uid, pool, dbname, uri2 = self.get_cr(uri)
-        
-=======
-    def get_childs(self, uri, filters=None):
-        """ return the child objects as self.baseuris for the given URI """
-        self.parent.log_message('get childs: %s' % uri)
         cr, uid, pool, dbname, uri2 = self.get_cr(uri, allow_last=True)
 
->>>>>>> a39cbf1c
         if not dbname:
             if cr: cr.close()
             res = map(lambda x: self.urijoin(x), self.db_list())
             return res
         result = []
-<<<<<<< HEAD
-        node = self.uri2object(cr,uid,pool, uri2[:])
-        if not node:
-            cr.close()
-            raise DAV_NotFound(uri2)
-        else:
-            fp = node.full_path()
-            if fp and len(fp):
-                self.parent.log_message('children: @%s' % fp)
-                fp = '/'.join(fp)
-=======
         node = self.uri2object(cr, uid, pool, uri2[:])
 
         try:
             if not node:
                 raise DAV_NotFound2(uri2)
->>>>>>> a39cbf1c
             else:
                 fp = node.full_path()
                 if fp and len(fp):
