--- conflicted
+++ resolved
@@ -73,15 +73,11 @@
             self.$('.graph_options_selection label').last().toggle(result);
         });
 
-<<<<<<< HEAD
         this.$buttons.find('button').tooltip();
         
-        return this.model.call('fields_get', []).then(function (f) {
-=======
         return this.model.call('fields_get', {
                     context: this.graph_view.dataset.context
                 }).then(function (f) {
->>>>>>> 591e329b
             self.fields = f;
             self.fields.__count = {field:'__count', type: 'integer', string:_t('Count')};
             self.groupby_fields = self.get_groupby_fields();
