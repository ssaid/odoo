--- conflicted
+++ resolved
@@ -62,30 +62,19 @@
         </record>
        	
   
-<<<<<<< HEAD
-        <record id="action_report_crm_lead" model="ir.actions.act_window">
-            <field name="name">Leads by User and Section</field>
-            <field name="res_model">report.crm.lead</field>
-            <field name="view_type">form</field>
-            <field name="view_mode">graph,tree,from</field>
-            <field name="view_id" ref="view_crm_lead_graph"/>
-            <field name="search_view_id" ref="view_crm_lead_filter"/>
-=======
         <record id="action_report_crm_lead_tree" model="ir.actions.act_window">
             <field name="name">Leads</field>
             <field name="res_model">report.crm.lead</field>
             <field name="view_type">form</field>
             <field name="view_mode">graph,tree</field>
             <field name="view_id" ref="view_crm_lead_graph"/>
-            <!-- field name="search_view_id" ref="view_crm_lead_filter"/ -->
->>>>>>> cf22b467
+            <field name="search_view_id" ref="view_crm_lead_filter"/>
         </record>
                	
        	<record model="ir.actions.act_window.view" id="action_report_crm_lead_tree">
 	        <field name="sequence" eval="2"/>
 	        <field name="view_mode">tree</field>
 	        <field name="view_id" ref="view_crm_lead_tree"/>
-<<<<<<< HEAD
 	        <field name="act_window_id" ref="action_report_crm_lead"/>
 	    </record>        
                      	
@@ -94,15 +83,10 @@
 	        <field name="view_mode">graph</field>
 	        <field name="view_id" ref="view_crm_lead_graph"/>
 	        <field name="act_window_id" ref="action_report_crm_lead"/>
-=======
-	        <field name="act_window_id" ref="action_report_crm_lead_tree"/>
->>>>>>> cf22b467
 	    </record>        
+
             
-<<<<<<< HEAD
-        <menuitem name="Leads" id="menu_crm_leads_tree" parent="crm.next_id_52"/>
-        <menuitem action="action_report_crm_lead" id="menu_crm_lead_user_tree" parent="menu_crm_leads_tree"/>
-        
+   
         
        <!--   Leads by Section  
 
@@ -155,8 +139,6 @@
         <menuitem action="action_report_crm_lead_section_tree" id="menu_crm_lead_section_tree" parent="menu_crm_leads_tree"/>
       -->
      
-=======
-        <menuitem name="Leads" id="menu_crm_leads_tree" parent="crm.next_id_52" action="action_report_crm_lead_tree"/>       
->>>>>>> cf22b467
+        <menuitem name="Leads" id="menu_crm_leads_tree" parent="crm.next_id_52" action="action_report_crm_lead"/>       
   </data>
 </openerp>