# -*- coding: utf-8 -*-
##############################################################################
#
#    OpenERP, Open Source Management Solution
#    Copyright (C) 2004-2010 Tiny SPRL (<http://tiny.be>).
#
#    This program is free software: you can redistribute it and/or modify
#    it under the terms of the GNU Affero General Public License as
#    published by the Free Software Foundation, either version 3 of the
#    License, or (at your option) any later version.
#
#    This program is distributed in the hope that it will be useful,
#    but WITHOUT ANY WARRANTY; without even the implied warranty of
#    MERCHANTABILITY or FITNESS FOR A PARTICULAR PURPOSE.  See the
#    GNU Affero General Public License for more details.
#
#    You should have received a copy of the GNU Affero General Public License
#    along with this program.  If not, see <http://www.gnu.org/licenses/>.
#
##############################################################################

from openerp.osv import fields, osv
from openerp.tools.translate import _


class stock_picking(osv.osv):
    _inherit = 'stock.picking'
    def __get_invoice_state(self, cr, uid, ids, name, arg, context=None):
        result = {}
        for pick in self.browse(cr, uid, ids, context=context):
            result[pick.id] = 'none'
            for move in pick.move_lines:
                if move.procurement_id:
                    if move.procurement_id.invoice_state=='invoiced':
                        result[pick.id] = 'invoiced'
                    elif move.procurement_id.invoice_state=='2binvoiced':
                        result[pick.id] = '2binvoiced'
                        break
        return result

    def __get_picking_procurement(self, cr, uid, ids, context={}):
        result = {}
        for proc in self.pool.get('procurement.order').browse(cr, uid, ids, context=context):
            for move in proc.move_ids:
                if move.picking_id:
                    result[move.picking_id.id] = True
        return result.keys()

    def __get_picking_move(self, cr, uid, ids, context={}):
        res = []
        for move in self.pool.get('stock.move').browse(cr, uid, ids, context=context):
            if move.picking_id: 
                res.append(move.picking_id.id)
        return res

    _columns = {
        'invoice_state': fields.function(__get_invoice_state, type='selection', selection=[
            ("invoiced", "Invoiced"),
            ("2binvoiced", "To Be Invoiced"),
            ("none", "Not Applicable")
<<<<<<< HEAD
          ], string="Invoice Control", required=False,
          store={
            'procurement.order': (__get_picking_procurement, ['invoice_state'], 10),
            'stock.picking': (lambda self, cr, uid, ids, c={}: ids, ['state'], 10)
          },
=======
          ], string="Invoice Control", required=True, 
        store={
          'procurement.order': (__get_picking_procurement, ['invoice_state'], 10),
          'stock.picking': (lambda self, cr, uid, ids, c={}: ids, ['state'], 10),
          'stock.move': (__get_picking_move, ['picking_id'], 10),
        },
>>>>>>> fb22df1f
        ),
    }

    def action_invoice_create(self, cr, uid, ids, journal_id=False, group=False, type='out_invoice', context=None):
        """ Creates invoice based on the invoice state selected for picking.
        @param journal_id: Id of journal
        @param group: Whether to create a group invoice or not
        @param type: Type invoice to be created
        @return: Ids of created invoices for the pickings
        """
        context = context or {}
        todo = {}
        for picking in self.browse(cr, uid, ids, context=context):
            key = group and picking.id or True
            for move in picking.move_lines:
                if move.procurement_id and (move.procurement_id.invoice_state=='2binvoiced'):
                    if (move.state <> 'cancel') and not move.scrapped:
                        todo.setdefault(key, [])
                        todo[key].append(move)
        invoices = []
        for moves in todo.values():
            invoices = self.__invoice_create_line(cr, uid, moves, journal_id, type, context=context)
        return invoices

    def __invoice_create_line(self, cr, uid, moves, journal_id=False, inv_type='out_invoice', context=None):
        invoice_obj = self.pool.get('account.invoice')
        invoices = {}
        for move in moves:
            sale_line = move.procurement_id.sale_line_id
            sale = sale_line.order_id
            partner = sale.partner_invoice_id

            currency_id = sale.pricelist_id.currency_id.id
            key = (partner.id, currency_id, sale.company_id.id, sale.user_id and sale.user_id.id or False)

            if key not in invoices:
                # Get account and payment terms
                if inv_type in ('out_invoice', 'out_refund'):
                    account_id = partner.property_account_receivable.id
                    payment_term = partner.property_payment_term.id or False
                else:
                    account_id = partner.property_account_payable.id
                    payment_term = partner.property_supplier_payment_term.id or False

                invoice_id = invoice_obj.create(cr, uid, {
                    'origin': sale.name,
                    'date_invoice': context.get('date_inv', False),
                    'user_id': sale.user_id and sale.user_id.id or False,
                    'partner_id': partner.id,
                    'account_id': account_id,
                    'payment_term': payment_term,
                    'type': inv_type,
                    'fiscal_position': partner.property_account_position.id,
                    'company_id': sale.company_id.id,
                    'currency_id': sale.pricelist_id.currency_id.id,
                    'journal_id': journal_id,
                }, context=context)
                invoices[key] = invoice_id

            # Get account_id
            if inv_type in ('out_invoice', 'out_refund'):
                account_id = move.product_id.property_account_income.id
                if not account_id:
                    account_id = move.product_id.categ_id.property_account_income_categ.id
            else:
                account_id = move.product_id.property_account_expense.id
                if not account_id:
                    account_id = move.product_id.categ_id.property_account_expense_categ.id
            fp_obj = self.pool.get('account.fiscal.position')
            fiscal_position = partner.property_account_position
            account_id = fp_obj.map_account(cr, uid, fiscal_position, account_id)

            # set UoS if it's a sale and the picking doesn't have one
            if move.product_uos:
                uos_id = move.product_uos.id
                quantity = move.product_uos_qty
            else:
                uos_id = move.product_uom.id
                quantity = move.product_uom_qty

            invoice_line_id = self.pool.get('account.invoice.line').create(cr, uid, {
                'name': move.name,
                'origin': move.picking_id and move.picking_id.origin or False,
                'invoice_id': invoices[key],
                'account_id': account_id,
                'product_id': move.product_id.id,
                'uos_id': uos_id,
                'quantity': quantity,
                'price_unit': sale_line.price_unit,
                'discount': sale_line.discount,
                'invoice_line_tax_id': [(6, 0, [x.id for x in sale_line.tax_id])],
                'account_analytic_id': sale.project_id and sale.project_id.id or False,
            }, context=context)

            self.pool.get('sale.order.line').write(cr, uid, [sale_line.id], {
                'invoice_lines': [(4, invoice_line_id)]
            }, context=context)
            self.pool.get('sale.order').write(cr, uid, [sale.id], {
                'invoice_ids': [(4, invoices[key])],
            })

            self.pool.get('procurement.order').write(cr, uid, [move.procurement_id.id], {
                'invoice_state': 'invoiced',
            }, context=context)

        invoice_obj.button_compute(cr, uid, invoices.values(), context=context, set_total=(inv_type in ('in_invoice', 'in_refund')))
        return invoices.values()<|MERGE_RESOLUTION|>--- conflicted
+++ resolved
@@ -58,20 +58,12 @@
             ("invoiced", "Invoiced"),
             ("2binvoiced", "To Be Invoiced"),
             ("none", "Not Applicable")
-<<<<<<< HEAD
-          ], string="Invoice Control", required=False,
-          store={
-            'procurement.order': (__get_picking_procurement, ['invoice_state'], 10),
-            'stock.picking': (lambda self, cr, uid, ids, c={}: ids, ['state'], 10)
-          },
-=======
-          ], string="Invoice Control", required=True, 
+          ], string="Invoice Control", required=False, 
         store={
           'procurement.order': (__get_picking_procurement, ['invoice_state'], 10),
           'stock.picking': (lambda self, cr, uid, ids, c={}: ids, ['state'], 10),
           'stock.move': (__get_picking_move, ['picking_id'], 10),
         },
->>>>>>> fb22df1f
         ),
     }
 
