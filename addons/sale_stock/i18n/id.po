--- conflicted
+++ resolved
@@ -1,30 +1,22 @@
-# Indonesian translation for openobject-addons
-# Copyright (c) 2014 Rosetta Contributors and Canonical Ltd 2014
-# This file is distributed under the same license as the openobject-addons package.
-# FIRST AUTHOR <EMAIL@ADDRESS>, 2014.
-#
+# Translation of Odoo Server.
+# This file contains the translation of the following modules:
+# * sale_stock
+# 
+# Translators:
+# FIRST AUTHOR <EMAIL@ADDRESS>, 2014
 msgid ""
 msgstr ""
-<<<<<<< HEAD
-"Project-Id-Version: openobject-addons\n"
-"Report-Msgid-Bugs-To: FULL NAME <EMAIL@ADDRESS>\n"
-"POT-Creation-Date: 2014-09-23 16:28+0000\n"
-"PO-Revision-Date: 2014-08-14 16:10+0000\n"
-"Last-Translator: FULL NAME <EMAIL@ADDRESS>\n"
-"Language-Team: Indonesian <id@li.org>\n"
-=======
 "Project-Id-Version: Odoo 8.0\n"
 "Report-Msgid-Bugs-To: \n"
 "POT-Creation-Date: 2015-01-21 14:08+0000\n"
 "PO-Revision-Date: 2015-12-02 23:38+0000\n"
 "Last-Translator: Wahyu Setiawan <wahyusetiaaa@gmail.com>\n"
 "Language-Team: Indonesian (http://www.transifex.com/odoo/odoo-8/language/id/)\n"
->>>>>>> 83a4a582
 "MIME-Version: 1.0\n"
 "Content-Type: text/plain; charset=UTF-8\n"
-"Content-Transfer-Encoding: 8bit\n"
-"X-Launchpad-Export-Date: 2014-09-24 09:35+0000\n"
-"X-Generator: Launchpad (build 17196)\n"
+"Content-Transfer-Encoding: \n"
+"Language: id\n"
+"Plural-Forms: nplurals=1; plural=0;\n"
 
 #. module: sale_stock
 #: code:addons/sale_stock/sale_stock.py:266
@@ -58,7 +50,7 @@
 #. module: sale_stock
 #: view:sale.order:sale_stock.view_order_form_inherit
 msgid "Cancel Order"
-msgstr ""
+msgstr "Batalkan order"
 
 #. module: sale_stock
 #: code:addons/sale_stock/sale_stock.py:160
@@ -78,10 +70,10 @@
 
 #. module: sale_stock
 #: code:addons/sale_stock/sale_stock.py:277
-#: code:addons/sale_stock/sale_stock.py:351
+#: code:addons/sale_stock/sale_stock.py:352
 #, python-format
 msgid "Configuration Error!"
-msgstr ""
+msgstr "Konfigurasi error !"
 
 #. module: sale_stock
 #: model:ir.actions.act_window,name:sale_stock.res_partner_rule_children
@@ -91,7 +83,7 @@
 #. module: sale_stock
 #: view:sale.config.settings:sale_stock.view_sales_config_sale_stock
 msgid "Default Options"
-msgstr ""
+msgstr "Pilihan Utama"
 
 #. module: sale_stock
 #: field:sale.config.settings,default_picking_policy:0
@@ -149,7 +141,7 @@
 msgid ""
 "International Commercial Terms are a series of predefined commercial terms "
 "used in international transactions."
-msgstr ""
+msgstr "Syarat komersial internasional adalah serangkaian standar istilah komersial yang digunakan dalam transaksi internasional."
 
 #. module: sale_stock
 #: model:ir.model,name:sale_stock.model_stock_location_route
@@ -169,10 +161,7 @@
 #. module: sale_stock
 #: help:sale.config.settings,task_work:0
 msgid ""
-"Lets you transfer the entries under tasks defined for Project Management to "
-"the Timesheet line entries for particular date and particular user  with the "
-"effect of creating, editing and deleting either ways and to automatically "
-"creates project tasks from procurement lines.\n"
+"Lets you transfer the entries under tasks defined for Project Management to the Timesheet line entries for particular date and particular user  with the effect of creating, editing and deleting either ways and to automatically creates project tasks from procurement lines.\n"
 "-This installs the modules project_timesheet and sale_service."
 msgstr "Memungkinkan Anda mentransfer entri di bawah tugas yang ditetapkan untuk Manajemen Proyek untuk entri baris absen untuk tanggal tertentu dan pengguna tertentu dengan efek menciptakan, mengedit dan menghapus baik cara dan untuk secara otomatis membuat tugas-tugas proyek dari garis pengadaan. -Ini Menginstal modul project_timesheet dan sale_service."
 
@@ -180,18 +169,12 @@
 #: help:res.company,security_lead:0
 msgid ""
 "Margin of error for dates promised to customers. Products will be scheduled "
-<<<<<<< HEAD
-"for procurement and delivery that many days earlier than the actual promised "
-"date, to cope with unexpected delays in the supply chain."
-msgstr ""
-=======
 "for procurement and delivery that many days earlier than the actual promised"
 " date, to cope with unexpected delays in the supply chain."
 msgstr "Margin of error untuk tanggal yang dijanjikan kepada pelanggan. Produk akan dijadwalkan untuk pengadaan dan pengiriman yang banyak hari lebih awal dari tanggal yang dijanjikan sebenarnya, untuk mengatasi penundaan tak terduga dalam rantai pasokan."
->>>>>>> 83a4a582
-
-#. module: sale_stock
-#: code:addons/sale_stock/sale_stock.py:346
+
+#. module: sale_stock
+#: code:addons/sale_stock/sale_stock.py:347
 #, python-format
 msgid "Not enough stock ! : "
 msgstr "Saham tidak cukup! :"
@@ -205,7 +188,7 @@
 #: code:addons/sale_stock/res_config.py:78
 #, python-format
 msgid "Only administrators can change the settings"
-msgstr ""
+msgstr "Hanya administrator yang dapat mengubah pengaturan"
 
 #. module: sale_stock
 #: field:sale.order.line,product_packaging:0
@@ -242,12 +225,12 @@
 #. module: sale_stock
 #: model:ir.model,name:sale_stock.model_product_product
 msgid "Product"
-msgstr ""
+msgstr "Produk"
 
 #. module: sale_stock
 #: field:sale.order.line,product_tmpl_id:0
 msgid "Product Template"
-msgstr ""
+msgstr "Produk Template"
 
 #. module: sale_stock
 #: field:sale.config.settings,group_mrp_properties:0
@@ -318,8 +301,7 @@
 msgstr "Dipilih pada Sales Order Jalur"
 
 #. module: sale_stock
-#: field:sale.report,shipped:0
-#: field:sale.report,shipped_qty_1:0
+#: field:sale.report,shipped:0 field:sale.report,shipped_qty_1:0
 msgid "Shipped"
 msgstr "Dikirimkan"
 
@@ -341,7 +323,7 @@
 #. module: sale_stock
 #: view:stock.picking:sale_stock.view_picking_internal_search_inherit
 msgid "To Invoice"
-msgstr ""
+msgstr "Pada Faktur"
 
 #. module: sale_stock
 #: help:sale.config.settings,group_invoice_deli_orders:0
@@ -356,18 +338,14 @@
 msgstr "Lihat Delivery Order"
 
 #. module: sale_stock
-#: field:sale.order,warehouse_id:0
-#: field:sale.report,warehouse_id:0
+#: field:sale.order,warehouse_id:0 field:sale.report,warehouse_id:0
 msgid "Warehouse"
 msgstr "Gudang"
 
 #. module: sale_stock
 #: help:sale.config.settings,default_order_policy:0
-msgid ""
-"You can generate invoices based on sales orders or based on shippings."
-msgstr ""
-"Dapat menghasilkan tagihan berdasarkan pesanan penjualan atau berdasarkan  "
-"pengiriman."
+msgid "You can generate invoices based on sales orders or based on shippings."
+msgstr "Dapat menghasilkan tagihan berdasarkan pesanan penjualan atau berdasarkan  pengiriman."
 
 #. module: sale_stock
 #: code:addons/sale_stock/sale_stock.py:161
@@ -377,15 +355,12 @@
 msgstr "Anda harus terlebih dahulu membatalkan semua delivery order (s) melekat order penjualan ini."
 
 #. module: sale_stock
-#: code:addons/sale_stock/sale_stock.py:342
+#: code:addons/sale_stock/sale_stock.py:343
 #, python-format
 msgid ""
 "You plan to sell %.2f %s but you only have %.2f %s available !\n"
 "The real stock is %.2f %s. (without reservations)"
-msgstr ""
-"Anda berencana menjual %.2f %s tapi anda hanya mempunyai %.2f %s yang "
-"tersedia !\n"
-"Stok sebenarnya  %.2f %s. (tanpa pemesanan)"
+msgstr "Anda berencana menjual %.2f %s tapi anda hanya mempunyai %.2f %s yang tersedia !\nStok sebenarnya  %.2f %s. (tanpa pemesanan)"
 
 #. module: sale_stock
 #: code:addons/sale_stock/sale_stock.py:270
@@ -400,14 +375,4 @@
 #. module: sale_stock
 #: view:sale.order:sale_stock.view_order_form_inherit
 msgid "days"
-msgstr ""
-
-#. module: sale_stock
-#: view:sale.order:sale_stock.view_order_form_inherit
-msgid ""
-"{\"shipping_except\":\"red\",\"invoice_except\":\"red\",\"waiting_date\":\"bl"
-"ue\"}"
-msgstr ""
-
-#~ msgid "Picked"
-#~ msgstr "Sudah Diambil"+msgstr "hari"