--- conflicted
+++ resolved
@@ -1,18 +1,3 @@
-<<<<<<< HEAD
-# Spanish translation for openobject-addons
-# Copyright (c) 2014 Rosetta Contributors and Canonical Ltd 2014
-# This file is distributed under the same license as the openobject-addons package.
-# FIRST AUTHOR <EMAIL@ADDRESS>, 2014.
-#
-msgid ""
-msgstr ""
-"Project-Id-Version: openobject-addons\n"
-"Report-Msgid-Bugs-To: FULL NAME <EMAIL@ADDRESS>\n"
-"POT-Creation-Date: 2014-09-23 16:28+0000\n"
-"PO-Revision-Date: 2014-09-30 19:30+0000\n"
-"Last-Translator: Pedro Manuel Baeza <pedro.baeza@gmail.com>\n"
-"Language-Team: Spanish <es@li.org>\n"
-=======
 # Translation of Odoo Server.
 # This file contains the translation of the following modules:
 # * sale_stock
@@ -28,12 +13,11 @@
 "PO-Revision-Date: 2016-04-27 08:23+0000\n"
 "Last-Translator: Pedro M. Baeza <pedro.baeza@gmail.com>\n"
 "Language-Team: Spanish (http://www.transifex.com/odoo/odoo-8/language/es/)\n"
->>>>>>> 8651d081
 "MIME-Version: 1.0\n"
 "Content-Type: text/plain; charset=UTF-8\n"
-"Content-Transfer-Encoding: 8bit\n"
-"X-Launchpad-Export-Date: 2014-10-01 06:33+0000\n"
-"X-Generator: Launchpad (build 17196)\n"
+"Content-Transfer-Encoding: \n"
+"Language: es\n"
+"Plural-Forms: nplurals=2; plural=(n != 1);\n"
 
 #. module: sale_stock
 #: code:addons/sale_stock/sale_stock.py:266
@@ -52,18 +36,12 @@
 "Allows you to add delivery methods in sales orders and delivery orders.\n"
 "You can define your own carrier and delivery grids for prices.\n"
 "-This installs the module delivery."
-msgstr ""
-"Permite añadir métodos de envío en los pedidos de venta y albaranes de "
-"envío.\n"
-"Puede definir sus propios transportistas y tablas de envío para los "
-"precios.\n"
-"- Esto instala el módulo delivery."
+msgstr "Permite añadir métodos de envío en los pedidos de venta y albaranes de envío.\nPuede definir sus propios transportistas y tablas de envío para los precios.\n- Esto instala el módulo delivery."
 
 #. module: sale_stock
 #: help:sale.config.settings,group_route_so_lines:0
 msgid "Allows you to choose a delivery route on sales order lines"
-msgstr ""
-"Permite escoger una ruta de entrega en las líneas de pedidos de venta"
+msgstr "Permite escoger una ruta de entrega en las líneas de pedidos de venta"
 
 #. module: sale_stock
 #: help:sale.config.settings,group_mrp_properties:0
@@ -84,9 +62,7 @@
 #. module: sale_stock
 #: field:sale.config.settings,group_route_so_lines:0
 msgid "Choose MTO, drop shipping,... on sales order lines"
-msgstr ""
-"Escoger entrega bajo pedido, drop shipping... en las líneas de los pedidos "
-"de venta"
+msgstr "Escoger entrega bajo pedido, drop shipping... en las líneas de los pedidos de venta"
 
 #. module: sale_stock
 #: model:ir.model,name:sale_stock.model_res_company
@@ -95,7 +71,7 @@
 
 #. module: sale_stock
 #: code:addons/sale_stock/sale_stock.py:277
-#: code:addons/sale_stock/sale_stock.py:351
+#: code:addons/sale_stock/sale_stock.py:352
 #, python-format
 msgid "Configuration Error!"
 msgstr "¡Error de configuración!"
@@ -166,9 +142,7 @@
 msgid ""
 "International Commercial Terms are a series of predefined commercial terms "
 "used in international transactions."
-msgstr ""
-"Los términos de comercio internacional son una serie de condiciones "
-"comerciales usadas en las transacciones internacionales."
+msgstr "Los términos de comercio internacional son una serie de condiciones comerciales usadas en las transacciones internacionales."
 
 #. module: sale_stock
 #: model:ir.model,name:sale_stock.model_stock_location_route
@@ -188,33 +162,20 @@
 #. module: sale_stock
 #: help:sale.config.settings,task_work:0
 msgid ""
-"Lets you transfer the entries under tasks defined for Project Management to "
-"the Timesheet line entries for particular date and particular user  with the "
-"effect of creating, editing and deleting either ways and to automatically "
-"creates project tasks from procurement lines.\n"
+"Lets you transfer the entries under tasks defined for Project Management to the Timesheet line entries for particular date and particular user  with the effect of creating, editing and deleting either ways and to automatically creates project tasks from procurement lines.\n"
 "-This installs the modules project_timesheet and sale_service."
-msgstr ""
-"Le permite transferir las entradas de tiempos de las tareas definidas en la "
-"gestión de proyectos a entradas del parte de horas para una fecha y usuario "
-"concretos con el efecto de crear, editar y borrar en ambos sentidos, y "
-"permite añadir automáticamente tareas de proyecto desde las líneas de "
-"abastecimiento.\n"
-"- Esto instala los módulos project_timesheet y sale_service."
+msgstr "Le permite transferir las entradas de tiempos de las tareas definidas en la gestión de proyectos a entradas del parte de horas para una fecha y usuario concretos con el efecto de crear, editar y borrar en ambos sentidos, y permite añadir automáticamente tareas de proyecto desde las líneas de abastecimiento.\n- Esto instala los módulos project_timesheet y sale_service."
 
 #. module: sale_stock
 #: help:res.company,security_lead:0
 msgid ""
 "Margin of error for dates promised to customers. Products will be scheduled "
-"for procurement and delivery that many days earlier than the actual promised "
-"date, to cope with unexpected delays in the supply chain."
-msgstr ""
-"Margen de error para las fechas prometidas a los clientes. Los productos "
-"serán planificados para el abastecimiento y entrega días antes de la fecha "
-"prometida actual, para lidiar con posibles retrasos inesperados en la cadena "
-"de suministro."
-
-#. module: sale_stock
-#: code:addons/sale_stock/sale_stock.py:346
+"for procurement and delivery that many days earlier than the actual promised"
+" date, to cope with unexpected delays in the supply chain."
+msgstr "Margen de error para las fechas prometidas a los clientes. Los productos serán planificados para el abastecimiento y entrega días antes de la fecha prometida actual, para lidiar con posibles retrasos inesperados en la cadena de suministro."
+
+#. module: sale_stock
+#: code:addons/sale_stock/sale_stock.py:347
 #, python-format
 msgid "Not enough stock ! : "
 msgstr "¡No hay suficiente stock! "
@@ -239,9 +200,7 @@
 #: help:sale.order,picking_policy:0
 msgid ""
 "Pick 'Deliver each product when available' if you allow partial delivery."
-msgstr ""
-"Escoja 'Entregar cada producto cuando esté disponible' si permite envíos "
-"parciales."
+msgstr "Escoja 'Entregar cada producto cuando esté disponible' si permite envíos parciales."
 
 #. module: sale_stock
 #: code:addons/sale_stock/sale_stock.py:275
@@ -330,10 +289,7 @@
 "Sales order by default will be configured to deliver all products at once "
 "instead of delivering each product when it is available. This may have an "
 "impact on the shipping price."
-msgstr ""
-"Los pedidos de venta por defecto serán configurados para entregar todos los "
-"productos de uno en lugar de entregar cada producto cuando esté disponible. "
-"Esto puede tener impacto en el precio de envío."
+msgstr "Los pedidos de venta por defecto serán configurados para entregar todos los productos de uno en lugar de entregar cada producto cuando esté disponible. Esto puede tener impacto en el precio de envío."
 
 #. module: sale_stock
 #: field:res.company,security_lead:0
@@ -346,8 +302,7 @@
 msgstr "Seleccionable en las líneas de los pedidos de venta"
 
 #. module: sale_stock
-#: field:sale.report,shipped:0
-#: field:sale.report,shipped_qty_1:0
+#: field:sale.report,shipped:0 field:sale.report,shipped_qty_1:0
 msgid "Shipped"
 msgstr "Enviado"
 
@@ -376,9 +331,7 @@
 msgid ""
 "To allow your salesman to make invoices for Delivery Orders using the menu "
 "'Deliveries to Invoice'."
-msgstr ""
-"Para permitir a su comercial realizar facturas desde las órdenes de entrega "
-"usando el menú 'Entregas a facturar'."
+msgstr "Para permitir a su comercial realizar facturas desde las órdenes de entrega usando el menú 'Entregas a facturar'."
 
 #. module: sale_stock
 #: view:sale.order:sale_stock.view_order_form_inherit
@@ -386,35 +339,29 @@
 msgstr "Ver orden de entrega"
 
 #. module: sale_stock
-#: field:sale.order,warehouse_id:0
-#: field:sale.report,warehouse_id:0
+#: field:sale.order,warehouse_id:0 field:sale.report,warehouse_id:0
 msgid "Warehouse"
 msgstr "Almacén"
 
 #. module: sale_stock
 #: help:sale.config.settings,default_order_policy:0
-msgid ""
-"You can generate invoices based on sales orders or based on shippings."
-msgstr ""
-"Puede generar facturas basadas en pedidos de venta o basadas en envíos."
+msgid "You can generate invoices based on sales orders or based on shippings."
+msgstr "Puede generar facturas basadas en pedidos de venta o basadas en envíos."
 
 #. module: sale_stock
 #: code:addons/sale_stock/sale_stock.py:161
 #, python-format
 msgid ""
 "You must first cancel all delivery order(s) attached to this sales order."
-msgstr ""
-"Primero debe cancelar todas las órdenes de entrega de este pedido de venta."
-
-#. module: sale_stock
-#: code:addons/sale_stock/sale_stock.py:342
+msgstr "Primero debe cancelar todas las órdenes de entrega de este pedido de venta."
+
+#. module: sale_stock
+#: code:addons/sale_stock/sale_stock.py:343
 #, python-format
 msgid ""
 "You plan to sell %.2f %s but you only have %.2f %s available !\n"
 "The real stock is %.2f %s. (without reservations)"
-msgstr ""
-"¡Prevé vender %.2f %s pero sólo %.2f %s están disponibles!\n"
-"El stock real es %.2f %s. (sin reservas)"
+msgstr "¡Prevé vender %.2f %s pero sólo %.2f %s están disponibles!\nEl stock real es %.2f %s. (sin reservas)"
 
 #. module: sale_stock
 #: code:addons/sale_stock/sale_stock.py:270
@@ -424,25 +371,9 @@
 "But it's not compatible with the selected packaging.\n"
 "Here is a proposition of quantities according to the packaging:\n"
 "EAN: %s Quantity: %s Type of ul: %s"
-msgstr ""
-"Ha seleccionado una cantidad de %d unidades.\n"
-"Pero no es compatible con el empaquetado seleccionado.\n"
-"Aquí tiene una proposición de cantidades acorde al empaquetado:\n"
-"EAN: %s Cantidad: %s Unidad: %s"
+msgstr "Ha seleccionado una cantidad de %d unidades.\nPero no es compatible con el empaquetado seleccionado.\nAquí tiene una proposición de cantidades acorde al empaquetado:\nEAN: %s Cantidad: %s Unidad: %s"
 
 #. module: sale_stock
 #: view:sale.order:sale_stock.view_order_form_inherit
 msgid "days"
-msgstr "días"
-
-#. module: sale_stock
-#: view:sale.order:sale_stock.view_order_form_inherit
-msgid ""
-"{\"shipping_except\":\"red\",\"invoice_except\":\"red\",\"waiting_date\":\"bl"
-"ue\"}"
-msgstr ""
-"{\"shipping_except\":\"red\",\"invoice_except\":\"red\",\"waiting_date\":\"bl"
-"ue\"}"
-
-#~ msgid "Picked"
-#~ msgstr "Enviada"+msgstr "días"