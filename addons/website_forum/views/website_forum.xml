<?xml version="1.0" encoding="utf-8"?>
<openerp>
    <data>

<<<<<<< HEAD
<!-- Editor custom -->
<template id="assets_editor" inherit_id="website.assets_editor" name="Forum Editor Assets">
    <xpath expr="." position="inside">
        <link rel='stylesheet' href="/website_forum/static/src/css/website_forum.css"/>
        <script type="text/javascript" src="/website_forum/static/src/js/website.tour.forum.js"/>
        <script type="text/javascript" src="/website_forum/static/src/js/website_forum.editor.js"/>
    </xpath>
</template>

<template id="assets_forum" name="Forum Assets">
    <link rel='stylesheet' href="/web/static/lib/jquery.textext/jquery.textext.css"/>
    <link rel='stylesheet' href='/website_forum/static/src/css/website_forum.css'/>

    <script type="text/javascript" src="/website_forum/static/src/js/website_forum.js"/>
    <script type="text/javascript" src="/web/static/lib/jquery.textext/jquery.textext.js"/>
    <script type="text/javascript" src="/web/static/lib/ckeditor/ckeditor.js"/>
    <script type="text/javascript">
        CKEDITOR.config.toolbar = [['Bold','Italic','Underline','Strike'],['NumberedList','BulletedList', 'Blockquote']
        ,['Outdent','Indent','Link','Unlink','Image'],] ;
    </script>
</template>

=======
>>>>>>> 780dd989
<!-- Layout add nav and footer -->
<template id="header_footer_custom" inherit_id="website.footer_default"
    name="Footer Questions Link">
    <xpath expr="//ul[@id='products']" position="inside">
        <li><a t-attf-href="/forum/%(website_forum.forum_help)d">Q&amp;A</a></li>
        <li><a href="/forum">Forums</a></li>
    </xpath>
</template>

<!-- helper -->
<template id="link_button">
    <form method="POST" t-att-action="url">
        <button t-attf-class="fa btn-link #{classes} #{karma and 'karma_required text-muted' or ''}" t-attf-data-karma="#{karma}">
            <t t-esc="label"/></button>
    </form>
</template>

<<<<<<< HEAD
=======
<template id="assets_frontend" inherit_id="website.assets_frontend" name="website_forum assets">
    <xpath expr="." position="inside">
        <link rel='stylesheet' href="/web/static/lib/jquery.textext/jquery.textext.css"/>
        <link rel='stylesheet' href='/website_forum/static/src/css/website_forum.css'/>
        <script type="text/javascript" src="/website_forum/static/src/js/website_forum.js"/>
        <script type="text/javascript" src="/web/static/lib/jquery.textext/jquery.textext.js"/>
    </xpath>
</template>

<template id="assets_editor" inherit_id="website.assets_editor" name="Forum Editor" groups="base.group_user">
    <xpath expr="." position="inside">
        <script type="text/javascript" src="/website_forum/static/src/js/website.tour.forum.js"/>
        <script type="text/javascript" src="/website_forum/static/src/js/website_forum.editor.js"/>
    </xpath>
</template>

>>>>>>> 780dd989
<!-- Page Index -->
<template id="header" name="Forum Index">
    <t t-call="website.layout">
        <t t-set="head">
<<<<<<< HEAD
            <t t-call-assets="website_forum.assets_forum"/>
            <t t-raw="0"/>
=======
            <script type="text/javascript" src="/web/static/lib/ckeditor/ckeditor.js"/>
            <script type="text/javascript">
                CKEDITOR.config.toolbar = [['Bold','Italic','Underline','Strike'],['NumberedList','BulletedList', 'Blockquote']
                ,['Outdent','Indent','Link','Unlink','Image'],] ;
            </script>
>>>>>>> 780dd989
        </t>
        <div class="container mt16 website_forum">
            <div class="navbar navbar-default">
                <div class="navbar-header">
                    <button type="button" class="navbar-toggle" data-toggle="collapse" data-target="#oe-help-navbar-collapse">
                        <span class="sr-only">Toggle navigation</span>
                        <span class="icon-bar"></span>
                        <!-- <span class="icon-bar"></span> -->
                        <span class="icon-bar"></span>
                    </button>
                    <a class="navbar-brand" t-attf-href="/forum/#{slug(forum)}">
                        <span t-field="forum.name"/>
                    </a>
                </div>
                <div class="collapse navbar-collapse" id="oe-help-navbar-collapse">
                    <ul class="nav navbar-nav">
                        <li t-att-class="filters in ('all', 'unanswered','followed','question','tag') and 'active' or '' ">
                            <a t-attf-href="/forum/#{ slug(forum) }">Questions</a>
                        </li>
                        <li t-att-class="searches.get('users') and 'active' or '' ">
                            <a t-attf-href="/forum/#{ slug(forum) }/users">People</a>
                        </li>
                        <li t-att-class="searches.get('tags') and 'active' or '' ">
                            <a t-attf-href="/forum/#{ slug(forum) }/tag">Tags</a>
                        </li>
                        <li t-att-class="searches.get('badges') and 'active' or '' ">
                            <a t-attf-href="/forum/#{ slug(forum) }/badge">Badges</a>
                        </li>
                        <li t-if="not is_public_user" t-att-class="searches.get('my_profile') and 'active' or '' ">
                            <a t-attf-href="/forum/#{ slug(forum) }/user/#{uid}">My Profile</a>
                        </li>
                    </ul>
                    <form class="navbar-form navbar-right" role="search" t-attf-action="/forum/#{ slug(forum) }" method="get">
                        <div class="form-group">
                            <input type="search" class="form-control"
                                name="search" placeholder="Search a question..."
                                t-att-value="search or ''"/>
                            <button type="submit" class="btn btn-default">Search</button>
                        </div>
                    </form>
                </div>
            </div>
        </div>

        <div id="wrap" class="container">
            <div class="row">
                <div class="col-sm-9">
                    <div t-foreach="notifications or []" t-as="notification" class="alert alert-success alert-dismissable">
                        <button type="button" class="close notification_close" t-att-id="notification.id" data-dismiss="alert" aria-hidden="true">&amp;times;</button>
                        <div t-field="notification.body"/>
                        <a t-attf-href="/forum/#{ slug(forum) }/user/#{ user.id }#badges" class="fa fa-arrow-right">View Your Badges</a>
                    </div>
                    <t t-raw="0"/>
                </div>
                <div class="col-sm-3" id="right-column">
                    <a t-if="not header.get('ask_hide')" class="btn btn-primary btn-lg btn-block mb16" t-attf-href="/forum/#{slug(forum)}/ask">Ask a Question</a>
                    <div class="panel panel-default">
                        <div class="panel-heading">
                            <h3 class="panel-title">Keep Informed</h3>
                        </div>
                        <div class="panel-body">
                            <t t-call="website_mail.follow">
                                <t t-set="email" t-value="user.email"/>
                                <t t-set="object" t-value="forum"/>
                            </t>
                        </div>
                    </div>
                    <div class="panel panel-default" id="about_forum">
                        <div class="panel-heading">
                            <h3 class="panel-title">About This Forum</h3>
                        </div>
                        <div class="panel-body">
                            <t t-raw="forum.description"/>
                            <a t-if="not header.get('is_guidelines')" t-attf-href="/forum/#{slug(forum)}/faq" class="fa fa-arrow-right"> Read Guidelines</a>
                            <a t-if="header.get('is_guidelines')" t-attf-href="/forum/#{slug(forum)}" class="fa fa-arrow-right"> Back to <span t-field="forum.name"/></a>
                        </div>
                    </div>
                    <div t-if="header.get('question_data')">
                        <div class="panel panel-default">
                            <div class="panel-heading text-center">
                                <h3 class="panel-title">Question tools</h3>
                            </div>
                            <div class="panel-body text-center">
                                <t t-call="website_mail.follow"><t t-set="object" t-value="question"/></t>
                                <div class="mt8">
                                    <strong><t t-raw="len(question.message_follower_ids)"/></strong> follower(s)
                                </div>
                            </div>
                            <div class="panel-heading text-center">
                                <h3 class="panel-title ">Stats</h3>
                            </div>
                            <div class="panel-body">
                                <table class="table">
                                    <thead><tr><td> Asked: <strong><span t-field="question.create_date" t-field-options='{"format":"short"}'/></strong></td></tr></thead>
                                    <tr><td> Seen: <strong><t t-raw="question.views"/></strong>
                                        <span t-if="question.views&gt;1">times</span>
                                        <span t-if="question.views&lt;=1">time</span>
                                    </td></tr>
                                    <tr><td> Last updated: <strong><span t-field="question.write_date" t-field-options='{"format":"short"}'/></strong></td></tr>
                                </table>
                            </div>
                        </div>
                    </div>
                </div>
            </div>
        </div>
        <div class="oe_structure"/>
    </t>
</template>

<!-- Display a post -->
<template id="display_post">
    <div class="question row">
        <div class="col-md-2 hidden-xs text-center">
            <div t-attf-class="box #{question.is_correct and 'oe_green' or 'oe_grey'} #{(question.child_count == 0) and 'text-muted' or ''}">
                <span t-esc="question.child_count"/>
                <div t-if="question.child_count&gt;1" class="subtitle">Answers</div>
                <div t-if="question.child_count&lt;=1" class="subtitle">Answer</div>
            </div>
        </div>
        <div class="col-md-10 clearfix">
            <div class="question-name">
                <a t-attf-href="/forum/#{ slug(forum) }/question/#{ slug(question) }" t-field="question.name"/>
                    <span t-if="not question.active"><b> [Deleted]</b></span>
                    <span t-if="question.state == 'close'"><b> [Closed]</b></span>
            </div>
            <t t-foreach="question.tag_ids" t-as="question_tag">
                <a t-attf-href="/forum/#{ slug(forum) }/tag/#{slug(question_tag)}/questions">
                    <span t-attf-class="pull-right badge #{tag and tag.name == question_tag.name and 'badge-active' ''}" t-field="question_tag.name"
                        style="margin-right: 4px;"/>
                </a>
            </t>
            <div class="text-muted">
                by <a t-attf-href="/forum/#{ slug(forum) }/user/#{ question.create_uid.id }"
                    t-field="question.create_uid" t-field-options='{"widget": "contact", "country_image": true, "fields": ["name", "country_id"]}'
                    style="display: inline-block;"/>
                on <span t-field="question.write_date" t-field-options='{"format":"short"}'/>
                <span class="visible-xs">
                    <b t-esc="question.child_count or 0"/>
                    <t t-if="question.child_count&gt;1">answers</t>
                    <t t-if="question.child_count==1">answers</t>
                </span>
                with <b t-field="question.views"/> views
                <span t-if="question.vote_count&gt;0"> and
                    <b t-esc="question.vote_count or 0"/>
                    <t t-if="question.vote_count&gt;1">votes</t>
                    <t t-if="question.vote_count==1">vote</t>
                </span>
            </div>
        </div>
    </div>
</template>

<!-- Display a post as an answer -->
<template id="display_post_answer">
    <div class="clearfix">
        <div t-attf-class="pull-left text-center mb16 box #{len(answer.vote_ids) and 'oe_green' or 'oe_grey'}">
            <div t-esc="len(answer.vote_ids)"/>
        </div>
        <div class="question-name" style="margin-left: 32px;">
            <a style="font-size: 15px;" t-attf-href="/forum/#{ slug(forum) }/question/#{ answer.parent_id.id }/#answer-#{ answer.id }" t-esc="answer.parent_id.name"/>
            <t t-if="len(answer.website_message_ids)&gt;0">
                (<t t-esc="len(answer.website_message_ids)"/>
                <t t-if="len(answer.website_message_ids)&gt;1">Comments</t>
                <t t-if="len(answer.website_message_ids)&lt;=1">Comment</t>)
            </t>
        </div>
    </div>
</template>

<!-- FAQ Layout -->
<template id="faq">
    <t t-call="website_forum.header">
        <div t-field="forum.faq"/>
    </t>
</template>

<!-- All Forums Layout -->
<template id="forum_all">
    <t t-call="website.layout">
        <div class="container">
            <h1 class="mb32">Our forums</h1>
            <div class="row">
                <div t-foreach="forums" t-as="forum" class="col-sm-3 text-center mb32">
                    <a t-attf-href="/forum/#{ slug(forum) }">
                        <div class="fa fa-5x fa-comment mb16"/>
                        <div t-field="forum.name"/>
                    </a>
                </div>
            </div>
        </div>
    </t>
</template>

<!-- Specific Forum Layout -->
<template id="forum_index" name="Forum">
    <t t-call="website_forum.header">
        <h1 class="page-header mt0">
            <t t-esc="question_count"/> <span>Questions</span>
            <t t-esc="search"/>
            <small class="dropdown" t-if="filters in ('all', 'unanswered','followed', 'tag')">
              <a href="#" class="dropdown-toggle" data-toggle="dropdown">
                  <t t-if="filters == 'all'">All</t>
                  <t t-if="filters == 'unanswered'">Unanswered</t>
                  <t t-if="filters == 'followed'">Followed</t>
                  <t t-if="tag"><span t-field="tag.name"/></t>
                  <t t-if="sorting == 'date'"> by activity date</t>
                  <t t-if="sorting == 'creation'"> by creation date</t>
                  <t t-if="sorting == 'answered'"> by most answered</t>
                  <t t-if="sorting == 'vote'"> by most voted</t>
                  <b class="caret"/>
              </a>
              <ul class="dropdown-menu">
                  <li class="dropdown-header">Filter on</li>
                  <li t-att-class="filters == 'all' and 'active' or '' ">
                      <a t-att-href="url_for('') + '?' + keep_query( 'search', 'sorting', filters='all')">All</a>
                  </li>
                  <li t-att-class="filters == 'unanswered' and 'active' or '' ">
                      <a t-att-href="url_for('') + '?' + keep_query( 'search', 'sorting', filters='unanswered')">Unanswered</a>
                  </li>
                  <li t-if="uid" t-att-class="filters == 'followed' and 'active' or '' ">
                      <a t-att-href="url_for('') + '?' + keep_query( 'search', 'sorting', filters='followed')">Followed</a>
                  </li>
                  <li class="dropdown-header">Tags</li>
                  <li t-if="tag" t-att-class="tag and 'active' or '' ">
                      <a href=""><t t-esc="tag.name"/></a>
                  </li>
                  <li class="dropdown-header">Sort by</li>
                  <li t-att-class="sorting == 'date' and 'active' or '' ">
                      <a t-att-href="url_for('') + '?' + keep_query( 'search', 'filters', sorting='date')">Last activity date</a>
                  </li>
                  <li t-att-class="sorting == 'creation' and 'active' or '' ">
                      <a t-att-href="url_for('') + '?' + keep_query( 'search', 'filters', sorting='creation')">Newest</a>
                  </li>
                  <li t-att-class="sorting == 'answered' and 'active' or '' ">
                      <a t-att-href="url_for('') + '?' + keep_query( 'search', 'filters', sorting='answered')">Most answered</a>
                  </li>
                  <li t-att-class="sorting == 'vote' and 'active' or '' ">
                      <a t-att-href="url_for('') + '?' + keep_query( 'search', 'filters', sorting='vote')">Most voted</a>
                  </li>
              </ul>
            </small>
        </h1>
        <div t-foreach="question_ids" t-as="question" class="mb16">
            <t t-call="website_forum.display_post"/>
        </div>
        <t t-call="website.pager"/>
    </t>
</template>

<template id="404">
    <t t-call="website_forum.header">
        <div class="oe_structure oe_empty"/>
        <h1 class="mt32">Question not found!</h1>
        <p>Sorry, this question is not available anymore.</p>
        <p>
            <a t-attf-href="/forum">Return to the question list.</a>
        </p>
    </t>
</template>

<!-- Edition: ask your question -->
<template id="ask_question">
    <t t-call="website_forum.header">
        <h1 class="mt0">Ask Your Question</h1>
        <p>
            To improve your chance getting an answer:
        </p>
        <ul>
            <li>Set a clear, explicit and concise question title
                (check
                <a href="#" data-placement="top" data-toggle="popover" data-content="Inventory Date Problem, Task remaining hours, Can you help solve solve my tax computation problem in Canada?" title="Click to get bad question samples">bad examples</a>
                and
                <a href="#" data-placement="bottom" data-toggle="popover" data-content="How to create a physical inventory at an anterior date?, How is the 'remaining hours' field computed on tasks?, How to configure TPS and TVQ's canadian taxes?" title="Click to get good question titles">good examples</a>
                ),
            </li>
            <li>Avoid unnecessary introductions (Hi,... Please... Thanks...),</li>
            <li>Provide enough details and, if possible, give an example.</li>
        </ul>
        <script type="text/javascript">
            $(function () {
                $("[data-toggle='popover']").popover();
            });
        </script>
        <form t-attf-action="/forum/#{ slug(forum) }/question/new" method="post" role="form" class="tag_text">
            <input type="text" name="question_name" required="True" t-attf-value="#{question_name}"
                class="form-control mb16" placeholder="Your Question Title..."/>
            <input type="hidden" name="karma" t-attf-value="#{user.karma}" id="karma"/>
            <textarea name="content" required="True" class="form-control load_editor">
                <t t-esc="question_content"/>
            </textarea>
            <br/>
            <input type="text" name="question_tags" placeholder="Tags" class="form-control load_tags"/>
            <br/>
            <button class="btn btn-primary" id="btn_ask_your_question">Post Your Question</button>
        </form>
        <script type="text/javascript">
            CKEDITOR.replace("content");
        </script>
    </t>
</template>

<!-- Edition: edit a post -->
<template id="edit_post">
    <t t-call="website_forum.header">
        <h3 t-if="not is_answer">Edit question</h3>
        <h3 t-if="is_answer">Edit answer</h3>
        <form t-attf-action="/forum/#{slug(forum)}/post/#{slug(post)}/save" method="post" role="form" class="tag_text">
            <div t-if="not is_answer">
                <input type="text" name="question_name" id="question_name" required="True"
                    t-attf-value="#{post.name}" class="form-control" placeholder="Edit your Question"/>
                <h5 class="mt20">Please enter a descriptive question (should finish by a '?')</h5>
            </div>
            <input type="hidden" name="karma" t-attf-value="#{user.karma}" id="karma"/>
            <textarea name="content" required="True" class="form-control load_editor">
                <t t-esc="post.content"/>
            </textarea>
            <div t-if="not is_answer">
                <br/>
                <input type="text" name="question_tag" class="form-control col-md-9 load_tags" placeholder="Tags" t-attf-value="#{tags}"/>
                <br/>
            </div>
            <button class="btn btn-primary btn-lg">Save</button>
        </form>
        <script type="text/javascript">
            CKEDITOR.replace("content");
        </script>
    </t>
</template>

<!-- Moderation: close a question -->
<template id="close_question">
    <t t-call="website_forum.header">
        <h1 class="mt0">Close question</h1>
        <p class="text-muted">
            If you close this question, it will be hidden for most users. Only
            users having a high karma can see closed questions to moderate
            them.
        </p>
        <form t-attf-action="/forum/#{ slug(forum) }/question/#{slug(question)}/close" method="post" role="form" class="form-horizontal mt32 mb64">
            <input name="post_id" t-att-value="question.id" type="hidden"/>
            <div class="form-group">
                <label class="col-md-3 control-label" for="reason">Question:</label>
                <div class="col-md-8 mt8">
                    <span t-field="question.name"/>
                </div>
            </div>
            <div class="form-group">
                <label class="col-md-3 control-label" for="reason">Reason:</label>
                <div class="col-md-8">
                    <select class="form-control" name="reason_id">
                        <t t-foreach="reasons or []" t-as="reason">
                            <option t-att-value="reason.id" t-att-selected="reason.id == question.closed_reason_id.id"><t t-esc="reason.name"/></option>
                        </t>
                    </select>
                </div>
            </div>
            <div class="form-group">
                <div class="col-md-offset-3 col-md-8">
                    <button class="btn btn-primary">Close question</button>
                    <span class="text-muted">or</span>
                    <a class="btn btn-link" t-attf-href="/forum/#{ slug(forum) }/question/#{ slug(question) }">back to question</a>
                </div>
            </div>
        </form>
    </t>
</template>

<!-- Edition: post an answer -->
<template id="post_answer">
    <h3 class="mt10">Your answer</h3>
    <p>
        <b>Please try to give a substantial answer.</b> If you wanted to comment on the question or answer, just
        <b>use the commenting tool.</b> Please remember that you can always <b>revise your answers</b>
        - no need to answer the same question twice. Also, please <b>don't forget to vote</b>
        - it really helps to select the best questions and answers!
    </p>
    <form t-attf-action="/forum/#{ slug(forum) }/post/#{slug(question)}/new" method="post" role="form">
        <input type="hidden" name="karma" t-attf-value="#{user.karma}" id="karma"/>
        <textarea name="content" class="form-control load_editor" required="True"/>
        <button class="btn btn-primary mt16" id="btn_ask_your_question">Post Your Answer</button>
    </form>
    <script type="text/javascript">
        CKEDITOR.replace("content");
    </script>
</template>

<template id="vote">
    <div t-attf-class="box oe_grey">
        <a t-attf-class="vote_up fa fa-thumbs-up no-decoration #{post.user_vote == 1 and 'text-success' or ''} #{((post.user_vote == 1 and not post.can_downvote) or not post.can_upvote) and 'karma_required' or ''}"
            t-attf-data-karma="#{post.user_vote == 1 and post.karma_downvote or post.karma_upvote}"
            t-attf-data-href="/forum/#{slug(post.forum_id)}/post/#{slug(post)}/upvote"/>
        <span id="vote_count" t-esc="post.vote_count"/>
        <a t-attf-class="vote_down fa fa-thumbs-down no-decoration #{post.user_vote == -1 and 'text-warning' or ''} #{((post.user_vote == -1 and not post.can_upvote) or not post.can_downvote) and 'karma_required' or ''}"
            t-attf-data-karma="#{post.user_vote == -1 and post.karma_upvote or post.karma_downvote}"
            t-attf-data-href="/forum/#{slug(post.forum_id)}/post/#{slug(post)}/downvote"/>
        <div t-if="vote_count &gt; 1" class="subtitle">
            votes
        </div>
        <div t-if="vote_count &lt; 2" class="subtitle">
            vote
        </div>
    </div>
</template>

<!-- Specific Post Layout -->
<template id="post_description_full" name="Question Navigation">
    <t t-call="website_forum.header">
        <div t-attf-class="row question">
            <div class="col-md-2 hidden-xs text-center">
                <t t-call="website_forum.vote">
                    <t t-set="post" t-value="question"/>
                </t>
                <div class="text-muted text-center">
                    <span t-field="question.views"/> Views
                </div>
                <div class="mt4">
                    <a t-attf-data-href="/forum/#{slug(question.forum_id)}/question/#{slug(question)}/toggle_favourite"
                        t-attf-class="favourite_question no-decoration fa fa-2x fa-star #{question.user_favourite and 'forum_favourite_question' or ''}"/>
                </div>
            </div>
            <div t-attf-class="col-md-10 #{not question.active and 'alert alert-danger' or ''}">
                <h1 class="mt0">
                    <a t-attf-href="/forum/#{ slug(forum) }/question/#{ slug(question) }" t-field="question.name"/>
                    <span t-if="not question.active"><b> [Deleted]</b></span>
                    <span t-if="question.state == 'close'"><b> [Closed]</b></span>
                </h1>
                <div class="alert alert-info text-center" t-if="question.state == 'close'">
                    <p class="mt16">
                        <b>The question has been closed<t t-if="question.closed_reason_id"> for reason: <i t-esc="question.closed_reason_id.name"/></t></b>
                    </p>
                    <t t-if="question.closed_uid">
                        <b>by <a t-attf-href="/forum/#{ slug(forum) }/user/#{ question.closed_uid.id }"
                            t-field="question.closed_uid"
                            t-field-options='{"widget": "contact", "fields": ["name"]}'
                            style="display: inline-block;"/></b>
                    </t>
                    <b>on <span t-field="question.closed_date"/></b>
                    <div class="mt16 mb24 text-center">
                        <t t-call="website_forum.link_button">
                            <t t-set="url" t-value="'/forum/' + slug(forum) + '/question/' + slug(question) + '/reopen'"/>
                            <t t-set="label" t-value="'Reopen'"/>
                            <t t-set="classes" t-value="'fa-arrow-right'"/>
                            <t t-set="karma" t-value="not question.can_close and question.karma_close or 0"/>
                        </t>
                    </div>
                </div>
                <t t-raw="question.content"/>
                <div class="mt16 clearfix">
                    <div class="pull-right">
                        <div class="text-right">
                            <t t-foreach="question.tag_ids" t-as="tag">
                                <a t-attf-href="/forum/#{ slug(forum) }/tag/#{ tag.id }/questions" class="badge" t-field="tag.name"/>
                            </t>
                        </div>
                        <ul class="list-inline" id="options">
                            <li>
                                <a style="cursor: pointer" data-toggle="collapse"
                                    t-attf-class="fa fa-comment-o #{not question.can_comment and 'karma_required text-muted' or ''}"
                                    t-attf-data-karma="#{not question.can_comment and question.karma_comment or 0}"
                                    t-attf-data-target="#comment#{ question._name.replace('.','') + '-' + str(question.id) }">
                                    Comment
                                </a>
                            </li>
                            <li t-if="question.state != 'close'">
                                <t t-call="website_forum.link_button">
                                    <t t-set="url" t-value="'/forum/' + slug(forum) +'/question/' + slug(question) + '/ask_for_close'"/>
                                    <t t-set="label" t-value="'Close'"/>
                                    <t t-set="classes" t-value="'fa-times'"/>
                                    <t t-set="karma" t-value="not question.can_close and question.karma_close or 0"/>
                                </t>
                            </li>
                            <li t-if="question.state == 'close'">
                                <t t-call="website_forum.link_button">
                                    <t t-set="url" t-value="'/forum/' + slug(forum) +'/question/' + slug(question) + '/reopen'"/>
                                    <t t-set="label" t-value="'Reopen'"/>
                                    <t t-set="classes" t-value="'fa-undo'"/>
                                    <t t-set="karma" t-value="not question.can_close and question.karma_close or 0"/>
                                </t>
                            </li>
                            <li>
                                <t t-call="website_forum.link_button">
                                    <t t-set="url" t-value="'/forum/' + slug(forum) +'/post/' + slug(question) + '/edit'"/>
                                    <t t-set="label" t-value="'Edit'"/>
                                    <t t-set="classes" t-value="'fa-edit'"/>
                                    <t t-set="karma" t-value="not question.can_edit and question.karma_edit or 0"/>
                                </t>
                            </li>
                            <li t-if="question.active">
                                <t t-call="website_forum.link_button">
                                    <t t-set="url" t-value="'/forum/' + slug(forum) +'/question/' + slug(question) + '/delete'"/>
                                    <t t-set="label" t-value="'Delete'"/>
                                    <t t-set="classes" t-value="'fa-trash-o'"/>
                                    <t t-set="karma" t-value="not question.can_unlink and question.karma_unlink or 0"/>
                                </t>
                            </li>
                            <li t-if="not question.active">
                                <t t-call="website_forum.link_button">
                                    <t t-set="url" t-value="'/forum/' + slug(forum) +'/question/' + slug(question) + '/undelete'"/>
                                    <t t-set="label" t-value="'Undelete'"/>
                                    <t t-set="classes" t-value="'fa-trash-o'"/>
                                    <t t-set="karma" t-value="not question.can_unlink and question.karma_unlink or 0"/>
                                </t>
                            </li>
                        </ul>
                    </div>
                    <div>
                        <img class="pull-left img img-circle img-avatar" t-attf-src="/forum/user/#{question.create_uid.id}/avatar"/>
                        <div>
                            <a t-attf-href="/forum/#{ slug(forum) }/user/#{ question.create_uid.id }"
                                t-field="question.create_uid"
                                t-field-options='{"widget": "contact", "country_image": true, "fields": ["name", "country_id"]}'
                                style="display: inline-block;"/>
                            <div t-field="question.create_uid" t-field-options='{"widget": "contact", "badges": true, "fields": ["karma"]}'/>
                            <span class="text-muted">Asked on <span t-field="question.create_date" t-field-options='{"format":"short"}'/></span>
                        </div>
                    </div>
                    <div class="visible-xs text-center">
                        <t t-call="website_forum.vote">
                            <t t-set="post" t-value="question"/>
                        </t>
                        <div class="text-muted text-center">
                            <span t-field="question.views"/> Views
                        </div>
                        <div class="mt4">
                            <a t-attf-data-href="/forum/#{slug(question.forum_id)}/question/#{slug(question)}/toggle_favourite"
                                t-attf-class="favourite_question no-decoration fa fa-2x fa-star #{question.user_favourite and 'forum_favourite_question' or ''}"/>
                        </div>
                    </div>
                </div>
                <t t-call="website_forum.post_comment">
                    <t t-set="object" t-value="question"/>
                </t>
            </div>
        </div>
        <hr/>

        <div t-foreach="question.child_ids" t-as="answer" class="mt16 mb32">
            <a t-attf-id="answer-#{str(answer.id)}"/>
            <div t-attf-class="forum_answer row" t-attf-id="answer_#{answer.id}" >
                <div class="col-md-2 hidden-xs text-center">
                    <t t-call="website_forum.vote">
                        <t t-set="post" t-value="answer"/>
                    </t>
                    <div class="text-muted mt8">
                        <a t-attf-class="accept_answer fa fa-2x fa-check-circle no-decoration #{answer.is_correct and 'oe_answer_true' or 'oe_answer_false'} #{not answer.can_accept and 'karma_required' or ''}"
                            t-attf-data-karma="#{answer.karma_accept}"
                            t-attf-data-href="/forum/#{slug(question.forum_id)}/post/#{slug(answer)}/toggle_correct"/>
                    </div>
                </div>
                <div class="col-md-10 clearfix">
                    <t t-raw="answer.content"/>
                    <div class="mt16">
                        <ul class="list-inline pull-right">
                            <li>
                                <a t-attf-class="fa fa-comment-o #{not answer.can_comment and 'karma_required text-muted' or ''}"
                                    t-attf-data-karma="#{not answer.can_comment and answer.karma_comment or 0}"
                                    style="cursor: pointer" data-toggle="collapse"
                                    t-attf-data-target="#comment#{ answer._name.replace('.','') + '-' + str(answer.id) }"> Comment
                                </a>
                            </li>
                            <li>
                                <t t-call="website_forum.link_button">
                                    <t t-set="url" t-value="'/forum/' + slug(forum) + '/post/' + slug(answer) + '/edit'"/>
                                    <t t-set="label" t-value="'Edit'"/>
                                    <t t-set="classes" t-value="'fa fa-edit'"/>
                                    <t t-set="karma" t-value="not answer.can_edit and answer.karma_edit or 0"/>
                                </t>
                            </li>
                            <li>
                                <t t-call="website_forum.link_button">
                                    <t t-set="url" t-value="'/forum/' + slug(forum) + '/post/' + slug(answer) + '/delete'"/>
                                    <t t-set="label" t-value="'Delete'"/>
                                    <t t-set="classes" t-value="'fa-trash-o'"/>
                                    <t t-set="karma" t-value="not answer.can_unlink and answer.karma_unlink or 0"/>
                                </t>
                            </li>
                            <li>
                                <t t-call="website_forum.link_button">
                                    <t t-set="url" t-value="'/forum/' + slug(forum) + '/post/' + slug(answer) + '/convert_to_comment'"/>
                                    <t t-set="label" t-value="'Convert as a comment'"/>
                                    <t t-set="classes" t-value="'fa-magic'"/>
                                    <t t-set="karma" t-value="not answer.can_comment_convert and answer.karma_comment_convert or 0"/>
                                </t>
                            </li>
                        </ul>
                        <img class="pull-left img img-circle img-avatar" t-attf-src="/forum/user/#{answer.create_uid.id}/avatar"/>
                        <div>
                            <a t-attf-href="/forum/#{ slug(forum) }/user/#{ answer.create_uid.id }"
                                t-field="answer.create_uid"
                                t-field-options='{"widget": "contact", "country_image": true, "fields": ["name", "country_id"]}'
                                style="display: inline-block;"/>
                            <div t-field="answer.create_uid" t-field-options='{"widget": "contact", "badges": true, "fields": ["karma"]}'/>
                            <span class="text-muted">Answered on <span t-field="answer.create_date" t-field-options='{"format":"short"}'/></span>
                        </div>
                        <div class="visible-xs text-center">
                            <t t-call="website_forum.vote">
                                <t t-set="post" t-value="answer"/>
                            </t>
                            <div class="text-muted mt8">
                                <a t-attf-class="accept_answer fa fa-2x fa-check-circle no-decoration #{answer.is_correct and 'oe_answer_true' or 'oe_answer_false'} #{not answer.can_accept and 'karma_required' or ''}"
                                    t-attf-data-karma="#{answer.karma_accept}"
                                    t-attf-data-href="/forum/#{slug(question.forum_id)}/post/#{slug(answer)}/toggle_correct"/>
                            </div>
                        </div>
                    </div>
                    <t t-call="website_forum.post_comment">
                        <t t-set="object" t-value="answer"/>
                    </t>
                </div>
            </div>
        </div>
        <div t-if="not question.uid_has_answered and question.state != 'close' and question.active != False">
            <t t-call="website_forum.post_answer"/>
        </div>
        <div t-if="question.uid_has_answered" class="mb16">
            <a class="btn btn-primary" t-attf-href="/forum/#{slug(forum)}/question/#{slug(question)}/edit_answer">Edit Your Previous Answer</a>
            <span class="text-muted">(only one answer per question is allowed)</span>
        </div>
    </t>
</template>

<!-- Utility template: Post a Comment -->
<template id="post_comment">
    <div class="row clearfix">
        <div class="col-sm-10 col-sm-offset-2">
            <div t-foreach="reversed(object.website_message_ids)" t-as="message" class="comment oe_comment_grey">
                <small class="text-muted">
                    <t t-set="required_karma" t-value="message.author_id.id == user.partner_id.id and object.forum_id.karma_comment_unlink_own or object.forum_id.karma_comment_unlink_all"/>
                    <t t-call="website_forum.link_button">
                        <t t-set="url" t-value="'/forum/' + slug(forum) + '/post/' + slug(object) + '/comment/' + slug(message) + '/delete'"/>
                        <t t-set="label" t-value="' '"/>
                        <t t-set="karma" t-value="user.karma&lt;required_karma and required_karma or 0"/>
                        <t t-set="classes" t-value="'close comment_delete fa-times'"/>
                    </t>

                    <span t-field="message.body"/>
                    <t t-set="required_karma" t-value="message.author_id.id == user.partner_id.id and object.forum_id.karma_comment_convert_own or object.forum_id.karma_comment_convert_all"/>
                    <t t-if="(object.parent_id and object.parent_id.state != 'close' and object.parent_id.active != False) or (not object.parent_id and object.state != 'close' and object.active != False)">
                        <t t-set="allow_post_comment" t-value="True" />
                    </t>
                    <t t-if="allow_post_comment">
                        <t t-call="website_forum.link_button" >
                            <t t-set="url" t-value="'/forum/' + slug(forum) + '/post/' + slug(object) + '/comment/' + slug(message) + '/convert_to_answer'"/>
                            <t t-set="label" t-value="'Convert as an answer'"/>
                            <t t-set="karma" t-value="user.karma&lt;required_karma and required_karma or 0"/>
                            <t t-set="classes" t-value="'fa-magic pull-right'"/>
                        </t>
                    </t>
                    <a t-attf-href="/forum/#{slug(forum)}/partner/#{message.author_id.id}"
                        t-field="message.author_id" t-field-options='{"widget": "contact", "country_image": true, "fields": ["name", "country_id"]}'
                        style="display: inline-block;"/>
                    on <span t-field="message.date" t-field-options='{"format":"short"}'/>
                </small>
            </div>
            <div class="css_editable_mode_hidden">
                <form t-attf-id="comment#{ object._name.replace('.','') + '-' + str(object.id) }" class="collapse oe_comment_grey"
                        t-attf-action="/forum/#{slug(forum)}/post/#{slug(object)}/comment" method="POST">
                    <input name="post_id" t-att-value="object.id" type="hidden" class="mt8"/>
                    <textarea name="comment" class="form-control" placeholder="Comment this post..."/>
                    <button type="submit" class="btn btn-primary mt8">Post</button>
                </form>
            </div>
        </div>
    </div>
</template>

<template id="tag">
    <t t-call="website_forum.header">
        <h1 class="mt0">
            Tags
        </h1>
        <p class="text-muted">
            A tag is a label that categorizes your question with other,
            similar questions. Using the right tags makes it easier for
            others to find and answer your question.
        </p>
        <div class="row">
            <div class="col-sm-3 mt16" t-foreach="tags" t-as="tag">
                <a t-attf-href="/forum/#{ slug(forum) }/tag/#{ slug(tag) }/questions?{{ keep_query( filters='tag') }}" class="badge">
                    <span t-field="tag.name"/>
                </a>
                <span>
                    X <t t-esc="tag.posts_count"/>
                </span>
            </div>
        </div>
    </t>
</template>

<template id="badge">
    <t t-call="website_forum.header">
        <h1 class="mt0">
            Badges
        </h1>
        <p>
            Besides gaining reputation with your questions and answers,
            you receive badges for being especially helpful. Badges
            appear on your profile page, and your posts.
        </p>
        <table class="table mt32 mb64">
            <tr t-foreach="badges" t-as="badge">
                <td>
                    <a t-attf-href="/forum/#{ slug(forum) }/badge/#{ slug(badge) }" class="badge pull-left">
                        <span t-if="badge.level == 'gold'" class="fa fa-circle badge-gold"/>
                        <span t-if="badge.level == 'silver'" class="fa fa-circle badge-silver"/>
                        <span t-if="badge.level == 'bronze'" class="fa fa-circle badge-bronze"/>
                        <span t-field="badge.name"/>
                    </a>
                </td><td>
                    <b t-esc="badge.stat_count_distinct"/>
                    <i class="text-muted">awarded users</i>
                </td><td>
                    <span t-field="badge.description"/>
                </td>
            </tr>
        </table>
    </t>
</template>

<template id="badge_user">
    <t t-call="website_forum.header">
        <h3 class="mt32 mb32">
            <b>Badge "<span t-field="badge.name"/>"</b>
        </h3>
        <div>
            <div class="pull-left badge">
                <span t-if="badge.level == 'gold'" class="fa fa-circle badge-gold"/>
                <span t-if="badge.level == 'silver'" class="fa fa-circle badge-silver"/>
                <span t-if="badge.level == 'bronze'" class="fa fa-circle badge-bronze"/>
                <span t-field="badge.name"/>
            </div>
            <span t-field="badge.description" style="margin-left:20px"/>
        </div>
        <h4 class="mt32">
            <t class="pull-left" t-esc="badge.stat_count_distinct"/>
            <span t-if="badge.stat_count_distinct&gt;1">users</span>
            <span t-if="badge.stat_count_distinct&lt;=1">user</span>
            received this badge:
        </h4>
        <div class="row">
            <div class="col-sm-3 mt16" t-foreach="users" t-as="user">
                <img class="pull-left img img-circle img-avatar" t-attf-src="/forum/user/#{user.id}/avatar"/>
                <div>
                    <a t-attf-href="/forum/#{slug(forum)}/user/#{user.id}" t-field="user.name"/>
                </div>
            </div>
        </div>
    </t>
</template>

<template id="users">
    <t t-call="website_forum.header">
        <div t-foreach="users" t-as="row_users" class="row mt16">
            <div t-foreach="row_users" t-as="user" class="col-sm-4">
                <img class="pull-left img img-circle img-avatar" t-attf-src="/forum/user/#{user.id}/avatar"/>
                <div>
                    <a t-attf-href="/forum/#{slug(forum)}/user/#{user.id}" t-field="user.name"/>
                    <t t-if="user.country_id">
                        <span t-field="user.country_id.image" t-field-options='{"widget": "image", "class": "country_flag"}'/>
                    </t>
                    <b><t t-esc="user.karma"/></b>
                    <t t-raw="separator"/>
                    <div>
                        <b> badges:</b>
                        <span class="fa fa-circle badge-gold"/>
                        <t t-esc="user.gold_badge"/>
                        <span class="fa fa-circle badge-silver"/>
                        <t t-esc="user.silver_badge"/>
                        <span class="fa fa-circle badge-bronze"/>
                        <t t-esc="user.bronze_badge"/>
                    </div>
                    <t t-raw="0"/>
                </div>
            </div>
        </div>
        <div class="pull-left">
            <t t-call="website.pager"/>
        </div>
    </t>
</template>

<!--Private profile-->
<template id="private_profile">
    <t t-call="website_forum.header">
        <h1 class="mt32">This profile is private!</h1>
        <p>
            <a t-attf-href="/forum/#{slug(forum)}">Return to the question list.</a>
        </p>
    </t>
</template>

<template id="edit_profile">
    <t t-call="website_forum.header">
        <h3>Edit Profile</h3>
        <div class="row">
            <div class="col-md-2">
                <img class="img img-responsive img-circle" t-attf-src="/forum/user/#{user.id}/avatar"/>
            </div>
            <div class="col-md-10">
            <form t-attf-action="/forum/#{slug(forum)}/user/#{slug(user)}/save" method="post" role="form" class="form-horizontal">
                <input name="user_id" t-att-value="user.id" type="hidden"/>
                <div class="form-group">
                    <label class="col-md-2 control-label mb16" for="user_name">Real name</label>
                    <div class="col-md-8 mb16">
                        <input type="text" class="form-control" name="name" id="user_name" required="True" t-attf-value="#{user.name}"/>
                    </div>
                </div>
                <div class="form-group">
                    <label class="col-md-2 control-label mb16" for="user_website_published" t-if="user.id == uid">Public profile</label>
                    <div class="col-md-8 mb16" t-if="user.id == uid">
                        <input type="checkbox" class="mt8" name="website_published" id="user_website_published" value="True" t-if="not user.website_published"/>
                        <input type="checkbox" class="mt8" name="website_published" id="user_website_published" value="True" checked="checked" t-if="user.website_published"/>
                    </div>
                </div>
                <div class="form-group">
                    <label class="col-md-2 control-label mb16" for="user_website">Website</label>
                    <div class="col-md-8 mb16">
                        <input type="text" class="form-control" name="website" id="user_website" t-attf-value="#{user.partner_id.website or ''}"/>
                    </div>
                </div>
                <div class="form-group">
                    <div t-if="email_required" class="alert alert-danger alert-dismissable oe_forum_email_required">
                        <button type="button" class="close" data-dismiss="alert">x</button>
                        <p>Please enter a valid email address in order to receive notifications from answers or comments.</p>
                    </div>
                    <label class="col-md-2 control-label mb16" for="user_email">Email</label>
                    <div class="col-md-8 mb16">
                        <input type="text" class="form-control" name="email" id="user_email" required="True" t-attf-value="#{user.partner_id.email}"/>
                    </div>
                </div>
                <div class="form-group">
                    <label class="col-md-2 control-label mb16" for="user_city">City</label>
                    <div class="col-md-8 mb16">
                        <input type="text" class="form-control" name="city" id="user_city" t-attf-value="#{user.partner_id.city or ''}"/>
                    </div>
                </div>
                <div class="form-group">
                    <label class="col-md-2 control-label mb16">Country</label>
                    <div class="col-md-8 mb16">
                        <select class="form-control" name="country">
                            <option value="">Country...</option>
                            <t t-foreach="countries or []" t-as="country">
                                <option t-att-value="country.id" t-att-selected="country.id == user.partner_id.country_id.id"><t t-esc="country.name"/></option>
                            </t>
                         </select>
                    </div>
                </div>
                <!--Note: using website_description fiels instead of using commnt firld of partner-->
                <div class="form-group">
                    <label class="col-md-2 control-label mb16" for="description">Biography</label>
                    <div class="col-md-8 mb16">
                        <textarea name="description" id="description" style="min-height: 120px" required="True" 
                            class="form-control load_editor"><t t-esc="user.partner_id.website_description"/></textarea>
                    </div>
                </div>
                <div class="col-sm-offset-2 col-md-2 mb16">
                    <button class="btn btn-primary btn-lg">Update</button>
                </div>
            </form>
            </div>
        </div>
        <script type="text/javascript">
            CKEDITOR.replace("description");
        </script>
    </t>
</template>

<template id="user_detail_full">
    <t t-call="website_forum.header">
        <h1 class="mt0 page-header">
            <span t-field="user.name"/>
            <small>profile</small>
            <t t-call="website.publish_management" groups="base.group_website_publisher">
                <t t-set="object" t-value="user"/>
            </t>
        </h1>
        <div class="row">
            <div class="col-sm-2">
                <img class="img img-responsive img-circle" t-attf-src="/forum/user/#{user.id}/avatar"/>
            </div>
            <div class="col-sm-10">
                <table class="table table-condensed">
                <tr>
                    <td rowspan="2" valign="top"><span class="text-muted">contributions</span></td>
                    <td>member since</td>
                    <td><span t-field="user.create_date" t-field-options='{"format": "short"}'/></td>
                </tr><tr>
                    <td>last connection</td>
                    <td><span t-field="user.login_date" t-field-options='{"format": "short"}'/></td>
                </tr>
                <tr>
                    <td rowspan="2" valign="top"><span class="text-muted">bio</span></td>
                    <td>website</td>
                    <td>
                        <a t-att-href="user.website" t-if="user.website">
                            <span t-field="user.website"/>
                        </a>
                    </td>
                </tr><tr>
                    <td>location</td>
                    <td>
                        <span t-field="user.city"/>
                        <span t-if="user.city and user.country_id">, </span>
                        <span t-field="user.country_id"/>
                        <t t-if="user.country_id"> <span t-field="user.country_id.image" t-field-options='{"widget": "image", "class": "country_flag"}'/></t>

                    </td>
                </tr>
                <tr>
                    <td rowspan="2" valign="top"><span class="text-muted">stats</span></td>
                    <td>karma</td>
                    <td><span t-field="user.karma"/></td>
                </tr><tr>
                    <td>votes</td>
                    <td>
                        <span class="fa fa-thumbs-up"/>
                        <span t-esc="up_votes"/>
                        <span class="fa fa-thumbs-down"/>
                        <span t-esc="down_votes"/>
                    </td>
                </tr>
                </table>
                <div class="well well-sm">
                    <span t-field="user.partner_id.website_description" class="oe_no_empty"/>
                    <t t-if="uid == user.id">
                        <a class="fa fa-arrow-right" t-attf-href="/forum/#{slug(forum)}/user/#{slug(user)}/edit"> Edit Your Bio</a>
                    </t>
                </div>
            </div>
        </div>

        <ul class="nav nav-tabs">
            <li class="active">
                <a href="#questions" data-toggle="tab"><t t-esc="count_questions"/> Questions</a>
            </li>
            <li>
                <a href="#answers" data-toggle="tab"><t t-esc="count_answers"/> Answers</a>
            </li>
            <li t-if="uid == user.id">
                <a href="#favourite_question" data-toggle="tab"><t t-esc="len(favourite)"/> Favourite Questions</a>
            </li>
            <li t-if="uid == user.id">
                <a href="#followed_question" data-toggle="tab"><t t-esc="len(followed)"/> Followed Questions</a>
            </li>
            <li t-if="uid == user.id">
                <a href="#activity" data-toggle="tab">Activity</a>
            </li>
            <li>
                <a href="#badges" data-toggle="tab">Badges</a>
            </li>
            <li t-if="uid == user.id">
                <a href="#votes" data-toggle="tab">Votes</a>
            </li>
        </ul>
        <div class="tab-content mt16">
            <div class="tab-pane active" id="questions">
                <div class="mb16" t-foreach="questions" t-as="question">
                    <t t-call="website_forum.display_post"/>
                </div>
            </div><div class="tab-pane" id="answers">
                <div t-foreach="answers" t-as="answer">
                    <t t-call="website_forum.display_post_answer"/>
                </div>
            </div>
            <div class="tab-pane" id="karma">
                <h1>Karma</h1>
            </div>
            <div class="tab-pane" id="badges">
                <t t-call="website_forum.user_badges"/>
            </div>
            <div class="tab-pane" id="favourite_question" t-if="uid == user.id">
                <div t-foreach="favourite" t-as="question">
                    <t t-call="website_forum.display_post"/>
                </div>
            </div>
            <div class="tab-pane" id="followed_question" t-if="uid == user.id">
                <div t-foreach="followed" t-as="question" class="mb16">
                    <t t-call="website_forum.display_post"/>
                </div>
            </div>
            <div class="tab-pane" id="votes" t-if="uid == user.id">
                <t t-call="website_forum.user_votes"/>
            </div>
            <div class="tab-pane" id="activity" t-if="uid == user.id">
                <ul class="list-unstyled">
                    <li t-foreach="activities" t-as="activity">
                        <span t-field="activity.date" t-field-options='{"format": "short"}'/>
                        <span t-esc="activity.subtype_id.name" class="label label-info"/>
                        <t t-set="post" t-value="posts[activity.res_id]"/>
                        <span t-if="post[1]">
                            <a t-attf-href="/forum/#{ slug(forum) }/question/#{ slug(post[0]) }#answer-#{ str(post[1].id) }">
                                <span t-esc="post[0].name"/>
                            </a>
                        </span>
                        <span t-if="not post[1]">
                            <a t-attf-href="/forum/#{ slug(forum) }/question/#{ slug(post[0]) }">
                                <span t-esc="post[0].name"/>
                            </a>
                        </span>
                    </li>
                </ul>
            </div>
        </div>
    </t>
</template>

<template id="user_badges">
    <table class="table mt32 mb64">
        <tr t-foreach="user.badge_ids" t-as="badge">
            <td>
                <a t-attf-href="/forum/#{ slug(forum) }/badge/#{ slug(badge.badge_id) }" class="badge pull-left">
                    <span t-if="badge.badge_id.level == 'gold'" class="fa fa-circle badge-gold"/>
                    <span t-if="badge.badge_id.level == 'silver'" class="fa fa-circle badge-silver"/>
                    <span t-if="badge.badge_id.level == 'bronze'" class="fa fa-circle badge-bronze"/>
                    <span t-field="badge.badge_id.name"/>
                </a>
            </td><td>
                <b t-esc="badge.badge_id.stat_count_distinct"/>
                <i class="text-muted">awarded users</i>
            </td><td>
                <span t-field="badge.badge_id.description"/>
            </td>
        </tr>
    </table>
    <div class="mb16" t-if="not user.badge_ids">
        <b>No badge yet!</b><br/>
        <a t-attf-href="/forum/#{ slug(forum) }/badge" class="fa fa-arrow-right"> Check available badges</a>
    </div>
</template>

<template id="user_votes">
    <div t-foreach="vote_post" t-as="vote">
        <t t-esc="vote.post_id.create_date"/>
        <span t-if="vote.vote == '1'" class="fa fa-thumbs-up text-success" style="margin-left:30px"/>
        <span t-if="vote.vote == '-1'" class="fa fa-thumbs-down text-warning" style="margin-left:30px"/>
        <t t-if="vote.post_id.parent_id">
            <a t-attf-href="/forum/#{ slug(forum) }/question/#{ vote.post_id.parent_id.id }/#answer-#{ vote.post_id.id }" t-esc="vote.post_id.parent_id.name" style="margin-left:10px"/>
        </t>
        <t t-if="not vote.post_id.parent_id">
            <a t-attf-href="/forum/#{ slug(forum) }/question/#{ vote.post_id.id }" style=" color:black;margin-left:10px" t-esc="vote.post_id.name"/>
        </t>
    </div>
    <div class="mb16" t-if="not vote_post">
        <b>No vote given by you yet!</b>
    </div>
</template>

<!-- User Navbar -->
<template id="content_new_forum" inherit_id="website.user_navbar" groups="base.group_user">
    <xpath expr="//ul[@id='oe_systray']/li/ul[@class='dropdown-menu oe_content_menu']" position="inside">
        <li><a href="#" data-action="new_forum">New Forum</a></li>
    </xpath>
</template>

    </data>
</openerp><|MERGE_RESOLUTION|>--- conflicted
+++ resolved
@@ -2,9 +2,8 @@
 <openerp>
     <data>
 
-<<<<<<< HEAD
 <!-- Editor custom -->
-<template id="assets_editor" inherit_id="website.assets_editor" name="Forum Editor Assets">
+<template id="assets_editor" inherit_id="website.assets_editor" name="Forum Editor Assets" groups="base.group_user">
     <xpath expr="." position="inside">
         <link rel='stylesheet' href="/website_forum/static/src/css/website_forum.css"/>
         <script type="text/javascript" src="/website_forum/static/src/js/website.tour.forum.js"/>
@@ -25,8 +24,6 @@
     </script>
 </template>
 
-=======
->>>>>>> 780dd989
 <!-- Layout add nav and footer -->
 <template id="header_footer_custom" inherit_id="website.footer_default"
     name="Footer Questions Link">
@@ -44,39 +41,11 @@
     </form>
 </template>
 
-<<<<<<< HEAD
-=======
-<template id="assets_frontend" inherit_id="website.assets_frontend" name="website_forum assets">
-    <xpath expr="." position="inside">
-        <link rel='stylesheet' href="/web/static/lib/jquery.textext/jquery.textext.css"/>
-        <link rel='stylesheet' href='/website_forum/static/src/css/website_forum.css'/>
-        <script type="text/javascript" src="/website_forum/static/src/js/website_forum.js"/>
-        <script type="text/javascript" src="/web/static/lib/jquery.textext/jquery.textext.js"/>
-    </xpath>
-</template>
-
-<template id="assets_editor" inherit_id="website.assets_editor" name="Forum Editor" groups="base.group_user">
-    <xpath expr="." position="inside">
-        <script type="text/javascript" src="/website_forum/static/src/js/website.tour.forum.js"/>
-        <script type="text/javascript" src="/website_forum/static/src/js/website_forum.editor.js"/>
-    </xpath>
-</template>
-
->>>>>>> 780dd989
 <!-- Page Index -->
 <template id="header" name="Forum Index">
     <t t-call="website.layout">
         <t t-set="head">
-<<<<<<< HEAD
             <t t-call-assets="website_forum.assets_forum"/>
-            <t t-raw="0"/>
-=======
-            <script type="text/javascript" src="/web/static/lib/ckeditor/ckeditor.js"/>
-            <script type="text/javascript">
-                CKEDITOR.config.toolbar = [['Bold','Italic','Underline','Strike'],['NumberedList','BulletedList', 'Blockquote']
-                ,['Outdent','Indent','Link','Unlink','Image'],] ;
-            </script>
->>>>>>> 780dd989
         </t>
         <div class="container mt16 website_forum">
             <div class="navbar navbar-default">
