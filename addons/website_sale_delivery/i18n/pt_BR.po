# Translation of Odoo Server.
# This file contains the translation of the following modules:
# * website_sale_delivery
#
# Translators:
# Grazziano Duarte <g.negocios@outlook.com.br>, 2015
msgid ""
msgstr ""
"Project-Id-Version: Odoo 9.0\n"
"Report-Msgid-Bugs-To: \n"
<<<<<<< HEAD
"POT-Creation-Date: 2016-08-19 10:26+0000\n"
=======
"POT-Creation-Date: 2016-08-18 14:08+0000\n"
>>>>>>> bc1a0a32
"PO-Revision-Date: 2015-12-09 20:15+0000\n"
"Last-Translator: Grazziano Duarte <g.negocios@outlook.com.br>\n"
"Language-Team: Portuguese (Brazil) (http://www.transifex.com/odoo/odoo-9/"
"language/pt_BR/)\n"
"Language: pt_BR\n"
"MIME-Version: 1.0\n"
"Content-Type: text/plain; charset=UTF-8\n"
"Content-Transfer-Encoding: \n"
"Plural-Forms: nplurals=2; plural=(n > 1);\n"

#. module: website_sale_delivery
#: model:ir.ui.view,arch_db:website_sale_delivery.cart_delivery
msgid ""
"<span class=\"col-xs-6 text-right text-muted\" title=\"Delivery will be "
"updated after choosing a new delivery method\"> Delivery:</span>"
msgstr ""
"<span class=\"col-xs-6 text-right text-muted\" title=\"A entrega será "
"atualizada após a escolha de um novo método de entrega\"> Entrega:</span>"
<<<<<<< HEAD

#. module: website_sale_delivery
#: model:ir.model.fields,help:website_sale_delivery.field_delivery_carrier_website_description
msgid ""
"A description of the Product that you want to communicate to your customers. "
"This description will be copied to every Sale Order, Delivery Order and "
"Customer Invoice/Refund"
msgstr ""
=======
>>>>>>> bc1a0a32

#. module: website_sale_delivery
#: model:ir.model.fields,field_description:website_sale_delivery.field_delivery_carrier_accessory_product_ids
msgid "Accessory Products"
msgstr "Produtos acessórios"

#. module: website_sale_delivery
#: model:ir.model.fields,help:website_sale_delivery.field_delivery_carrier_alternative_product_ids
msgid "Appear on the product page"
msgstr "Mostrar na página de produto"

#. module: website_sale_delivery
#: model:ir.model.fields,help:website_sale_delivery.field_delivery_carrier_accessory_product_ids
msgid "Appear on the shopping cart"
msgstr "Mostrar no carrinho de compras"

#. module: website_sale_delivery
#: model:ir.model.fields,field_description:website_sale_delivery.field_delivery_carrier_available_in_pos
msgid "Available in the Point of Sale"
msgstr "Disponível no Ponto de Vendas"

#. module: website_sale_delivery
#: model:ir.model,name:website_sale_delivery.model_delivery_carrier
msgid "Carrier"
msgstr "Transportadora"

#. module: website_sale_delivery
#: model:ir.model.fields,help:website_sale_delivery.field_delivery_carrier_to_weight
msgid ""
"Check if the product should be weighted using the hardware scale integration"
msgstr ""
"Verifique se o produto deve ser ponderada utilizando a escala de integração "
"de hardware"

#. module: website_sale_delivery
#: model:ir.model.fields,help:website_sale_delivery.field_delivery_carrier_available_in_pos
msgid "Check if you want this product to appear in the Point of Sale"
msgstr "Marque se você deseja que este produto apareça no Ponto de Vendas"

#. module: website_sale_delivery
#: model:ir.ui.view,arch_db:website_sale_delivery.payment_delivery
msgid "Choose your Delivery Method"
msgstr "Escolha o seu método de entrega"

#. module: website_sale_delivery
#: model:ir.ui.view,arch_db:website_sale_delivery.country_state_shipping
msgid "Country..."
msgstr "País..."

#. module: website_sale_delivery
#: model:ir.model.fields,help:website_sale_delivery.field_delivery_carrier_project_id
msgid "Create a task under this project on sale order validation."
msgstr ""

#. module: website_sale_delivery
#: model:ir.model.fields,field_description:website_sale_delivery.field_sale_order_amount_delivery
msgid "Delivery Amount"
msgstr "Montante de entrega"

#. module: website_sale_delivery
<<<<<<< HEAD
#: model:ir.ui.menu,name:website_sale_delivery.menu_ecommerce_delivery
#, fuzzy
msgid "Delivery Methods"
msgstr "Escolha o seu método de entrega"

#. module: website_sale_delivery
=======
>>>>>>> bc1a0a32
#: model:ir.ui.view,arch_db:website_sale_delivery.view_delivery_carrier_form_website_delivery
msgid "Description"
msgstr "Descrição"

#. module: website_sale_delivery
#: model:ir.ui.view,arch_db:website_sale_delivery.view_delivery_carrier_form_website_delivery
<<<<<<< HEAD
#, fuzzy
msgid "Description displayed on the eCommerce and on online quotations."
=======
msgid "Description displayed on the eCommerce and on the Online Quotations."
>>>>>>> bc1a0a32
msgstr "Descrição apresentada no eCommerce e nas Cotações On-line."

#. module: website_sale_delivery
#: model:ir.model.fields,field_description:website_sale_delivery.field_delivery_carrier_website_description
msgid "Description for Online Quotations"
msgstr "Descrição para Cotações On-line"

#. module: website_sale_delivery
#: model:ir.model.fields,field_description:website_sale_delivery.field_delivery_carrier_quote_description
msgid "Description for the quote"
msgstr "Descrição para a cotação"

#. module: website_sale_delivery
#: model:ir.model.fields,help:website_sale_delivery.field_delivery_carrier_website_sequence
msgid "Determine the display order in the Website E-commerce"
msgstr "Determina a ordem de exibição no ecommerce."

#. module: website_sale_delivery
#: model:ir.model.fields,help:website_sale_delivery.field_delivery_carrier_split_method
msgid ""
"Equal : Cost will be equally divided.\n"
"By Quantity : Cost will be divided according to product's quantity.\n"
"By Current cost : Cost will be divided according to product's current cost.\n"
"By Weight : Cost will be divided depending on its weight.\n"
"By Volume : Cost will be divided depending on its volume."
msgstr ""

#. module: website_sale_delivery
#: model:ir.model.fields,field_description:website_sale_delivery.field_delivery_carrier_attachment_count
msgid "File"
msgstr ""

#. module: website_sale_delivery
#: model:ir.model.fields,help:website_sale_delivery.field_sale_order_has_delivery
msgid "Has an order line set for delivery"
msgstr "Tem uma linha de pedido indicada para a entrega"

#. module: website_sale_delivery
#: model:ir.model.fields,field_description:website_sale_delivery.field_sale_order_has_delivery
msgid "Has delivery"
msgstr "Possui entrega"

#. module: website_sale_delivery
#: model:ir.model.fields,field_description:website_sale_delivery.field_delivery_carrier_intrastat_id
msgid "Intrastat code"
msgstr "Código Intrastat"

#. module: website_sale_delivery
#: model:ir.model.fields,field_description:website_sale_delivery.field_delivery_carrier_landed_cost_ok
msgid "Landed Costs"
msgstr "Custos Adicionais"

#. module: website_sale_delivery
<<<<<<< HEAD
#: code:addons/website_sale_delivery/models/sale_order.py:104
=======
#: model:ir.model.fields,field_description:website_sale_delivery.field_delivery_carrier_purchase_line_warn_msg
msgid "Message for Purchase Order Line"
msgstr "Mensagem para Linha do Pedido de Compra"

#. module: website_sale_delivery
#: model:ir.model.fields,field_description:website_sale_delivery.field_delivery_carrier_sale_line_warn_msg
msgid "Message for Sales Order Line"
msgstr "Mensagem para a Linha do Pedido de Vendas"

#. module: website_sale_delivery
#: code:addons/website_sale_delivery/models/sale_order.py:138
>>>>>>> bc1a0a32
#, python-format
msgid ""
"No shipping method is available for your current order and shipping address. "
"Please contact us for more information."
msgstr ""
"Nenhum método de transporte está disponível para sua ordem atual e endereço "
"de entrega. Entre em contato conosco para obter mais informações."

#. module: website_sale_delivery
#: model:ir.model.fields,field_description:website_sale_delivery.field_delivery_carrier_optional_product_ids
msgid "Optional Products"
msgstr ""

#. module: website_sale_delivery
#: model:ir.model.fields,field_description:website_sale_delivery.field_delivery_carrier_pos_categ_id
msgid "Point of Sale Category"
msgstr "Categoria do Ponto de Venda"

#. module: website_sale_delivery
#: model:ir.model.fields,field_description:website_sale_delivery.field_delivery_carrier_purchase_requisition
msgid "Procurement"
msgstr "Aquisição"

#. module: website_sale_delivery
#: model:ir.model.fields,help:website_sale_delivery.field_delivery_carrier_optional_product_ids
msgid "Products to propose when add to cart."
msgstr ""
<<<<<<< HEAD
=======

#. module: website_sale_delivery
#: model:ir.model.fields,field_description:website_sale_delivery.field_delivery_carrier_project_id
msgid "Project"
msgstr "Projeto"

#. module: website_sale_delivery
#: model:ir.model.fields,field_description:website_sale_delivery.field_delivery_carrier_purchase_line_warn
msgid "Purchase Order Line"
msgstr "Linha de Pedido de Compra"
>>>>>>> bc1a0a32

#. module: website_sale_delivery
#: model:ir.model.fields,field_description:website_sale_delivery.field_delivery_carrier_rating_ids
msgid "Rating"
msgstr "Classificação"

#. module: website_sale_delivery
#: model:ir.model,name:website_sale_delivery.model_sale_order
msgid "Sales Order"
msgstr "Pedido de Venda"

#. module: website_sale_delivery
#: model:ir.ui.view,arch_db:website_sale_delivery.country_state_shipping
msgid "Select..."
msgstr "Selecionar..."

#. module: website_sale_delivery
<<<<<<< HEAD
=======
#: model:ir.model.fields,help:website_sale_delivery.field_delivery_carrier_purchase_line_warn
#: model:ir.model.fields,help:website_sale_delivery.field_delivery_carrier_sale_line_warn
msgid ""
"Selecting the \"Warning\" option will notify user with the message, "
"Selecting \"Blocking Message\" will throw an exception with the message and "
"block the flow. The Message has to be written in the next field."
msgstr ""
"Selecionando a opção de \"Aviso\" irá notificar o usuário com a mensagem, "
"marcar \"Mensagem de Bloqueio\" irá lançar uma exceção com a mensagem e "
"bloquear o fluxo. A mensagem tem de ser escrita no campo a seguir."

#. module: website_sale_delivery
>>>>>>> bc1a0a32
#: model:ir.model.fields,field_description:website_sale_delivery.field_delivery_carrier_website_sequence
msgid "Sequence"
msgstr "Seqüência"

#. module: website_sale_delivery
#: model:ir.model.fields,field_description:website_sale_delivery.field_delivery_carrier_website_size_x
msgid "Size X"
msgstr "Tamanho X"

#. module: website_sale_delivery
#: model:ir.model.fields,field_description:website_sale_delivery.field_delivery_carrier_website_size_y
msgid "Size Y"
msgstr "Tamanho Y"

#. module: website_sale_delivery
<<<<<<< HEAD
#: code:addons/website_sale_delivery/models/sale_order.py:103
=======
#: code:addons/website_sale_delivery/models/sale_order.py:137
>>>>>>> bc1a0a32
#, python-format
msgid "Sorry, we are unable to ship your order"
msgstr "Desculpa, não somos capazes de enviar seu pedido"

#. module: website_sale_delivery
#: model:ir.model.fields,field_description:website_sale_delivery.field_delivery_carrier_split_method
msgid "Split Method"
msgstr "Método de Separação"

#. module: website_sale_delivery
#: model:ir.model.fields,field_description:website_sale_delivery.field_delivery_carrier_website_style_ids
msgid "Styles"
msgstr "Estilos"

#. module: website_sale_delivery
#: model:ir.model.fields,field_description:website_sale_delivery.field_delivery_carrier_alternative_product_ids
msgid "Suggested Products"
msgstr "Produtos sugeridos:"

#. module: website_sale_delivery
#: model:ir.model.fields,help:website_sale_delivery.field_sale_order_amount_delivery
msgid "The amount without tax."
msgstr "Valor sem impostos."

#. module: website_sale_delivery
#: model:ir.model.fields,help:website_sale_delivery.field_delivery_carrier_public_categ_ids
msgid "Those categories are used to group similar products for e-commerce."
msgstr ""
"Estas categorias são usadas para agrupar produtos similares para o e-"
"commerce."

#. module: website_sale_delivery
#: model:ir.model.fields,help:website_sale_delivery.field_delivery_carrier_pos_categ_id
msgid "Those categories are used to group similar products for point of sale."
msgstr ""
"Essas categorias são usadas para agrupar produtos semelhantes para ponto de "
"venda."

#. module: website_sale_delivery
#: model:ir.model.fields,field_description:website_sale_delivery.field_delivery_carrier_to_weight
msgid "To Weigh With Scale"
msgstr "Para Pesar Com Escala"

#. module: website_sale_delivery
#: model:ir.ui.view,arch_db:website_sale_delivery.shipping_tracking
msgid "Tracking:"
msgstr ""
<<<<<<< HEAD

#. module: website_sale_delivery
#: model:ir.model.fields,field_description:website_sale_delivery.field_delivery_carrier_website_published
msgid "Visible in Website"
msgstr "Visível no Website"

#. module: website_sale_delivery
#: model:ir.model.fields,field_description:website_sale_delivery.field_delivery_carrier_website_message_ids
msgid "Website Comments"
msgstr "Comentários do website"
=======
>>>>>>> bc1a0a32

#. module: website_sale_delivery
#: model:ir.model.fields,field_description:website_sale_delivery.field_delivery_carrier_public_categ_ids
msgid "Website Product Category"
msgstr "Categoria do Produto no Site"

#. module: website_sale_delivery
#: model:ir.model.fields,field_description:website_sale_delivery.field_delivery_carrier_website_meta_description
msgid "Website meta description"
msgstr "Meta-descrição do site"

#. module: website_sale_delivery
#: model:ir.model.fields,field_description:website_sale_delivery.field_delivery_carrier_website_meta_keywords
msgid "Website meta keywords"
msgstr "Palavras-chave site:"

#. module: website_sale_delivery
#: model:ir.model.fields,field_description:website_sale_delivery.field_delivery_carrier_website_meta_title
msgid "Website meta title"
msgstr "Meta título site"

#~ msgid ""
#~ "Check this box to generate Call for Tenders instead of generating "
#~ "requests for quotation from procurement."
#~ msgstr ""
#~ "Marque esta caixa para gerar o convite à apresentação de propostas em vez "
#~ "de gerar pedidos de cotação do compras."

<<<<<<< HEAD
#~ msgid "Message for Purchase Order Line"
#~ msgstr "Mensagem para Linha do Pedido de Compra"

#~ msgid "Message for Sales Order Line"
#~ msgstr "Mensagem para a Linha do Pedido de Vendas"

#~ msgid "Project"
#~ msgstr "Projeto"

#~ msgid "Purchase Order Line"
#~ msgstr "Linha de Pedido de Compra"

#~ msgid "Sales Order Line"
#~ msgstr "Linha de Pedido de Vendas"

#~ msgid ""
#~ "Selecting the \"Warning\" option will notify user with the message, "
#~ "Selecting \"Blocking Message\" will throw an exception with the message "
#~ "and block the flow. The Message has to be written in the next field."
#~ msgstr ""
#~ "Selecionando a opção de \"Aviso\" irá notificar o usuário com a mensagem, "
#~ "marcar \"Mensagem de Bloqueio\" irá lançar uma exceção com a mensagem e "
#~ "bloquear o fluxo. A mensagem tem de ser escrita no campo a seguir."

#~ msgid "The full URL to access the document through the website."
#~ msgstr "A URL completa para acessar o documento através do site."

=======
#~ msgid "The full URL to access the document through the website."
#~ msgstr "A URL completa para acessar o documento através do site."

#~ msgid "Visible in Website"
#~ msgstr "Visível no Website"

#~ msgid "Website Comments"
#~ msgstr "Comentários do website"

>>>>>>> bc1a0a32
#~ msgid "Website URL"
#~ msgstr "Website URL"<|MERGE_RESOLUTION|>--- conflicted
+++ resolved
@@ -8,11 +8,7 @@
 msgstr ""
 "Project-Id-Version: Odoo 9.0\n"
 "Report-Msgid-Bugs-To: \n"
-<<<<<<< HEAD
-"POT-Creation-Date: 2016-08-19 10:26+0000\n"
-=======
 "POT-Creation-Date: 2016-08-18 14:08+0000\n"
->>>>>>> bc1a0a32
 "PO-Revision-Date: 2015-12-09 20:15+0000\n"
 "Last-Translator: Grazziano Duarte <g.negocios@outlook.com.br>\n"
 "Language-Team: Portuguese (Brazil) (http://www.transifex.com/odoo/odoo-9/"
@@ -31,17 +27,6 @@
 msgstr ""
 "<span class=\"col-xs-6 text-right text-muted\" title=\"A entrega será "
 "atualizada após a escolha de um novo método de entrega\"> Entrega:</span>"
-<<<<<<< HEAD
-
-#. module: website_sale_delivery
-#: model:ir.model.fields,help:website_sale_delivery.field_delivery_carrier_website_description
-msgid ""
-"A description of the Product that you want to communicate to your customers. "
-"This description will be copied to every Sale Order, Delivery Order and "
-"Customer Invoice/Refund"
-msgstr ""
-=======
->>>>>>> bc1a0a32
 
 #. module: website_sale_delivery
 #: model:ir.model.fields,field_description:website_sale_delivery.field_delivery_carrier_accessory_product_ids
@@ -102,27 +87,13 @@
 msgstr "Montante de entrega"
 
 #. module: website_sale_delivery
-<<<<<<< HEAD
-#: model:ir.ui.menu,name:website_sale_delivery.menu_ecommerce_delivery
-#, fuzzy
-msgid "Delivery Methods"
-msgstr "Escolha o seu método de entrega"
-
-#. module: website_sale_delivery
-=======
->>>>>>> bc1a0a32
 #: model:ir.ui.view,arch_db:website_sale_delivery.view_delivery_carrier_form_website_delivery
 msgid "Description"
 msgstr "Descrição"
 
 #. module: website_sale_delivery
 #: model:ir.ui.view,arch_db:website_sale_delivery.view_delivery_carrier_form_website_delivery
-<<<<<<< HEAD
-#, fuzzy
-msgid "Description displayed on the eCommerce and on online quotations."
-=======
 msgid "Description displayed on the eCommerce and on the Online Quotations."
->>>>>>> bc1a0a32
 msgstr "Descrição apresentada no eCommerce e nas Cotações On-line."
 
 #. module: website_sale_delivery
@@ -176,9 +147,6 @@
 msgstr "Custos Adicionais"
 
 #. module: website_sale_delivery
-<<<<<<< HEAD
-#: code:addons/website_sale_delivery/models/sale_order.py:104
-=======
 #: model:ir.model.fields,field_description:website_sale_delivery.field_delivery_carrier_purchase_line_warn_msg
 msgid "Message for Purchase Order Line"
 msgstr "Mensagem para Linha do Pedido de Compra"
@@ -190,7 +158,6 @@
 
 #. module: website_sale_delivery
 #: code:addons/website_sale_delivery/models/sale_order.py:138
->>>>>>> bc1a0a32
 #, python-format
 msgid ""
 "No shipping method is available for your current order and shipping address. "
@@ -218,8 +185,6 @@
 #: model:ir.model.fields,help:website_sale_delivery.field_delivery_carrier_optional_product_ids
 msgid "Products to propose when add to cart."
 msgstr ""
-<<<<<<< HEAD
-=======
 
 #. module: website_sale_delivery
 #: model:ir.model.fields,field_description:website_sale_delivery.field_delivery_carrier_project_id
@@ -230,7 +195,6 @@
 #: model:ir.model.fields,field_description:website_sale_delivery.field_delivery_carrier_purchase_line_warn
 msgid "Purchase Order Line"
 msgstr "Linha de Pedido de Compra"
->>>>>>> bc1a0a32
 
 #. module: website_sale_delivery
 #: model:ir.model.fields,field_description:website_sale_delivery.field_delivery_carrier_rating_ids
@@ -243,13 +207,16 @@
 msgstr "Pedido de Venda"
 
 #. module: website_sale_delivery
+#: model:ir.model.fields,field_description:website_sale_delivery.field_delivery_carrier_sale_line_warn
+msgid "Sales Order Line"
+msgstr "Linha de Pedido de Vendas"
+
+#. module: website_sale_delivery
 #: model:ir.ui.view,arch_db:website_sale_delivery.country_state_shipping
 msgid "Select..."
 msgstr "Selecionar..."
 
 #. module: website_sale_delivery
-<<<<<<< HEAD
-=======
 #: model:ir.model.fields,help:website_sale_delivery.field_delivery_carrier_purchase_line_warn
 #: model:ir.model.fields,help:website_sale_delivery.field_delivery_carrier_sale_line_warn
 msgid ""
@@ -262,7 +229,6 @@
 "bloquear o fluxo. A mensagem tem de ser escrita no campo a seguir."
 
 #. module: website_sale_delivery
->>>>>>> bc1a0a32
 #: model:ir.model.fields,field_description:website_sale_delivery.field_delivery_carrier_website_sequence
 msgid "Sequence"
 msgstr "Seqüência"
@@ -278,11 +244,7 @@
 msgstr "Tamanho Y"
 
 #. module: website_sale_delivery
-<<<<<<< HEAD
-#: code:addons/website_sale_delivery/models/sale_order.py:103
-=======
 #: code:addons/website_sale_delivery/models/sale_order.py:137
->>>>>>> bc1a0a32
 #, python-format
 msgid "Sorry, we are unable to ship your order"
 msgstr "Desculpa, não somos capazes de enviar seu pedido"
@@ -330,19 +292,6 @@
 #: model:ir.ui.view,arch_db:website_sale_delivery.shipping_tracking
 msgid "Tracking:"
 msgstr ""
-<<<<<<< HEAD
-
-#. module: website_sale_delivery
-#: model:ir.model.fields,field_description:website_sale_delivery.field_delivery_carrier_website_published
-msgid "Visible in Website"
-msgstr "Visível no Website"
-
-#. module: website_sale_delivery
-#: model:ir.model.fields,field_description:website_sale_delivery.field_delivery_carrier_website_message_ids
-msgid "Website Comments"
-msgstr "Comentários do website"
-=======
->>>>>>> bc1a0a32
 
 #. module: website_sale_delivery
 #: model:ir.model.fields,field_description:website_sale_delivery.field_delivery_carrier_public_categ_ids
@@ -371,44 +320,14 @@
 #~ "Marque esta caixa para gerar o convite à apresentação de propostas em vez "
 #~ "de gerar pedidos de cotação do compras."
 
-<<<<<<< HEAD
-#~ msgid "Message for Purchase Order Line"
-#~ msgstr "Mensagem para Linha do Pedido de Compra"
-
-#~ msgid "Message for Sales Order Line"
-#~ msgstr "Mensagem para a Linha do Pedido de Vendas"
-
-#~ msgid "Project"
-#~ msgstr "Projeto"
-
-#~ msgid "Purchase Order Line"
-#~ msgstr "Linha de Pedido de Compra"
-
-#~ msgid "Sales Order Line"
-#~ msgstr "Linha de Pedido de Vendas"
-
-#~ msgid ""
-#~ "Selecting the \"Warning\" option will notify user with the message, "
-#~ "Selecting \"Blocking Message\" will throw an exception with the message "
-#~ "and block the flow. The Message has to be written in the next field."
-#~ msgstr ""
-#~ "Selecionando a opção de \"Aviso\" irá notificar o usuário com a mensagem, "
-#~ "marcar \"Mensagem de Bloqueio\" irá lançar uma exceção com a mensagem e "
-#~ "bloquear o fluxo. A mensagem tem de ser escrita no campo a seguir."
-
 #~ msgid "The full URL to access the document through the website."
 #~ msgstr "A URL completa para acessar o documento através do site."
 
-=======
-#~ msgid "The full URL to access the document through the website."
-#~ msgstr "A URL completa para acessar o documento através do site."
-
 #~ msgid "Visible in Website"
 #~ msgstr "Visível no Website"
 
 #~ msgid "Website Comments"
 #~ msgstr "Comentários do website"
 
->>>>>>> bc1a0a32
 #~ msgid "Website URL"
 #~ msgstr "Website URL"