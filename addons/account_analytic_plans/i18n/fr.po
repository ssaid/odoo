--- conflicted
+++ resolved
@@ -6,25 +6,15 @@
 msgstr ""
 "Project-Id-Version: OpenERP Server 6.0dev\n"
 "Report-Msgid-Bugs-To: support@openerp.com\n"
-<<<<<<< HEAD
-"POT-Creation-Date: 2010-10-18 17:46+0000\n"
-"PO-Revision-Date: 2010-10-30 13:03+0000\n"
-"Last-Translator: Quentin THEURET <quentin@theuret.net>\n"
-=======
 "POT-Creation-Date: 2010-11-18 16:11+0000\n"
 "PO-Revision-Date: 2010-11-24 09:31+0000\n"
 "Last-Translator: Maxime Chambreuil (http://www.savoirfairelinux.com) "
 "<maxime.chambreuil@savoirfairelinux.com>\n"
->>>>>>> cc7031ec
 "Language-Team: \n"
 "MIME-Version: 1.0\n"
 "Content-Type: text/plain; charset=UTF-8\n"
 "Content-Transfer-Encoding: 8bit\n"
-<<<<<<< HEAD
-"X-Launchpad-Export-Date: 2010-10-31 05:02+0000\n"
-=======
 "X-Launchpad-Export-Date: 2010-11-25 04:56+0000\n"
->>>>>>> cc7031ec
 "X-Generator: Launchpad (build Unknown)\n"
 
 #. module: account_analytic_plans
@@ -88,12 +78,14 @@
 msgid ""
 "This distribution model has been saved.You will be able to reuse it later."
 msgstr ""
+"Ce modèle de distribution a été enregistré. Vous pourrez le réutiliser plus "
+"tard."
 
 #. module: account_analytic_plans
 #: code:addons/account_analytic_plans/wizard/analytic_plan_create_model.py:0
 #, python-format
 msgid "Please put a name and a code before saving the model !"
-msgstr ""
+msgstr "Veuillez inscrire un nom et un code avant de sauvegarder le modèle !"
 
 #. module: account_analytic_plans
 #: model:ir.model,name:account_analytic_plans.model_account_analytic_plan_instance_line
@@ -158,7 +150,7 @@
 #. module: account_analytic_plans
 #: model:ir.model,name:account_analytic_plans.model_sale_order_line
 msgid "Sale Order Line"
-msgstr ""
+msgstr "Ligne de commande de vente"
 
 #. module: account_analytic_plans
 #: field:account.crossovered.analytic,empty_line:0
@@ -166,15 +158,15 @@
 msgstr "Ne pas afficher les lignes vides"
 
 #. module: account_analytic_plans
-#: model:ir.actions.act_window,name:account_analytic_plans.action_analytic_plan_create_model
-msgid "analytic.plan.create.model.action"
+#: sql_constraint:ir.module.module:0
+msgid "The certificate ID of the module must be unique !"
 msgstr ""
 
 #. module: account_analytic_plans
 #: code:addons/account_analytic_plans/account_analytic_plans.py:0
 #, python-format
 msgid "A model having this name and code already exists !"
-msgstr ""
+msgstr "Un modèle avec ce nom et ce code existe déjà !"
 
 #. module: account_analytic_plans
 #: field:account.analytic.plan.instance,journal_id:0
@@ -191,7 +183,7 @@
 #. module: account_analytic_plans
 #: report:account.analytic.account.crossovered.analytic:0
 msgid "Currency"
-msgstr ""
+msgstr "Devise"
 
 #. module: account_analytic_plans
 #: report:account.analytic.account.crossovered.analytic:0
@@ -208,7 +200,7 @@
 #: code:addons/account_analytic_plans/wizard/analytic_plan_create_model.py:0
 #, python-format
 msgid "No analytic plan defined !"
-msgstr ""
+msgstr "Aucun plan analytique défini !"
 
 #. module: account_analytic_plans
 #: report:account.analytic.account.crossovered.analytic:0
@@ -230,7 +222,7 @@
 #: code:addons/account_analytic_plans/wizard/analytic_plan_create_model.py:0
 #, python-format
 msgid "Error"
-msgstr ""
+msgstr "Erreur"
 
 #. module: account_analytic_plans
 #: view:account.analytic.plan:0
@@ -243,17 +235,17 @@
 #: code:addons/account_analytic_plans/wizard/account_crossovered_analytic.py:0
 #, python-format
 msgid "User Error"
-msgstr ""
+msgstr "Erreur utilisateur"
 
 #. module: account_analytic_plans
 #: model:ir.model,name:account_analytic_plans.model_account_move_line
 msgid "Journal Items"
-msgstr ""
+msgstr "Lignes d'écriture"
 
 #. module: account_analytic_plans
 #: model:ir.model,name:account_analytic_plans.model_analytic_plan_create_model
 msgid "analytic.plan.create.model"
-msgstr ""
+msgstr "analytic.plan.create.model"
 
 #. module: account_analytic_plans
 #: field:account.analytic.plan.instance,account1_ids:0
@@ -295,7 +287,7 @@
 #. module: account_analytic_plans
 #: view:analytic.plan.create.model:0
 msgid "Ok"
-msgstr ""
+msgstr "Valider"
 
 #. module: account_analytic_plans
 #: model:ir.module.module,shortdesc:account_analytic_plans.module_meta_information
@@ -331,7 +323,12 @@
 #. module: account_analytic_plans
 #: model:ir.model,name:account_analytic_plans.model_account_bank_statement_line
 msgid "Bank Statement Line"
-msgstr ""
+msgstr "Ligne de relevé de banque"
+
+#. module: account_analytic_plans
+#: model:ir.actions.act_window,name:account_analytic_plans.action_analytic_plan_create_model
+msgid "analytic.plan.create.model.action"
+msgstr "analytic.plan.create.model.action"
 
 #. module: account_analytic_plans
 #: report:account.analytic.account.crossovered.analytic:0
@@ -341,7 +338,7 @@
 #. module: account_analytic_plans
 #: model:ir.model,name:account_analytic_plans.model_account_crossovered_analytic
 msgid "Print Crossovered Analytic"
-msgstr ""
+msgstr "Imprimer l'analytique croisé"
 
 #. module: account_analytic_plans
 #: field:account.analytic.plan.instance,account6_ids:0
@@ -385,11 +382,46 @@
 "of distribution models.\n"
 "        "
 msgstr ""
+"Ce module permet d'utiliser plusieurs plans analytiques, en fonction du "
+"journal général,\n"
+"de telle sorte que plusieurs lignes analytiques soient créées lorsque la "
+"facturation ou la réception\n"
+"sont confirmées.\n"
+"\n"
+"Par exemple, vous pouvez définir la structure analytique suivante:\n"
+"  Projets\n"
+"       Projet 1\n"
+"            Sous-projet 1.1\n"
+"            Sous-projet 1.2\n"
+"       Projet 2\n"
+"  Représentant commercial\n"
+"       Eric\n"
+"       Fabien\n"
+"\n"
+"Ici, nous avons deux plans : par projet / par commercial. Une ligne de "
+"facturation doit\n"
+"pouvoir écrire une entrée analytique dans chaque plan : Sous-projet 1.1 et "
+"Fabien. \n"
+"Le montant peut aussi être divisé. L'exemple suivant est pour une facture "
+"qui concerne\n"
+"les deux sous-projets et affectée à un représentant commercial :\n"
+"\n"
+"Plan1:\n"
+"    Sous-projet 1.1 : 50%\n"
+"    Sous-projet 1.2 : 50%\n"
+"Plan 2:\n"
+"    Eric : 100%\n"
+"\n"
+"Dans ce cas, quand la ligne de facturation sera confirmée, elle générera\n"
+"3 lignes analytiques pour une seul entrée comptable.\n"
+"Le plan analytique valide le pourcentage minimum et maximum au moment de \n"
+"la création des modèles de distribution.\n"
+"        "
 
 #. module: account_analytic_plans
 #: view:analytic.plan.create.model:0
 msgid "Save This Distribution as a Model"
-msgstr ""
+msgstr "Enregistrer cette disribution en tant que modèle"
 
 #. module: account_analytic_plans
 #: report:account.analytic.account.crossovered.analytic:0
@@ -399,7 +431,7 @@
 #. module: account_analytic_plans
 #: model:ir.ui.menu,name:account_analytic_plans.menu_account_analytic_multi_plan_action
 msgid "Multi Plans"
-msgstr ""
+msgstr "Multi-plans"
 
 #. module: account_analytic_plans
 #: field:account.analytic.plan.instance,account_ids:0
@@ -414,7 +446,7 @@
 #. module: account_analytic_plans
 #: model:ir.model,name:account_analytic_plans.model_account_journal
 msgid "Journal"
-msgstr ""
+msgstr "Journal"
 
 #. module: account_analytic_plans
 #: code:addons/account_analytic_plans/account_analytic_plans.py:0
@@ -426,6 +458,11 @@
 #: code:addons/account_analytic_plans/account_analytic_plans.py:0
 #, python-format
 msgid "No Analytic Journal !"
+msgstr "Pas de journal analytique !"
+
+#. module: account_analytic_plans
+#: sql_constraint:ir.module.module:0
+msgid "The name of the module must be unique !"
 msgstr ""
 
 #. module: account_analytic_plans
@@ -436,12 +473,12 @@
 #. module: account_analytic_plans
 #: model:ir.model,name:account_analytic_plans.model_account_invoice_line
 msgid "Invoice Line"
-msgstr ""
+msgstr "Ligne de facture"
 
 #. module: account_analytic_plans
 #: model:ir.model,name:account_analytic_plans.model_account_bank_statement
 msgid "Bank Statement"
-msgstr ""
+msgstr "Relevé bancaire"
 
 #. module: account_analytic_plans
 #: field:account.analytic.plan.instance.line,analytic_account_id:0
@@ -463,7 +500,7 @@
 #: code:addons/account_analytic_plans/account_analytic_plans.py:0
 #, python-format
 msgid "Value Error"
-msgstr ""
+msgstr "Erreur de valeur"
 
 #. module: account_analytic_plans
 #: help:account.analytic.plan.line,root_analytic_id:0
@@ -473,12 +510,12 @@
 #. module: account_analytic_plans
 #: field:account.crossovered.analytic,ref:0
 msgid "Analytic Account Reference"
-msgstr ""
+msgstr "Référence du compte analytique"
 
 #. module: account_analytic_plans
 #: model:ir.model,name:account_analytic_plans.model_account_invoice
 msgid "Invoice"
-msgstr ""
+msgstr "Facture"
 
 #. module: account_analytic_plans
 #: view:account.crossovered.analytic:0
@@ -499,6 +536,11 @@
 #. module: account_analytic_plans
 #: report:account.analytic.account.crossovered.analytic:0
 msgid "Company"
+msgstr "Société"
+
+#. module: account_analytic_plans
+#: sql_constraint:ir.model.fields:0
+msgid "Size of the field can never be less than 1 !"
 msgstr ""
 
 #. module: account_analytic_plans
