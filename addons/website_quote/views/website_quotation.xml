--- conflicted
+++ resolved
@@ -119,20 +119,11 @@
   </template>
 
   <template id="chatter">
-<<<<<<< HEAD
       <section id="discussion" class="hidden-print">
           <h1 class="page-header">History</h1>
           <ul class="media-list" id="comments-list">
               <t t-foreach="quotation.message_ids" t-as="message">
-                  <li class="media" t-if="message.type &lt;&gt; 'comment' or message.subtype_id">
-=======
-      <h1 class="page-header hidden-print">History</h1>
-      <ul class="media-list hidden-print" id="comments-list">
-          <t t-foreach="quotation.message_ids" t-as="message">
-              <li class="media" t-if="message.type not in ['comment', 'notification'] or message.subtype_id">
-                  <div class="media-body">
-                      <img class="media-object pull-left" t-att-src="website.image_url(message.author_id, 'image_small')" style="width: 50px; margin-right: 10px;"/>
->>>>>>> 648a558d
+                  <li class="media" t-if="message.type not in ['comment', 'notification'] or message.subtype_id">
                       <div class="media-body">
                           <img class="media-object pull-left" t-att-src="website.image_url(message.author_id, 'image_small')" style="width: 50px; margin-right: 10px;"/>
                           <div class="media-body">
