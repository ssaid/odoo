# Vietnamese translation for openobject-addons
# Copyright (c) 2014 Rosetta Contributors and Canonical Ltd 2014
# This file is distributed under the same license as the openobject-addons package.
# FIRST AUTHOR <EMAIL@ADDRESS>, 2014.
#
msgid ""
msgstr ""
<<<<<<< HEAD
"Project-Id-Version: openobject-addons\n"
"Report-Msgid-Bugs-To: FULL NAME <EMAIL@ADDRESS>\n"
"POT-Creation-Date: 2014-08-14 13:09+0000\n"
"PO-Revision-Date: 2014-08-14 16:10+0000\n"
"Last-Translator: FULL NAME <EMAIL@ADDRESS>\n"
"Language-Team: Vietnamese <vi@li.org>\n"
=======
"Project-Id-Version: Odoo 8.0\n"
"Report-Msgid-Bugs-To: \n"
"POT-Creation-Date: 2015-01-21 14:08+0000\n"
"PO-Revision-Date: 2016-02-23 04:22+0000\n"
"Last-Translator: fanha99 <fanha99@hotmail.com>\n"
"Language-Team: Vietnamese (http://www.transifex.com/odoo/odoo-8/language/vi/)\n"
>>>>>>> feedb0f1
"MIME-Version: 1.0\n"
"Content-Type: text/plain; charset=UTF-8\n"
"Content-Transfer-Encoding: 8bit\n"
"X-Launchpad-Export-Date: 2014-08-15 07:49+0000\n"
"X-Generator: Launchpad (build 17156)\n"

#. module: sale_journal
#: field:sale_journal.invoice.type,active:0
msgid "Active"
msgstr ""

#. module: sale_journal
#: field:sale_journal.invoice.type,create_uid:0
msgid "Created by"
msgstr "Tạo bởi"

#. module: sale_journal
#: field:sale_journal.invoice.type,create_date:0
msgid "Created on"
msgstr ""

#. module: sale_journal
#: help:sale.order,invoice_type_id:0
msgid "Generate invoice based on the selected option."
msgstr "Tạo hóa đơn dựa trên tùy chọn đã chọn."

#. module: sale_journal
#: selection:sale_journal.invoice.type,invoicing_method:0
msgid "Grouped"
msgstr "Đã nhóm"

#. module: sale_journal
#: field:sale_journal.invoice.type,id:0
msgid "ID"
msgstr ""

#. module: sale_journal
#: help:sale_journal.invoice.type,active:0
msgid ""
"If the active field is set to False, it will allow you to hide the invoice "
"type without removing it."
msgstr "Nếu bỏ đánh dấu trường 'Hiệu lực', nó sẽ cho phép bạn ẩn loại hóa đơn mà không cần xóa bỏ nó."

#. module: sale_journal
#: view:sale.order:sale_journal.view_sales_order_search
#: field:sale.order,invoice_type_id:0
#: view:sale_journal.invoice.type:sale_journal.view_sale_journal_invoice_type_form
#: view:sale_journal.invoice.type:sale_journal.view_sale_journal_invoice_type_tree
#: field:sale_journal.invoice.type,name:0
#: view:stock.picking:sale_journal.view_picking_internal_search
#: field:stock.picking,invoice_type_id:0
msgid "Invoice Type"
msgstr "Loại hóa đơn"

#. module: sale_journal
#: model:ir.actions.act_window,name:sale_journal.action_definition_journal_invoice_type
#: model:ir.model,name:sale_journal.model_sale_journal_invoice_type
#: model:ir.ui.menu,name:sale_journal.menu_definition_journal_invoice_type
msgid "Invoice Types"
msgstr "Các loại hóa đơn"

#. module: sale_journal
#: model:ir.actions.act_window,help:sale_journal.action_definition_journal_invoice_type
msgid ""
"Invoice types are used for partners, sales orders and delivery orders. You "
<<<<<<< HEAD
"can create a specific invoicing journal to group your invoicing according to "
"your customer's needs: daily, each Wednesday, monthly, etc."
msgstr ""
=======
"can create a specific invoicing journal to group your invoicing according to"
" your customer's needs: daily, each Wednesday, monthly, etc."
msgstr "Loại hóa đơn được sử dụng cho đối tác, hợp đồng bán hàng, lệnh giao hàng. Bạn có thể tạo một sổ nhất ký xuất hóa đơn cụ thể để nhóm việc xuất hóa đơn theo nhu cầu của khách hàng: hàng ngày, thứ tư hàng tuần, hàng tháng,..."
>>>>>>> feedb0f1

#. module: sale_journal
#: view:res.partner:sale_journal.view_partner_property_form
msgid "Invoicing"
msgstr "Hóa đơn"

#. module: sale_journal
#: field:res.partner,property_invoice_type:0
msgid "Invoicing Type"
msgstr "Kiểu xuất hóa đơn"

#. module: sale_journal
#: field:sale_journal.invoice.type,invoicing_method:0
msgid "Invoicing method"
msgstr "Phương thức xuất hóa đơn"

#. module: sale_journal
#: field:sale_journal.invoice.type,write_uid:0
msgid "Last Updated by"
msgstr "Cập nhật lần cuối bởi"

#. module: sale_journal
#: field:sale_journal.invoice.type,write_date:0
msgid "Last Updated on"
msgstr "Cập nhật lần cuối"

#. module: sale_journal
#: selection:sale_journal.invoice.type,invoicing_method:0
msgid "Non grouped"
msgstr "Không nhóm"

#. module: sale_journal
#: field:sale_journal.invoice.type,note:0
msgid "Note"
msgstr "Ghi chú"

#. module: sale_journal
#: view:sale_journal.invoice.type:sale_journal.view_sale_journal_invoice_type_form
msgid "Notes"
msgstr "Ghi chú"

#. module: sale_journal
#: model:ir.model,name:sale_journal.model_res_partner
msgid "Partner"
msgstr "Đối tác"

#. module: sale_journal
#: model:ir.model,name:sale_journal.model_stock_picking
msgid "Picking List"
msgstr "Bảng kê hàng xuất kho"

#. module: sale_journal
#: view:res.partner:sale_journal.view_partner_property_form
msgid "Sales & Purchases"
msgstr "Bán hàng & Mua hàng"

#. module: sale_journal
#: model:ir.model,name:sale_journal.model_sale_order
msgid "Sales Order"
msgstr ""

#. module: sale_journal
#: help:res.partner,property_invoice_type:0
msgid ""
<<<<<<< HEAD
"This invoicing type will be used, by default, to invoice the current partner."
msgstr ""
=======
"This invoicing type will be used, by default, to invoice the current "
"partner."
msgstr "Kiểu xuất hóa đơn này sẽ được sử dụng mặc định để xuất hóa đơn cho đối tác hiện tại."
>>>>>>> feedb0f1
<|MERGE_RESOLUTION|>--- conflicted
+++ resolved
@@ -1,35 +1,27 @@
-# Vietnamese translation for openobject-addons
-# Copyright (c) 2014 Rosetta Contributors and Canonical Ltd 2014
-# This file is distributed under the same license as the openobject-addons package.
-# FIRST AUTHOR <EMAIL@ADDRESS>, 2014.
-#
+# Translation of Odoo Server.
+# This file contains the translation of the following modules:
+# * sale_journal
+# 
+# Translators:
+# FIRST AUTHOR <EMAIL@ADDRESS>, 2014
 msgid ""
 msgstr ""
-<<<<<<< HEAD
-"Project-Id-Version: openobject-addons\n"
-"Report-Msgid-Bugs-To: FULL NAME <EMAIL@ADDRESS>\n"
-"POT-Creation-Date: 2014-08-14 13:09+0000\n"
-"PO-Revision-Date: 2014-08-14 16:10+0000\n"
-"Last-Translator: FULL NAME <EMAIL@ADDRESS>\n"
-"Language-Team: Vietnamese <vi@li.org>\n"
-=======
 "Project-Id-Version: Odoo 8.0\n"
 "Report-Msgid-Bugs-To: \n"
 "POT-Creation-Date: 2015-01-21 14:08+0000\n"
 "PO-Revision-Date: 2016-02-23 04:22+0000\n"
 "Last-Translator: fanha99 <fanha99@hotmail.com>\n"
 "Language-Team: Vietnamese (http://www.transifex.com/odoo/odoo-8/language/vi/)\n"
->>>>>>> feedb0f1
 "MIME-Version: 1.0\n"
 "Content-Type: text/plain; charset=UTF-8\n"
-"Content-Transfer-Encoding: 8bit\n"
-"X-Launchpad-Export-Date: 2014-08-15 07:49+0000\n"
-"X-Generator: Launchpad (build 17156)\n"
+"Content-Transfer-Encoding: \n"
+"Language: vi\n"
+"Plural-Forms: nplurals=1; plural=0;\n"
 
 #. module: sale_journal
 #: field:sale_journal.invoice.type,active:0
 msgid "Active"
-msgstr ""
+msgstr "Có hiệu lực"
 
 #. module: sale_journal
 #: field:sale_journal.invoice.type,create_uid:0
@@ -39,7 +31,7 @@
 #. module: sale_journal
 #: field:sale_journal.invoice.type,create_date:0
 msgid "Created on"
-msgstr ""
+msgstr "Tạo trên"
 
 #. module: sale_journal
 #: help:sale.order,invoice_type_id:0
@@ -54,7 +46,7 @@
 #. module: sale_journal
 #: field:sale_journal.invoice.type,id:0
 msgid "ID"
-msgstr ""
+msgstr "ID"
 
 #. module: sale_journal
 #: help:sale_journal.invoice.type,active:0
@@ -85,20 +77,14 @@
 #: model:ir.actions.act_window,help:sale_journal.action_definition_journal_invoice_type
 msgid ""
 "Invoice types are used for partners, sales orders and delivery orders. You "
-<<<<<<< HEAD
-"can create a specific invoicing journal to group your invoicing according to "
-"your customer's needs: daily, each Wednesday, monthly, etc."
-msgstr ""
-=======
 "can create a specific invoicing journal to group your invoicing according to"
 " your customer's needs: daily, each Wednesday, monthly, etc."
 msgstr "Loại hóa đơn được sử dụng cho đối tác, hợp đồng bán hàng, lệnh giao hàng. Bạn có thể tạo một sổ nhất ký xuất hóa đơn cụ thể để nhóm việc xuất hóa đơn theo nhu cầu của khách hàng: hàng ngày, thứ tư hàng tuần, hàng tháng,..."
->>>>>>> feedb0f1
 
 #. module: sale_journal
 #: view:res.partner:sale_journal.view_partner_property_form
 msgid "Invoicing"
-msgstr "Hóa đơn"
+msgstr "Xuất hóa đơn"
 
 #. module: sale_journal
 #: field:res.partner,property_invoice_type:0
@@ -153,16 +139,16 @@
 #. module: sale_journal
 #: model:ir.model,name:sale_journal.model_sale_order
 msgid "Sales Order"
-msgstr ""
+msgstr "Đơn hàng"
+
+#. module: sale_journal
+#: model:ir.model,name:sale_journal.model_stock_move
+msgid "Stock Move"
+msgstr "Stock Move"
 
 #. module: sale_journal
 #: help:res.partner,property_invoice_type:0
 msgid ""
-<<<<<<< HEAD
-"This invoicing type will be used, by default, to invoice the current partner."
-msgstr ""
-=======
 "This invoicing type will be used, by default, to invoice the current "
 "partner."
-msgstr "Kiểu xuất hóa đơn này sẽ được sử dụng mặc định để xuất hóa đơn cho đối tác hiện tại."
->>>>>>> feedb0f1
+msgstr "Kiểu xuất hóa đơn này sẽ được sử dụng mặc định để xuất hóa đơn cho đối tác hiện tại."