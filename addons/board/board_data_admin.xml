<?xml version="1.0" encoding="utf-8"?>
<openerp>
    <data>

        <!-- User Connection -->
        <record model="ir.ui.view" id="view_user_connection_tree">
            <field name="name">user.connection.tree</field>
            <field name="model">res.users</field>
            <field name="type">tree</field>
            <field name="arch" type="xml">
                <tree string="Latest Connections">
                    <field name="name"/>
                    <field name="date"/>
                </tree>
            </field>
        </record>
        <record model="ir.actions.act_window" id="action_user_connection_tree">
            <field name="name">User Connections</field>
            <field name="res_model">res.users</field>
            <field name="view_type">form</field>
            <field name="view_mode">tree,form</field>
            <field name="view_id" ref="view_user_connection_tree"></field>
        </record>

       <record id="board_config_overview" model="ir.actions.client">
         <field name="name">Configuration Overview</field>
         <field name="tag">board.config.overview</field>
       </record>

        <record id="board_administration_form" model="ir.ui.view">
            <field name="name">board.administration.form</field>
            <field name="model">board.board</field>
            <field name="type">form</field>
            <field name="arch" type="xml">
                <form string="Administration Dashboard" layout="manual">
                    <board style="2-1">
                        <column>
                            <action name="%(action_user_connection_tree)d" string="Users" />
                        </column>
                        <column>
                        </column>
                    </board>
                </form>
            </field>
        </record>

        <record id="open_board_administration_form" model="ir.actions.act_window">
             <field name="name">Administration Dashboard</field>
            <field name="res_model">board.board</field>
            <field name="view_type">form</field>
            <field name="view_mode">form</field>
            <field name="view_id" ref="board_administration_form"/>
        </record>

<<<<<<< HEAD
=======
        <!-- bind adminitration dashboard to the root administration -->
        <menuitem id="base.menu_administration" name="Settings"/>

>>>>>>> acd27e30
        <!-- add a menu item in adminitration/reporting/dashboards -->
        <menuitem id="base.menu_reporting_admin_dashboard" parent="base.menu_reporting_dashboard" action="open_board_administration_form" groups="base.group_system"/>

    </data>
</openerp><|MERGE_RESOLUTION|>--- conflicted
+++ resolved
@@ -52,12 +52,6 @@
             <field name="view_id" ref="board_administration_form"/>
         </record>
 
-<<<<<<< HEAD
-=======
-        <!-- bind adminitration dashboard to the root administration -->
-        <menuitem id="base.menu_administration" name="Settings"/>
-
->>>>>>> acd27e30
         <!-- add a menu item in adminitration/reporting/dashboards -->
         <menuitem id="base.menu_reporting_admin_dashboard" parent="base.menu_reporting_dashboard" action="open_board_administration_form" groups="base.group_system"/>
 
