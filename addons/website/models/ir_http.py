# -*- coding: utf-8 -*-
import logging
import os
import re
import traceback

import werkzeug
import werkzeug.routing
import werkzeug.utils

import openerp
from openerp.addons.base import ir
from openerp.addons.base.ir import ir_qweb
from openerp.addons.website.models.website import slug, url_for, _UNSLUG_RE
from openerp.http import request
from openerp.tools import config
from openerp.osv import orm

logger = logging.getLogger(__name__)

class RequestUID(object):
    def __init__(self, **kw):
        self.__dict__.update(kw)

class ir_http(orm.AbstractModel):
    _inherit = 'ir.http'

    rerouting_limit = 10
    geo_ip_resolver = None

    def _get_converters(self):
        return dict(
            super(ir_http, self)._get_converters(),
            model=ModelConverter,
            page=PageConverter,
        )

    def _auth_method_public(self):
        if not request.session.uid:
            website = self.pool['website'].get_current_website(request.cr, openerp.SUPERUSER_ID, context=request.context)
            if website:
                request.uid = website.user_id.id
            else:
                request.uid = self.pool['ir.model.data'].xmlid_to_res_id(request.cr, openerp.SUPERUSER_ID, 'base', 'public_user')
        else:
            request.uid = request.session.uid

    bots = "bot|crawl|slurp|spider|curl|wget|facebookexternalhit".split("|")
    def is_a_bot(self):
        # We don't use regexp and ustr voluntarily
        # timeit has been done to check the optimum method
        ua = request.httprequest.environ.get('HTTP_USER_AGENT', '').lower()
        try:
            return any(bot in ua for bot in self.bots)
        except UnicodeDecodeError:
            return any(bot in ua.encode('ascii', 'ignore') for bot in self.bots)

    def get_nearest_lang(self, lang):
        # Try to find a similar lang. Eg: fr_BE and fr_FR
        if lang in request.website.get_languages():
            return lang

        short = lang.split('_')[0]
        for code, name in request.website.get_languages():
            if code.startswith(short):
                return code
        return False

    def _dispatch(self):
        first_pass = not hasattr(request, 'website')
        request.website = None
        func = None
        try:
            if request.httprequest.method == 'GET' and '//' in request.httprequest.path:
                new_url = request.httprequest.path.replace('//', '/') + '?' + request.httprequest.query_string
                return werkzeug.utils.redirect(new_url, 301)
            func, arguments = self._find_handler()
            request.website_enabled = func.routing.get('website', False)
        except werkzeug.exceptions.NotFound:
            # either we have a language prefixed route, either a real 404
            # in all cases, website processes them
            request.website_enabled = True

        request.website_multilang = (
            request.website_enabled and
            func and func.routing.get('multilang', func.routing['type'] == 'http')
        )

        if 'geoip' not in request.session:
            record = {}
            if self.geo_ip_resolver is None:
                try:
                    import GeoIP
                    # updated database can be downloaded on MaxMind website
                    # http://dev.maxmind.com/geoip/legacy/install/city/
                    geofile = config.get('geoip_database')
                    if os.path.exists(geofile):
                        self.geo_ip_resolver = GeoIP.open(geofile, GeoIP.GEOIP_STANDARD)
                    else:
                        self.geo_ip_resolver = False
                        logger.warning('GeoIP database file %r does not exists', geofile)
                except ImportError:
                    self.geo_ip_resolver = False
            if self.geo_ip_resolver and request.httprequest.remote_addr:
                record = self.geo_ip_resolver.record_by_addr(request.httprequest.remote_addr) or {}
            request.session['geoip'] = record

        cook_lang = request.httprequest.cookies.get('website_lang')
        if request.website_enabled:
            try:
                if func:
                    self._authenticate(func.routing['auth'])
                elif request.uid is None:
                    self._auth_method_public()
            except Exception as e:
                return self._handle_exception(e)

            request.redirect = lambda url, code=302: werkzeug.utils.redirect(url_for(url), code)
            request.website = request.registry['website'].get_current_website(request.cr, request.uid, context=request.context)
            request.context['website_id'] = request.website.id
            langs = [lg[0] for lg in request.website.get_languages()]
            path = request.httprequest.path.split('/')
            if first_pass:
                nearest_lang = not func and self.get_nearest_lang(path[1])
                url_lang = nearest_lang and path[1]
                preferred_lang = ((cook_lang if cook_lang in langs else False)
                                  or self.get_nearest_lang(request.lang)
                                  or request.website.default_lang_code)

                is_a_bot = self.is_a_bot()

                request.lang = request.context['lang'] = nearest_lang or preferred_lang
                # if lang in url but not the displayed or default language --> change or remove
                # or no lang in url, and lang to dispay not the default language --> add lang
                # and not a POST request
                # and not a bot or bot but default lang in url
                if ((url_lang and (url_lang != request.lang or url_lang == request.website.default_lang_code))
                        or (not url_lang and request.website_multilang and request.lang != request.website.default_lang_code)
                        and request.httprequest.method != 'POST') \
                        and (not is_a_bot or (url_lang and url_lang == request.website.default_lang_code)):
                    if url_lang:
                        path.pop(1)
                    if request.lang != request.website.default_lang_code:
                        path.insert(1, request.lang)
<<<<<<< HEAD
                        path = '/'.join(path) or '/'
                        redirect = request.redirect(path + '?' + request.httprequest.query_string)
                        redirect.set_cookie('website_lang', request.lang)
                        return redirect

            request.context['lang'] = request.lang
            if not request.context.get('tz'):
                request.context['tz'] = request.session['geoip'].get('time_zone')
            if not func:
                if path[1] in langs:
                    request.lang = request.context['lang'] = path.pop(1)
=======
>>>>>>> a939a272
                    path = '/'.join(path) or '/'
                    redirect = request.redirect(path + '?' + request.httprequest.query_string)
                    redirect.set_cookie('website_lang', request.lang)
                    return redirect
                elif url_lang:
                    path.pop(1)
                    return self.reroute('/'.join(path) or '/')
            # bind modified context
            request.website = request.website.with_context(request.context)
        resp = super(ir_http, self)._dispatch()
        if request.website_enabled and cook_lang != request.lang and hasattr(resp, 'set_cookie'):
            resp.set_cookie('website_lang', request.lang)
        return resp

    def reroute(self, path):
        if not hasattr(request, 'rerouting'):
            request.rerouting = [request.httprequest.path]
        if path in request.rerouting:
            raise Exception("Rerouting loop is forbidden")
        request.rerouting.append(path)
        if len(request.rerouting) > self.rerouting_limit:
            raise Exception("Rerouting limit exceeded")
        request.httprequest.environ['PATH_INFO'] = path
        # void werkzeug cached_property. TODO: find a proper way to do this
        for key in ('path', 'full_path', 'url', 'base_url'):
            request.httprequest.__dict__.pop(key, None)

        return self._dispatch()

    def _postprocess_args(self, arguments, rule):
        super(ir_http, self)._postprocess_args(arguments, rule)

        for key, val in arguments.items():
            # Replace uid placeholder by the current request.uid
            if isinstance(val, orm.BaseModel) and isinstance(val._uid, RequestUID):
                arguments[key] = val.sudo(request.uid)

        try:
            _, path = rule.build(arguments)
            assert path is not None
        except Exception, e:
            return self._handle_exception(e, code=404)

        if getattr(request, 'website_multilang', False) and request.httprequest.method in ('GET', 'HEAD'):
            generated_path = werkzeug.url_unquote_plus(path)
            current_path = werkzeug.url_unquote_plus(request.httprequest.path)
            if generated_path != current_path:
                if request.lang != request.website.default_lang_code:
                    path = '/' + request.lang + path
                if request.httprequest.query_string:
                    path += '?' + request.httprequest.query_string
                return werkzeug.utils.redirect(path, code=301)

    def _handle_exception(self, exception, code=500):
        is_website_request = bool(getattr(request, 'website_enabled', False) and request.website)
        if not is_website_request:
            # Don't touch non website requests exception handling
            return super(ir_http, self)._handle_exception(exception)
        else:
            try:
                response = super(ir_http, self)._handle_exception(exception)
                if isinstance(response, Exception):
                    exception = response
                else:
                    # if parent excplicitely returns a plain response, then we don't touch it
                    return response
            except Exception, e:
                if openerp.tools.config['dev_mode'] and (not isinstance(exception, ir_qweb.QWebException) or not exception.qweb.get('cause')):
                    raise
                exception = e

            values = dict(
                exception=exception,
                traceback=traceback.format_exc(exception),
            )

            if isinstance(exception, werkzeug.exceptions.HTTPException):
                if exception.code is None:
                    # Hand-crafted HTTPException likely coming from abort(),
                    # usually for a redirect response -> return it directly
                    return exception
                else:
                    code = exception.code

            if isinstance(exception, openerp.exceptions.AccessError):
                code = 403

            if isinstance(exception, ir_qweb.QWebException):
                values.update(qweb_exception=exception)
                if isinstance(exception.qweb.get('cause'), openerp.exceptions.AccessError):
                    code = 403

            if code == 500:
                logger.error("500 Internal Server Error:\n\n%s", values['traceback'])
                if 'qweb_exception' in values:
                    view = request.registry.get("ir.ui.view")
                    views = view._views_get(request.cr, request.uid, exception.qweb['template'], request.context)
                    to_reset = [v for v in views if v.model_data_id.noupdate is True and not v.page]
                    values['views'] = to_reset
            elif code == 403:
                logger.warn("403 Forbidden:\n\n%s", values['traceback'])

            values.update(
                status_message=werkzeug.http.HTTP_STATUS_CODES[code],
                status_code=code,
            )

            if not request.uid:
                self._auth_method_public()

            try:
                html = request.website._render('website.%s' % code, values)
            except Exception:
                html = request.website._render('website.http_error', values)
            return werkzeug.wrappers.Response(html, status=code, content_type='text/html;charset=utf-8')

class ModelConverter(ir.ir_http.ModelConverter):
    def __init__(self, url_map, model=False, domain='[]'):
        super(ModelConverter, self).__init__(url_map, model)
        self.domain = domain
        self.regex = _UNSLUG_RE.pattern

    def to_url(self, value):
        return slug(value)

    def to_python(self, value):
        m = re.match(self.regex, value)
        _uid = RequestUID(value=value, match=m, converter=self)
        record_id = int(m.group(2))
        if record_id < 0:
            # limited support for negative IDs due to our slug pattern, assume abs() if not found
            if not request.registry[self.model].exists(request.cr, _uid, [record_id]):
                record_id = abs(record_id)
        return request.registry[self.model].browse(
            request.cr, _uid, record_id, context=request.context)

    def generate(self, cr, uid, query=None, args=None, context=None):
        obj = request.registry[self.model]
        domain = eval( self.domain, (args or {}).copy())
        if query:
            domain.append((obj._rec_name, 'ilike', '%'+query+'%'))
        for record in obj.search_read(cr, uid, domain=domain, fields=['write_date',obj._rec_name], context=context):
            if record.get(obj._rec_name, False):
                yield {'loc': (record['id'], record[obj._rec_name])}

class PageConverter(werkzeug.routing.PathConverter):
    """ Only point of this converter is to bundle pages enumeration logic """
    def generate(self, cr, uid, query=None, args={}, context=None):
        View = request.registry['ir.ui.view']
        domain = [('page', '=', True)]
        query = query and query.startswith('website.') and query[8:] or query
        if query:
            domain += [('key', 'like', query)]

        views = View.search_read(cr, uid, domain, fields=['key', 'priority', 'write_date'], order='name', context=context)
        for view in views:
            xid = view['key'].startswith('website.') and view['key'][8:] or view['key']
            # the 'page/homepage' url is indexed as '/', avoid aving the same page referenced twice
            # when we will have an url mapping mechanism, replace this by a rule: page/homepage --> /
            if xid=='homepage': continue
            record = {'loc': xid}
            if view['priority'] <> 16:
                record['__priority'] = min(round(view['priority'] / 32.0,1), 1)
            if view['write_date']:
                record['__lastmod'] = view['write_date'][:10]
            yield record<|MERGE_RESOLUTION|>--- conflicted
+++ resolved
@@ -142,20 +142,6 @@
                         path.pop(1)
                     if request.lang != request.website.default_lang_code:
                         path.insert(1, request.lang)
-<<<<<<< HEAD
-                        path = '/'.join(path) or '/'
-                        redirect = request.redirect(path + '?' + request.httprequest.query_string)
-                        redirect.set_cookie('website_lang', request.lang)
-                        return redirect
-
-            request.context['lang'] = request.lang
-            if not request.context.get('tz'):
-                request.context['tz'] = request.session['geoip'].get('time_zone')
-            if not func:
-                if path[1] in langs:
-                    request.lang = request.context['lang'] = path.pop(1)
-=======
->>>>>>> a939a272
                     path = '/'.join(path) or '/'
                     redirect = request.redirect(path + '?' + request.httprequest.query_string)
                     redirect.set_cookie('website_lang', request.lang)
@@ -163,6 +149,9 @@
                 elif url_lang:
                     path.pop(1)
                     return self.reroute('/'.join(path) or '/')
+
+            if not request.context.get('tz'):
+                request.context['tz'] = request.session['geoip'].get('time_zone')
             # bind modified context
             request.website = request.website.with_context(request.context)
         resp = super(ir_http, self)._dispatch()
