--- conflicted
+++ resolved
@@ -1039,17 +1039,10 @@
         data-drop-near=".row > [class*='col-md-']">
     </div>
 
-<<<<<<< HEAD
     <div data-js='content'
-        data-selector="blockquote, .well, .panel, .oe_share"
+        data-selector="blockquote, .well, .panel, .oe_share, .o_image_floating"
         data-drop-near="p, h1, h2, h3, blockquote, .well, .panel, .oe_share"
         data-drop-in=".content">
-=======
-    <div data-snippet-option-id='content'
-        data-selector="blockquote, .well, .panel, .oe_share, .o_image_floating"
-        data-selector-siblings="p, h1, h2, h3, blockquote, .well, .panel, .oe_share"
-        data-selector-children=".content">
->>>>>>> 2b192bef
     </div>
 
     <div data-js='separator'
@@ -1057,9 +1050,6 @@
         data-drop-in=".oe_structure, [data-oe-type=html]">
     </div>
 
-<<<<<<< HEAD
-    <div data-js='parallax'
-=======
     <div data-snippet-option-id='image_floating_margin'
         data-selector=".o_image_floating">
         <li class="dropdown-submenu">
@@ -1090,8 +1080,7 @@
         </li>
     </div>
 
-    <div data-snippet-option-id='parallax'
->>>>>>> 2b192bef
+    <div data-js='parallax'
         data-selector=".parallax">
         <li class="dropdown-submenu">
             <a tabindex="-1" href="#">Scroll Speed</a>
