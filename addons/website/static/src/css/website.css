--- conflicted
+++ resolved
@@ -216,38 +216,12 @@
   padding-bottom: 12px;
 }
 
-<<<<<<< HEAD
-.oe_structure.oe_empty_edit:empty, [data-oe-type=html]:empty, .oe_structure.oe_empty_edit > .oe_drop_zone.oe_insert:only-child, [data-oe-type=html] > .oe_drop_zone.oe_insert:only-child {
-  background-image: url("/web/static/src/img/view_empty_arrow.png");
-  background-repeat: no-repeat;
-  background-position: left top;
-  height: 200px !important;
-}
-
-.oe_structure.oe_empty_edit > .oe_drop_zone.oe_insert:only-child, [data-oe-type=html] > .oe_drop_zone.oe_insert:only-child {
-  position: static;
-}
-
-.oe_structure.oe_empty_edit:empty:before, [data-oe-type=html]:empty:before, .oe_structure.oe_empty_edit > .oe_drop_zone.oe_insert:only-child:before, [data-oe-type=html] > .oe_drop_zone.oe_insert:only-child:before {
-  content: "Click here to build you website and edit the content";
-  text-align: left;
-  display: block;
-  padding-top: 60px;
-  padding-bottom: 50px;
-  padding-left: 90px;
-  color: grey;
-  font-size: 24px;
-}
-
-
-=======
 /* ----- BOOTSTRAP FIX ----- */
 .col-md-12 {
   float: left;
   width: 100%;
 }
 
->>>>>>> b96d3a9d
 /* ---- HACK FOR COVERING UP CK EDITOR BOGUS P INSERTION --- */
 .oe_structure.oe_empty:empty, [data-oe-type=html]:empty, .oe_structure.oe_empty > .oe_drop_zone.oe_insert:only-child, [data-oe-type=html] > .oe_drop_zone.oe_insert:only-child {
   background-image: url("/website/static/src/img/drag_here.png");
