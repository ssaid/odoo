--- conflicted
+++ resolved
@@ -8,7 +8,6 @@
         id:   'banner',
         name: _t("Build a page"),
         path: '/page/website.homepage',
-<<<<<<< HEAD
         steps: [
             {
                 title:     _t("Welcome to your website!"),
@@ -26,7 +25,7 @@
                 element:   'button[data-action=snippet]',
                 placement: 'bottom',
                 title:     _t("Insert building blocks"),
-                content:   _t("Click here to insert blocks of centent in the page."),
+                content:   _t("Click here to insert blocks of content in the page."),
                 popover:   { fixed: true },
             },
             {
@@ -102,108 +101,6 @@
                 popover:   { next: _t("Close Tutorial") },
             },
         ]
-=======
-        init: function () {
-            var self = this;
-            self.steps = [
-                {
-                    title:     _t("Welcome to your website!"),
-                    content:   _t("This tutorial will guide you to build your home page. We will start by adding a banner."),
-                    popover:   { next:  _t("Start Tutorial"), end:   _t("Skip It") },
-                },
-                {
-                    waitNot:   '.popover.tour',
-                    element:   'button[data-action=edit]',
-                    placement: 'bottom',
-                    title:     _t("Edit this page"),
-                    content:   _t("Every page of your website can be modified through the <i>Edit</i> button."),
-                    popover:   { fixed: true },
-                },
-                {
-                    element:   'button[data-action=snippet]',
-                    placement: 'bottom',
-                    title:     _t("Insert building blocks"),
-                    content:   _t("Click here to insert blocks of content in the page."),
-                    popover:   { fixed: true },
-                },
-                {
-                    snippet:   '#snippet_structure .oe_snippet:first',
-                    placement: 'bottom',
-                    title:     _t("Drag & Drop a Banner"),
-                    content:   _t("Drag the Banner block and drop it in your page."),
-                    popover:   { fixed: true },
-                },
-                {
-                    waitFor:   '.oe_overlay_options .oe_options:visible',
-                    element:   '#wrap .carousel:first .carousel-caption > div',
-                    placement: 'top',
-                    title:     _t("Customize banner's text"),
-                    content:   _t("Click in the text and start editing it."),
-                    popover:   { next: _t("Continue") },
-                },
-                {
-                    element:   '.oe_overlay_options .oe_options:visible',
-                    placement: 'left',
-                    title:     _t("Customize the banner"),
-                    content:   _t("Customize any block through this menu. Try to change the background of the banner."),
-                    popover:   { next: _t("Continue") },
-                },
-                {
-                    waitNot:   '.popover.tour',
-                    element:   'button[data-action=snippet]',
-                    placement: 'bottom',
-                    title:     _t("Add Another Block"),
-                    content:   _t("Let's add another building block to your page."),
-                    popover:   { fixed: true },
-                },
-                {
-                    snippet:   '#snippet_structure .oe_snippet:eq(6)',
-                    placement: 'bottom',
-                    title:     _t("Drag & Drop This Block"),
-                    content:   _t("Drag the <em>'Features'</em> block and drop it below the banner."),
-                    popover:   { fixed: true },
-                },
-                {
-                    waitFor:   '.oe_overlay_options .oe_options:visible',
-                    element:   'button[data-action=save]',
-                    placement: 'right',
-                    title:     _t("Save your modifications"),
-                    content:   _t("Publish your page by clicking on the <em>'Save'</em> button."),
-                    popover:   { fixed: true },
-                },
-                {
-                    waitFor:   'button[data-action=edit]:visible',
-                    title:     _t("Good Job!"),
-                    content:   _t("Well done, you created your homepage."),
-                    popover:   { next: _t("Continue") },
-                },
-                {
-                    waitNot:   '.popover.tour',
-                    element:   'a[data-action=show-mobile-preview]',
-                    placement: 'bottom',
-                    title:     _t("Test Your Mobile Version"),
-                    content:   _t("Let's check how your homepage looks like on mobile devices."),
-                    popover:   { fixed: true },
-                },
-                {
-                    element:   '.modal:has(#mobile-viewport) button[data-dismiss=modal]',
-                    placement: 'right',
-                    title:     _t("Check Mobile Preview"),
-                    content:   _t("Scroll to check rendering and then close the mobile preview."),
-                    popover:   { next: _t("Continue") },
-                },
-                {
-                    waitNot:   '.modal',
-                    element:   '#content-menu-button',
-                    placement: 'left',
-                    title:     _t("Add new pages and menus"),
-                    content:   _t("The 'Content' menu allows you to add pages or add the top menu."),
-                    popover:   { next: _t("Close Tutorial") },
-                },
-            ];
-            return this._super();
-        },
->>>>>>> 0152bea5
     });
 
 }());