--- conflicted
+++ resolved
@@ -133,11 +133,7 @@
             // TODO: link nodes with same content
             node.className += ' oe_translatable_text';
             node.setAttribute('data-oe-translation-view-id', view_id);
-<<<<<<< HEAD
-            var content = $(node).text().trim();
-=======
             var content = $(node).html().trim();
->>>>>>> 27b38513
             var trans = this.translations.filter(function (t) {
                 return t.res_id === view_id && t.value && t.value.trim() === content;
             });
@@ -167,13 +163,8 @@
                     trans[data.oeTranslationViewId] = [];
                 }
                 trans[data.oeTranslationViewId].push({
-<<<<<<< HEAD
-                    initial_content: openerp.qweb.tools.html_escape(self.getInitialContent(this)),
-                    new_content: openerp.qweb.tools.html_escape($node.text()),
-=======
                     initial_content: self.getInitialContent(this),
                     new_content: $node.html(),
->>>>>>> 27b38513
                     translation_id: data.oeTranslationId || null
                 });
             });
