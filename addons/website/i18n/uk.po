--- conflicted
+++ resolved
@@ -8,11 +8,7 @@
 "Project-Id-Version: Odoo 8.0\n"
 "Report-Msgid-Bugs-To: \n"
 "POT-Creation-Date: 2015-07-22 08:25+0000\n"
-<<<<<<< HEAD
-"PO-Revision-Date: 2016-02-23 19:29+0000\n"
-=======
 "PO-Revision-Date: 2016-04-29 15:03+0000\n"
->>>>>>> 8651d081
 "Last-Translator: Martin Trigaux\n"
 "Language-Team: Ukrainian (http://www.transifex.com/odoo/odoo-8/language/uk/)\n"
 "MIME-Version: 1.0\n"
@@ -1330,7 +1326,7 @@
 #. module: website
 #: help:ir.actions.server,xml_id:0
 msgid "ID of the action if defined in a XML file"
-msgstr ""
+msgstr "ID дії, якщо зазначене в файлі XML "
 
 #. module: website
 #: view:website:website.500
