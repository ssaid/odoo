<<<<<<< HEAD
import openerp
=======
import openerp.tests
>>>>>>> 3324351b

inject = [
    "./../../../website/static/src/js/website.tour.test.js",
    "./../../../website_event_sale/static/src/js/website.tour.event_sale.js",
]

class TestUi(openerp.tests.HttpCase):
    def test_admin(self):
        self.phantom_js("/", "openerp.website.Tour.run_test('banner')", "openerp.website.Tour")

    def test_demo(self):
        self.phantom_js("/", "openerp.website.Tour.run_test('login_edit')", "openerp.website.Tour", login="demo", password="demo", inject=inject);

    def test_public(self):
        self.phantom_js("/", "openerp.website.Tour.run_test('login_edit')", "openerp.website.Tour", login=None, inject=inject);
<|MERGE_RESOLUTION|>--- conflicted
+++ resolved
@@ -1,8 +1,4 @@
-<<<<<<< HEAD
-import openerp
-=======
 import openerp.tests
->>>>>>> 3324351b
 
 inject = [
     "./../../../website/static/src/js/website.tour.test.js",
