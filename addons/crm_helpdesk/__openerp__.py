--- conflicted
+++ resolved
@@ -21,18 +21,9 @@
 
 
 {
-<<<<<<< HEAD
-    'name': 'CRM Helpdesk', 
-    'version': '1.0', 
     'category': 'Sales', 
-    'description': """Helpdesk Management""", 
-    'author': 'OpenERP SA', 
-    'website': 'http://www.openerp.com', 
-    'depends': ['crm'], 
-=======
     'name': 'CRM Helpdesk',
     'version': '1.0',
-    'category': 'Generic Modules/CRM & SRM',
     'description': """
     Helpdesk Management.
     ====================
@@ -40,7 +31,6 @@
     'author': 'OpenERP SA',
     'website': 'http://www.openerp.com',
     'depends': ['crm'],
->>>>>>> a00f7aa9
     'init_xml': [
          'crm_helpdesk_data.xml',
     ],
