##############################################################################
#    
#    OpenERP, Open Source Management Solution
#    Copyright (C) 2004-2009 Tiny SPRL (<http://tiny.be>).
#
#    This program is free software: you can redistribute it and/or modify
#    it under the terms of the GNU Affero General Public License as
#    published by the Free Software Foundation, either version 3 of the
#    License, or (at your option) any later version.
#
#    This program is distributed in the hope that it will be useful,
#    but WITHOUT ANY WARRANTY; without even the implied warranty of
#    MERCHANTABILITY or FITNESS FOR A PARTICULAR PURPOSE.  See the
#    GNU Affero General Public License for more details.
#
#    You should have received a copy of the GNU Affero General Public License
#    along with this program.  If not, see <http://www.gnu.org/licenses/>.     
#
##############################################################################

import ldap
import logging
from ldap.filter import filter_format

import openerp.exceptions
from openerp import tools
from openerp.osv import fields, osv
from openerp import SUPERUSER_ID
from openerp.modules.registry import RegistryManager
_logger = logging.getLogger(__name__)

class CompanyLDAP(osv.osv):
    _name = 'res.company.ldap'
    _order = 'sequence'
    _rec_name = 'ldap_server'

    def get_ldap_dicts(self, cr, ids=None):
        """ 
        Retrieve res_company_ldap resources from the database in dictionary
        format.

        :param list ids: Valid ids of model res_company_ldap. If not \
        specified, process all resources (unlike other ORM methods).
        :return: ldap configurations
        :rtype: list of dictionaries
        """

        if ids:
            id_clause = 'AND id IN (%s)'
            args = [tuple(ids)]
        else:
            id_clause = ''
            args = []
        cr.execute("""
            SELECT id, company, ldap_server, ldap_server_port, ldap_binddn,
                   ldap_password, ldap_filter, ldap_base, "user", create_user,
                   ldap_tls
            FROM res_company_ldap
            WHERE ldap_server != '' """ + id_clause + """ ORDER BY sequence
        """, args)
        return cr.dictfetchall()

    def connect(self, conf):
        """ 
        Connect to an LDAP server specified by an ldap
        configuration dictionary.

        :param dict conf: LDAP configuration
        :return: an LDAP object
        """

        uri = 'ldap://%s:%d' % (conf['ldap_server'],
                                conf['ldap_server_port'])

        connection = ldap.initialize(uri)
        if conf['ldap_tls']:
            connection.start_tls_s()
        return connection

    def authenticate(self, conf, login, password):
        """
        Authenticate a user against the specified LDAP server.

        In order to prevent an unintended 'unauthenticated authentication',
        which is an anonymous bind with a valid dn and a blank password,
        check for empty passwords explicitely (:rfc:`4513#section-6.3.1`)
        
        :param dict conf: LDAP configuration
        :param login: username
        :param password: Password for the LDAP user
        :return: LDAP entry of authenticated user or False
        :rtype: dictionary of attributes
        """

        if not password:
            return False

        entry = False
        filter = filter_format(conf['ldap_filter'], (login,))
        try:
            results = self.query(conf, filter)

            # Get rid of (None, attrs) for searchResultReference replies
            results = [i for i in results if i[0]]
            if results and len(results) == 1:
                dn = results[0][0]
                conn = self.connect(conf)
                conn.simple_bind_s(dn, password)
                conn.unbind()
                entry = results[0]
        except ldap.INVALID_CREDENTIALS:
            return False
        except ldap.LDAPError, e:
            _logger.error('An LDAP exception occurred: %s', e)
        return entry
        
    def query(self, conf, filter, retrieve_attributes=None):
        """ 
        Query an LDAP server with the filter argument and scope subtree.

        Allow for all authentication methods of the simple authentication
        method:

        - authenticated bind (non-empty binddn + valid password)
        - anonymous bind (empty binddn + empty password)
        - unauthenticated authentication (non-empty binddn + empty password)

        .. seealso::
           :rfc:`4513#section-5.1` - LDAP: Simple Authentication Method.

        :param dict conf: LDAP configuration
        :param filter: valid LDAP filter
        :param list retrieve_attributes: LDAP attributes to be retrieved. \
        If not specified, return all attributes.
        :return: ldap entries
        :rtype: list of tuples (dn, attrs)

        """

        results = []
        try:
            conn = self.connect(conf)
            conn.simple_bind_s(conf['ldap_binddn'] or '',
                               conf['ldap_password'] or '')
            results = conn.search_st(conf['ldap_base'], ldap.SCOPE_SUBTREE,
                                     filter, retrieve_attributes, timeout=60)
            conn.unbind()
        except ldap.INVALID_CREDENTIALS:
            _logger.error('LDAP bind failed.')
        except ldap.LDAPError, e:
            _logger.error('An LDAP exception occurred: %s', e)
        return results

    def map_ldap_attributes(self, cr, uid, conf, login, ldap_entry):
        """
        Compose values for a new resource of model res_users,
        based upon the retrieved ldap entry and the LDAP settings.
        
        :param dict conf: LDAP configuration
        :param login: the new user's login
        :param tuple ldap_entry: single LDAP result (dn, attrs)
        :return: parameters for a new resource of model res_users
        :rtype: dict
        """

        values = { 'name': ldap_entry[1]['cn'][0],
                   'login': login,
                   'company_id': conf['company']
                   }
        return values
    
    def get_or_create_user(self, cr, uid, conf, login, ldap_entry,
                           context=None):
        """
        Retrieve an active resource of model res_users with the specified
        login. Create the user if it is not initially found.

        :param dict conf: LDAP configuration
        :param login: the user's login
        :param tuple ldap_entry: single LDAP result (dn, attrs)
        :return: res_users id
        :rtype: int
        """
        
        user_id = False
        login = tools.ustr(login.lower())
        cr.execute("SELECT id, active FROM res_users WHERE lower(login)=%s", (login,))
        res = cr.fetchone()
        if res:
            if res[1]:
                user_id = res[0]
        elif conf['create_user']:
            _logger.debug("Creating new Odoo user \"%s\" from LDAP" % login)
            user_obj = self.pool['res.users']
            values = self.map_ldap_attributes(cr, uid, conf, login, ldap_entry)
            if conf['user']:
                values['active'] = True
                user_id = user_obj.copy(cr, SUPERUSER_ID, conf['user'],
                                        default=values)
            else:
                user_id = user_obj.create(cr, SUPERUSER_ID, values)
        return user_id

    _columns = {
        'sequence': fields.integer('Sequence'),
        'company': fields.many2one('res.company', 'Company', required=True,
            ondelete='cascade'),
        'ldap_server': fields.char('LDAP Server address', required=True),
        'ldap_server_port': fields.integer('LDAP Server port', required=True),
        'ldap_binddn': fields.char('LDAP binddn', 
            help=("The user account on the LDAP server that is used to query "
                  "the directory. Leave empty to connect anonymously.")),
        'ldap_password': fields.char('LDAP password',
            help=("The password of the user account on the LDAP server that is "
                  "used to query the directory.")),
        'ldap_filter': fields.char('LDAP filter', required=True),
        'ldap_base': fields.char('LDAP base', required=True),
        'user': fields.many2one('res.users', 'Template User',
            help="User to copy when creating new users"),
        'create_user': fields.boolean('Create user',
            help="Automatically create local user accounts for new users authenticating via LDAP"),
        'ldap_tls': fields.boolean('Use TLS',
            help="Request secure TLS/SSL encryption when connecting to the LDAP server. "
                 "This option requires a server with STARTTLS enabled, "
                 "otherwise all authentication attempts will fail."),
    }
    _defaults = {
        'ldap_server': '127.0.0.1',
        'ldap_server_port': 389,
        'sequence': 10,
        'create_user': True,
    }



class res_company(osv.osv):
    _inherit = "res.company"
    _columns = {
        'ldaps': fields.one2many(
<<<<<<< HEAD
            'res.company.ldap', 'company', 'LDAP Parameters', copy=True),
=======
            'res.company.ldap', 'company', 'LDAP Parameters', groups="base.group_system"),
>>>>>>> 7e117b18
    }


class users(osv.osv):
    _inherit = "res.users"
    def _login(self, db, login, password):
        user_id = super(users, self)._login(db, login, password)
        if user_id:
            return user_id
        registry = RegistryManager.get(db)
        with registry.cursor() as cr:
            ldap_obj = registry.get('res.company.ldap')
            for conf in ldap_obj.get_ldap_dicts(cr):
                entry = ldap_obj.authenticate(conf, login, password)
                if entry:
                    user_id = ldap_obj.get_or_create_user(
                        cr, SUPERUSER_ID, conf, login, entry)
                    if user_id:
                        break
            return user_id

    def check_credentials(self, cr, uid, password):
        try:
            super(users, self).check_credentials(cr, uid, password)
        except openerp.exceptions.AccessDenied:

            cr.execute('SELECT login FROM res_users WHERE id=%s AND active=TRUE',
                       (int(uid),))
            res = cr.fetchone()
            if res:
                ldap_obj = self.pool['res.company.ldap']
                for conf in ldap_obj.get_ldap_dicts(cr):
                    if ldap_obj.authenticate(conf, res[0], password):
                        return
            raise
        
# vim:expandtab:smartindent:tabstop=4:softtabstop=4:shiftwidth=4:<|MERGE_RESOLUTION|>--- conflicted
+++ resolved
@@ -237,11 +237,7 @@
     _inherit = "res.company"
     _columns = {
         'ldaps': fields.one2many(
-<<<<<<< HEAD
-            'res.company.ldap', 'company', 'LDAP Parameters', copy=True),
-=======
-            'res.company.ldap', 'company', 'LDAP Parameters', groups="base.group_system"),
->>>>>>> 7e117b18
+            'res.company.ldap', 'company', 'LDAP Parameters', copy=True, groups="base.group_system"),
     }
 
 
