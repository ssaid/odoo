--- conflicted
+++ resolved
@@ -2925,12 +2925,13 @@
 .ui-corner-all {
   -moz-border-radius: 3px;
   -webkit-border-radius: 3px;
-<<<<<<< HEAD
-  border-radius: 3px; }
+  border-radius: 3px;
+}
 
 @media print {
   .oe_header_row, ul.oe_header, div.oe_mail_thread_action, .oe_mail_recthread_actions, .oe_button_box, .oe_form button, button.oe_invite, .oe_form header, .openerp .oe_notebook > li.ui-state-default {
-    display: none; }
+    display: none; 
+  }
 
   .oe_list_content button, .oe_list_content input[type=checkbox] {
     visibility: hidden;
@@ -2954,16 +2955,16 @@
     display: block; }
   .openerp .oe_application .oe_form_sheet, .openerp .oe_application .oe_form_sheetbg {
     border: 0px !important;
-    box-shadow: 0px 0px 0px; }
+    box-shadow: 0px 0px 0px; 
+  }
   .openerp .oe_view_manager_current > .oe_view_manager_header {
     border: 0px !important;
-    box-shadow: 0px 0px 0px; }
+    box-shadow: 0px 0px 0px; 
+  }
   .text-core .text-wrap .text-arrow {
-    background: none; }
+    background: none; 
+  }
   .openerp div.oe_mail_wall {
     overflow: hidden !important;
   }
-=======
-  border-radius: 3px;
->>>>>>> d6fc9033
 }