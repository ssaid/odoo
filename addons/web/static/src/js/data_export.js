--- conflicted
+++ resolved
@@ -405,14 +405,9 @@
             data: {data: JSON.stringify({
                 model: this.dataset.model,
                 fields: exported_fields,
-<<<<<<< HEAD
                 ids: this.ids_to_export,
                 domain: this.domain,
-=======
-                ids: ids_to_export,
-                domain: this.dataset.domain,
                 context: this.dataset.context,
->>>>>>> 23cffab1
                 import_compat: !!this.$el.find("#import_compat").val(),
             })},
             complete: instance.web.unblockUI,
