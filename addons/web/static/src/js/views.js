/*---------------------------------------------------------
 * OpenERP web library
 *---------------------------------------------------------*/

openerp.web.views = function(session) {

var _t = session.web._t;

/**
 * Registry for all the client actions key: tag value: widget
 */
session.web.client_actions = new session.web.Registry();

/**
 * Registry for all the main views
 */
session.web.views = new session.web.Registry();

session.web.ActionManager = session.web.Widget.extend({
    identifier_prefix: "actionmanager",
    init: function(parent) {
        this._super(parent);
        this.inner_viewmanager = null;
        this.dialog = null;
        this.dialog_viewmanager = null;
        this.client_widget = null;
    },
    render: function() {
        return "<div id='"+this.element_id+"'></div>";
    },
    dialog_stop: function () {
        if (this.dialog) {
            this.dialog_viewmanager.stop();
            this.dialog_viewmanager = null;
            this.dialog.stop();
            this.dialog = null;
        }
    },
    content_stop: function () {
        if (this.inner_viewmanager) {
            this.inner_viewmanager.stop();
            this.inner_viewmanager = null;
        }
        if (this.client_widget) {
            this.client_widget.stop();
            this.client_widget = null;
        }
    },
    url_update: function(action) {
        var url = {};
        if(action.id)
            url.action_id = action.id;
        // this.url = {
        //     "model": action.res_model,
        //     "domain": action.domain,
        // };
        // action.res_model
        // action.domain
        // action.context
        // after
        // action.views
        // action.res_id
        // mode
        // menu
        this.do_url_set_hash(url);
    },
    do_url_set_hash: function(url) {
    },
    on_url_hashchange: function(url) {
        var self = this;
        if(url && url.action_id) {
            self.rpc("/web/action/load", { action_id: url.action_id }, function(result) {
                    self.do_action(result.result);
                });
        }
    },
    do_action: function(action, on_close) {
        var type = action.type.replace(/\./g,'_');
        var popup = action.target === 'new';
        action.flags = _.extend({
            views_switcher : !popup,
            search_view : !popup,
            action_buttons : !popup,
            sidebar : !popup,
            pager : !popup
        }, action.flags || {});
        if (!(type in this)) {
            console.log("Action manager can't handle action of type " + action.type, action);
            return;
        }
        return this[type](action, on_close);
    },
    ir_actions_act_window: function (action, on_close) {
        if (action.target === 'new') {
            if (this.dialog == null) {
                this.dialog = new session.web.Dialog(this, { title: action.name, width: '80%' });
                if(on_close)
                    this.dialog.on_close.add(on_close);
                this.dialog.start();
            } else {
                this.dialog_viewmanager.stop();
            }
            this.dialog_viewmanager = new session.web.ViewManagerAction(this, action);
            this.dialog_viewmanager.appendTo(this.dialog.$element);
            this.dialog.open();
        } else  {
            this.dialog_stop();
            this.content_stop();
            this.inner_viewmanager = new session.web.ViewManagerAction(this, action);
            this.inner_viewmanager.appendTo(this.$element);
            this.url_update(action);
        }
        /* new window code
            this.rpc("/web/session/save_session_action", { the_action : action}, function(key) {
                var url = window.location.protocol + "//" + window.location.host + window.location.pathname + "?" + jQuery.param({ s_action : "" + key });
                window.open(url,'_blank');
            });
        */
    },
    ir_actions_act_window_close: function (action, on_closed) {
        if (!this.dialog && on_closed) {
            on_closed();
        }
        if (this.dialog && action.context) {
            var model = action.context.active_model;
            if (model === 'base.module.upgrade' || model === 'base.setup.installer' || model === 'base.module.upgrade') {
                session.webclient.do_reload();
            }
        }
        this.dialog_stop();
    },
    ir_actions_server: function (action, on_closed) {
        var self = this;
        this.rpc('/web/action/run', {
            action_id: action.id,
            context: action.context || {}
        }).then(function (action) {
            self.do_action(action, on_closed)
        });
    },
    ir_actions_client: function (action) {
        this.content_stop();
        var ClientWidget = session.web.client_actions.get_object(action.tag);
        (this.client_widget = new ClientWidget(this, action.params)).appendTo(this);
    },
    ir_actions_report_xml: function(action) {
        var self = this;
        $.blockUI();
        self.rpc("/web/session/eval_domain_and_context", {
            contexts: [action.context],
            domains: []
        }).then(function(res) {
            action = _.clone(action);
            action.context = res.context;
            self.session.get_file({
                url: '/web/report',
                data: {action: JSON.stringify(action)},
                complete: $.unblockUI
            });
        });
    },
    ir_actions_act_url: function (action) {
        window.open(action.url, action.target === 'self' ? '_self' : '_blank');
    }
});

session.web.ViewManager =  session.web.Widget.extend(/** @lends session.web.ViewManager# */{
    identifier_prefix: "viewmanager",
    template: "ViewManager",
    /**
     * @constructs session.web.ViewManager
     * @extends session.web.Widget
     *
     * @param parent
     * @param dataset
     * @param views
     */
    init: function(parent, dataset, views) {
        this._super(parent);
        this.model = dataset ? dataset.model : undefined;
        this.dataset = dataset;
        this.searchview = null;
        this.last_search = false;
        this.active_view = null;
        this.views_src = _.map(views, function(x) {return x instanceof Array? {view_id: x[0], view_type: x[1]} : x;});
        this.views = {};
        this.flags = this.flags || {};
        this.registry = session.web.views;
    },
    render: function() {
        return session.web.qweb.render(this.template, {
            self: this,
            prefix: this.element_id,
            views: this.views_src});
    },
    /**
     * @returns {jQuery.Deferred} initial view loading promise
     */
    start: function() {
        this._super();
        var self = this;
        this.$element.find('.oe_vm_switch button').click(function() {
            self.on_mode_switch($(this).data('view-type'));
        });
        var views_ids = {};
        _.each(this.views_src, function(view) {
            self.views[view.view_type] = $.extend({}, view, {
                controller : null,
                options : _.extend({
                    sidebar_id : self.element_id + '_sidebar_' + view.view_type,
                    action : self.action,
                    action_views_ids : views_ids
                }, self.flags, view.options || {})
            });
            views_ids[view.view_type] = view.view_id;
        });
        if (this.flags.views_switcher === false) {
            this.$element.find('.oe_vm_switch').hide();
        }
        // switch to the first one in sequence
        return this.on_mode_switch(this.views_src[0].view_type);
    },
    /**
     * Asks the view manager to switch visualization mode.
     *
     * @param {String} view_type type of view to display
     * @returns {jQuery.Deferred} new view loading promise
     */
    on_mode_switch: function(view_type) {
        var self = this,
            view_promise;
        this.active_view = view_type;
        var view = this.views[view_type];
        if (!view.controller) {
            // Lazy loading of views
            var controllerclass = this.registry.get_object(view_type);
            var controller = new controllerclass(this, this.dataset, view.view_id, view.options);
            if (view.embedded_view) {
                controller.set_embedded_view(view.embedded_view);
            }
            controller.do_switch_view.add_last(this.on_mode_switch);
            var container = $("#" + this.element_id + '_view_' + view_type);
            view_promise = controller.appendTo(container);
            this.views[view_type].controller = controller;
            $.when(view_promise).then(function() {
                self.on_controller_inited(view_type, controller);
                if (self.searchview && view.controller.searchable !== false) {
                    self.do_searchview_search();
                }
            });
        } else if (this.searchview && view.controller.searchable !== false) {
            self.do_searchview_search();
        }

        if (this.searchview) {
            this.searchview[(view.controller.searchable === false || this.searchview.hidden) ? 'hide' : 'show']();
        }

        this.$element
            .find('.views-switchers button').removeAttr('disabled')
            .filter('[data-view-type="' + view_type + '"]')
            .attr('disabled', true);

        for (var view_name in this.views) {
            if (!this.views.hasOwnProperty(view_name)) { continue; }
            if (this.views[view_name].controller) {
                if (view_name === view_type) {
                    $.when(view_promise).then(this.views[view_name].controller.do_show);
                } else {
                    this.views[view_name].controller.do_hide();
                }
            }
        }
        return view_promise;
    },
    /**
     * Sets up the current viewmanager's search view.
     *
     * @param {Number|false} view_id the view to use or false for a default one
     * @returns {jQuery.Deferred} search view startup deferred
     */
    setup_search_view: function(view_id, search_defaults) {
        var self = this;
        if (this.searchview) {
            this.searchview.stop();
        }
        this.searchview = new session.web.SearchView(
                this, this.dataset,
                view_id, search_defaults, this.flags.search_view === false);

        this.searchview.on_search.add(this.do_searchview_search);
        return this.searchview.appendTo($("#" + this.element_id + "_search"));
    },
    do_searchview_search: function(domains, contexts, groupbys) {
        var self = this,
            controller = this.views[this.active_view].controller;
        if (domains || contexts) {
            this.rpc('/web/session/eval_domain_and_context', {
                domains: [this.action.domain || []].concat(domains || []),
                contexts: [this.action.context || {}].concat(contexts || []),
                group_by_seq: groupbys || []
            }, function (results) {
                self.dataset.context = results.context;
                self.dataset.domain = results.domain;
                self.last_search = [results.domain, results.context, results.group_by];
                controller.do_search(results.domain, results.context, results.group_by);
            });
        } else if (this.last_search) {
            controller.do_search.apply(controller, this.last_search);
        }
    },
    /**
     * Event launched when a controller has been inited.
     *
     * @param {String} view_type type of view
     * @param {String} view the inited controller
     */
    on_controller_inited: function(view_type, view) {
    },
    /**
     * Called when one of the view want to execute an action
     */
    on_action: function(action) {
    },
    on_create: function() {
    },
    on_remove: function() {
    },
    on_edit: function() {
    },
    /**
     * Called by children view after executing an action
     */
    on_action_executed: function () {}
});

session.web.ViewManagerAction = session.web.ViewManager.extend(/** @lends oepnerp.web.ViewManagerAction# */{
    template:"ViewManagerAction",
    /**
     * @constructs session.web.ViewManagerAction
     * @extends session.web.ViewManager
     *
     * @param {session.web.ActionManager} parent parent object/widget
     * @param {Object} action descriptor for the action this viewmanager needs to manage its views.
     */
    init: function(parent, action) {
        // dataset initialization will take the session from ``this``, so if we
        // do not have it yet (and we don't, because we've not called our own
        // ``_super()``) rpc requests will blow up.
        this._super(parent, null, action.views);
        this.session = parent.session;
        this.action = action;
        var dataset = new session.web.DataSetSearch(this, action.res_model, action.context, action.domain);
        if (action.res_id) {
            dataset.ids.push(action.res_id);
            dataset.index = 0;
        }
        this.dataset = dataset;
        this.flags = this.action.flags || {};
        if (action.res_model == 'board.board' && action.views.length == 1 && action.views) {
            // Not elegant but allows to avoid form chrome (pager, save/new
            // buttons, sidebar, ...) displaying
            this.flags.search_view = this.flags.pager = this.flags.sidebar = this.flags.action_buttons = false;
        }

        // setup storage for session-wise menu hiding
        if (this.session.hidden_menutips) {
            return;
        }
        this.session.hidden_menutips = {}
    },
    /**
     * Initializes the ViewManagerAction: sets up the searchview (if the
     * searchview is enabled in the manager's action flags), calls into the
     * parent to initialize the primary view and (if the VMA has a searchview)
     * launches an initial search after both views are done rendering.
     */
    start: function() {
        var self = this,
            searchview_loaded,
            search_defaults = {};
        _.each(this.action.context, function (value, key) {
            var match = /^search_default_(.*)$/.exec(key);
            if (match) {
                search_defaults[match[1]] = value;
            }
        });
        // init search view
        var searchview_id = this.action['search_view_id'] && this.action['search_view_id'][0];

        searchview_loaded = this.setup_search_view(searchview_id || false, search_defaults);

        var main_view_loaded = this._super();

        var manager_ready = $.when(searchview_loaded, main_view_loaded);
        if (searchview_loaded && this.action['auto_search'] !== false) {
            // schedule auto_search
            manager_ready.then(this.searchview.do_search);
        }

        this.$element.find('.oe_get_xml_view').click(function () {
            // TODO: add search view?
            $('<pre>').text(session.web.json_node_to_xml(
                self.views[self.active_view].controller.fields_view.arch, true))
                    .dialog({ width: '95%'});
        });
        if (this.action.help && !this.flags.low_profile) {
            var Users = new session.web.DataSet(self, 'res.users'),
                header = this.$element.find('.oe-view-manager-header');
            header.delegate('blockquote button', 'click', function() {
                var $this = $(this);
                //noinspection FallthroughInSwitchStatementJS
                switch ($this.attr('name')) {
                case 'disable':
                    Users.write(self.session.uid, {menu_tips:false});
                case 'hide':
                    $this.closest('blockquote').hide();
                    self.session.hidden_menutips[self.action.id] = true;
                }
            });
            if (!(self.action.id in self.session.hidden_menutips)) {
                Users.read_ids([this.session.uid], ['menu_tips'], function(users) {
                    var user = users[0];
                    if (!(user && user.id === self.session.uid)) {
                        return;
                    }
                    header.find('blockquote').toggle(user.menu_tips);
                });
            }
        }

        return manager_ready;
    },
    on_mode_switch: function (view_type) {
        var self = this;
        return $.when(
                this._super(view_type),
                this.shortcut_check(this.views[view_type])
            ).then(function() {
                var controller = self.views[self.active_view].controller,
                    fvg = controller.fields_view,
                    view_id = (fvg && fvg.view_id) || '--';
                self.$element.find('.oe_get_xml_view span').text(view_id);
                if (!self.action.name && fvg) {
                    self.$element.find('.oe_view_title').text(fvg.arch.attrs.string || fvg.name);
                }
        });
    },
    shortcut_check : function(view) {
        var self = this;
        var grandparent = this.widget_parent && this.widget_parent.widget_parent;
        // display shortcuts if on the first view for the action
        var $shortcut_toggle = this.$element.find('.oe-shortcut-toggle');
        if (!(grandparent instanceof session.web.WebClient) ||
            !(view.view_type === this.views_src[0].view_type
                && view.view_id === this.views_src[0].view_id)) {
            $shortcut_toggle.hide();
            return;
        }
        $shortcut_toggle.removeClass('oe-shortcut-remove').show();
        if (_(this.session.shortcuts).detect(function (shortcut) {
                    return shortcut.res_id === self.session.active_id; })) {
            $shortcut_toggle.addClass("oe-shortcut-remove");
        }
        this.shortcut_add_remove();
    },
    shortcut_add_remove: function() {
        var self = this;
        var $shortcut_toggle = this.$element.find('.oe-shortcut-toggle');
        $shortcut_toggle
            .unbind("click")
            .click(function() {
                if ($shortcut_toggle.hasClass("oe-shortcut-remove")) {
                    $(self.session.shortcuts.binding).trigger('remove-current');
                    $shortcut_toggle.removeClass("oe-shortcut-remove");
                } else {
                    $(self.session.shortcuts.binding).trigger('add', {
                        'user_id': self.session.uid,
                        'res_id': self.session.active_id,
                        'resource': 'ir.ui.menu',
                        'name': self.action.name
                    });
                    $shortcut_toggle.addClass("oe-shortcut-remove");
                }
            });
    },
    /**
     * Intercept do_action resolution from children views
     */
    on_action_executed: function () {
        return new session.web.DataSet(this, 'res.log')
                .call('get', [], this.do_display_log);
    },
    /**
     * @param {Array<Object>} log_records
     */
    do_display_log: function (log_records) {
        var self = this,
            $logs = this.$element.find('ul.oe-view-manager-logs:first').empty();
        _(log_records).each(function (record) {
            $(_.sprintf('<li><a href="#">%s</a></li>', record.name))
                .appendTo($logs)
                .delegate('a', 'click', function (e) {
                    self.do_action({
                        type: 'ir.actions.act_window',
                        res_model: record.res_model,
                        res_id: record.res_id,
                        // TODO: need to have an evaluated context here somehow
                        //context: record.context,
                        views: [[false, 'form']]
                    });
                    return false;
                });
        });
    }
});

session.web.Sidebar = session.web.Widget.extend({
    init: function(parent, element_id) {
        this._super(parent, element_id);
        this.items = {};
        this.sections = {};
    },
    start: function() {
        this._super(this);
        var self = this;
        this.$element.html(session.web.qweb.render('Sidebar'));
        this.$element.find(".toggle-sidebar").click(function(e) {
            self.do_toggle();
        });
    },

    call_default_on_sidebar: function(item) {
        var func_name = 'on_sidebar_' + _.underscored(item.label);
        var fn = this.widget_parent[func_name];
        if(typeof fn === 'function') {
            fn(item);
        }
    },

    add_default_sections: function() {
        this.add_section(_t('Customize'), 'customize');
        this.add_items('customize', [
            {
                label: _t("Manage Views"),
                callback: this.call_default_on_sidebar,
                title: _t("Manage views of the current object"),
            }, {
                label: _t("Edit Workflow"),
                callback: this.call_default_on_sidebar,
                title: _t("Manage views of the current object"),
                classname: 'oe_hide oe_sidebar_edit_workflow'
            }, {
                label: _t("Customize Object"),
                callback: this.call_default_on_sidebar,
                title: _t("Manage views of the current object"),
            }
        ]);

        this.add_section(_t('Other Options'), 'other');
        this.add_items('other', [ 
            {
                label: _t("Import"),
                callback: this.call_default_on_sidebar,
            }, {
                label: _t("Export"),
                callback: this.call_default_on_sidebar,
            }, {
                label: _t("Translate"),
                callback: this.call_default_on_sidebar,
                classname: 'oe_sidebar_translate oe_hide'
            }, {
                label: _t("View Log"),
                callback: this.call_default_on_sidebar,
                classname: 'oe_hide oe_sidebar_view_log'
            }
        ]);
    },

    add_toolbar: function(toolbar) {
        var self = this;
        _.each([['print', _t("Reports")], ['action', _t("Actions")], ['relate', _t("Links")]], function(type) {
            var items = toolbar[type[0]];
            if (items.length) {
                for (var i = 0; i < items.length; i++) {
                    items[i] = {
                        label: items[i]['name'],
                        action: items[i],
                        classname: 'oe_sidebar_' + type[0]
                    }
                }
                self.add_section(type[1], type[0]);
                self.add_items(type[0], items);
            }
        });
    },
    
    add_section: function(name, code) {
        if(!code) code = _.underscored(name);
        var $section = this.sections[code];

        if(!$section) {
            section_id = _.uniqueId(this.element_id + '_section_' + code + '_');
            var $section = $(session.web.qweb.render("Sidebar.section", {
                section_id: section_id,
                name: name,
                classname: 'oe_sidebar_' + code,
            }));
            $section.appendTo(this.$element.find('div.sidebar-actions'));
            this.sections[code] = $section;
        }
        return $section;
    },

    add_items: function(section_code, items) {
        // An item is a dictonary : {
        //    label: label to be displayed for the link,
        //    action: action to be launch when the link is clicked,
        //    callback: a function to be executed when the link is clicked,
        //    classname: optional dom class name for the line,
        //    title: optional title for the link
        // }
        // Note: The item should have one action or/and a callback
        //

        var self = this,
            $section = this.add_section(_.titleize(section_code.replace('_', ' ')), section_code),
            section_id = $section.attr('id');

        if (items) {
            for (var i = 0; i < items.length; i++) {
                items[i].element_id = _.uniqueId(section_id + '_item_');
                this.items[items[i].element_id] = items[i];
            }

            var $items = $(session.web.qweb.render("Sidebar.section.items", {items: items}));

            $items.find('a.oe_sidebar_action_a').click(function() {
                var item = self.items[$(this).attr('id')];
                if (item.callback) {
                    item.callback.apply(self, [item]);
                }
                if (item.action) {
                    var ids = self.widget_parent.get_selected_ids();
                    if (ids.length == 0) {
                        //TODO: make prettier warning?
                        $("<div />").text(_t("You must choose at least one record.")).dialog({
                            title: _t("Warning"),
                            modal: true
                        });
                        return false;
                    }
                    var additional_context = {
                        active_id: ids[0],
                        active_ids: ids,
                        active_model: self.widget_parent.dataset.model
                    };
                    self.rpc("/web/action/load", {
                        action_id: item.action.id,
                        context: additional_context
                    }, function(result) {
                        result.result.context = _.extend(result.result.context || {},
                            additional_context);
                        result.result.flags = result.result.flags || {};
                        result.result.flags.new_window = true;
                        self.do_action(result.result);
                    });
                }
                return false;
            });
        
            var $ul = $section.find('ul');
            if(!$ul.length) {
                $ul = $('<ul/>').appendTo($section);
            }
            $items.appendTo($ul);
        }
    },
    do_fold: function() {
        this.$element.addClass('closed-sidebar').removeClass('open-sidebar');
    },
    do_unfold: function() {
        this.$element.addClass('open-sidebar').removeClass('closed-sidebar');
    },
    do_toggle: function() {
        this.$element.toggleClass('open-sidebar closed-sidebar');
    }
});

session.web.TranslateDialog = session.web.Dialog.extend({
    dialog_title: _t("Translations"),
    init: function(view) {
        // TODO fme: should add the language to fields_view_get because between the fields view get
        // and the moment the user opens the translation dialog, the user language could have been changed
        this.view_language = view.session.user_context.lang;
        this['on_button' + _t("Save")] = this.on_button_Save;
        this['on_button' + _t("Close")] = this.on_button_Close;
        this._super(view, {
            width: '80%',
            height: '80%'
        });
        this.view = view;
        this.view_type = view.fields_view.type || '';
        this.$fields_form = null;
        this.$view_form = null;
        this.$sidebar_form = null;
        this.translatable_fields_keys = _.map(this.view.translatable_fields || [], function(i) { return i.name });
        this.languages = null;
        this.languages_loaded = $.Deferred();
        (new session.web.DataSetSearch(this, 'res.lang', this.view.dataset.get_context(),
            [['translatable', '=', '1']])).read_slice(['code', 'name'], { sort: 'id' }, this.on_languages_loaded);
    },
    start: function() {
        var self = this;
        this._super();
        $.when(this.languages_loaded).then(function() {
            self.$element.html(session.web.qweb.render('TranslateDialog', { widget: self }));
            self.$element.tabs();
            if (!(self.view.translatable_fields && self.view.translatable_fields.length)) {
                self.hide_tabs('fields');
                self.select_tab('view');
            }
            self.$fields_form = self.$element.find('.oe_translation_form');
            self.$fields_form.find('.oe_trad_field').change(function() {
                $(this).toggleClass('touched', ($(this).val() != $(this).attr('data-value')));
            });
        });
        return this;
    },
    on_languages_loaded: function(langs) {
        this.languages = langs;
        this.languages_loaded.resolve();
    },
    do_load_fields_values: function(callback) {
        var self = this,
            deffered = [];
        this.$fields_form.find('.oe_trad_field').val('').removeClass('touched');
        _.each(self.languages, function(lg) {
            var deff = $.Deferred();
            deffered.push(deff);
            var callback = function(values) {
                _.each(self.translatable_fields_keys, function(f) {
                    self.$fields_form.find('.oe_trad_field[name="' + lg.code + '-' + f + '"]').val(values[0][f] || '').attr('data-value', values[0][f] || '');
                });
                deff.resolve();
            };
            if (lg.code === self.view_language) {
                var values = {};
                _.each(self.translatable_fields_keys, function(field) {
                    values[field] = self.view.fields[field].get_value();
                });
                callback([values]);
            } else {
                self.rpc('/web/dataset/get', {
                    model: self.view.dataset.model,
                    ids: [self.view.datarecord.id],
                    fields: self.translatable_fields_keys,
                    context: self.view.dataset.get_context({
                        'lang': lg.code
                    })}, callback);
            }
        });
        $.when.apply(null, deffered).then(callback);
    },
    show_tabs: function() {
        for (var i = 0; i < arguments.length; i++) {
            this.$element.find('ul.oe_translate_tabs li a[href$="' + arguments[i] + '"]').parent().show();
        }
    },
    hide_tabs: function() {
        for (var i = 0; i < arguments.length; i++) {
            this.$element.find('ul.oe_translate_tabs li a[href$="' + arguments[i] + '"]').parent().hide();
        }
    },
    select_tab: function(name) {
        this.show_tabs(name);
        var index = this.$element.find('ul.oe_translate_tabs li a[href$="' + arguments[i] + '"]').parent().index() - 1;
        this.$element.tabs('select', index);
    },
    open: function(field) {
        var self = this,
            sup = this._super;
        $.when(this.languages_loaded).then(function() {
            if (self.view.translatable_fields && self.view.translatable_fields.length) {
                self.do_load_fields_values(function() {
                    sup.call(self);
                    if (field) {
                        // TODO: focus and scroll to field
                    }
                });
            } else {
                sup.call(self);
            }
        });
    },
    on_button_Save: function() {
        var trads = {},
            self = this;
        self.$fields_form.find('.oe_trad_field.touched').each(function() {
            var field = $(this).attr('name').split('-');
            if (!trads[field[0]]) {
                trads[field[0]] = {};
            }
            trads[field[0]][field[1]] = $(this).val();
        });
        _.each(trads, function(data, code) {
            if (code === self.view_language) {
                _.each(data, function(value, field) {
                    self.view.fields[field].set_value(value);
                });
            } else {
                self.view.dataset.write(self.view.datarecord.id, data, { 'lang': code });
            }
        });
        this.close();
    },
    on_button_Close: function() {
        this.close();
    }
});

session.web.View = session.web.Widget.extend(/** @lends session.web.View# */{
    template: "EmptyComponent",
    set_default_options: function(options) {
        this.options = options || {};
        _.defaults(this.options, {
            // All possible views options should be defaulted here
            sidebar_id: null,
            sidebar: true,
            action: null,
            action_views_ids: {}
        });
    },
    open_translate_dialog: function(field) {
        if (!this.translate_dialog) {
            this.translate_dialog = new session.web.TranslateDialog(this).start();
        }
        this.translate_dialog.open(field);
    },
    /**
     * Fetches and executes the action identified by ``action_data``.
     *
     * @param {Object} action_data the action descriptor data
     * @param {String} action_data.name the action name, used to uniquely identify the action to find and execute it
     * @param {String} [action_data.special=null] special action handlers (currently: only ``'cancel'``)
     * @param {String} [action_data.type='workflow'] the action type, if present, one of ``'object'``, ``'action'`` or ``'workflow'``
     * @param {Object} [action_data.context=null] additional action context, to add to the current context
     * @param {session.web.DataSet} dataset a dataset object used to communicate with the server
     * @param {Object} [record_id] the identifier of the object on which the action is to be applied
     * @param {Function} on_closed callback to execute when dialog is closed or when the action does not generate any result (no new action)
     */
    do_execute_action: function (action_data, dataset, record_id, on_closed) {
        var self = this;
        var result_handler = function () {
            if (on_closed) { on_closed.apply(null, arguments); }
            if (self.widget_parent && self.widget_parent.on_action_executed) {
                return self.widget_parent.on_action_executed.apply(null, arguments);
            }
        };
        var context = new session.web.CompoundContext(dataset.get_context(), action_data.context || {});
        
        var handler = function (r) {
            var action = r.result;
            if (action && action.constructor == Object) {
                var ncontext = new session.web.CompoundContext(context);
                if (record_id) {
                    ncontext.add({
                        active_id: record_id,
                        active_ids: [record_id],
                        active_model: dataset.model
                    });
                }
                ncontext.add(action.context || {});
                return self.rpc('/web/session/eval_domain_and_context', {
                    contexts: [ncontext],
                    domains: []
                }).pipe(function (results) {
                    action.context = results.context;
                    /* niv: previously we were overriding once more with action_data.context,
                     * I assumed this was not a correct behavior and removed it
                     */
                    return self.do_action(action, result_handler);
                }, null);
            } else {
                return result_handler();
            }
        };

        if (action_data.special) {
            return handler({result: {"type":"ir.actions.act_window_close"}});
        } else if (action_data.type=="object") {
            return dataset.call_button(action_data.name, [[record_id], context], handler);
        } else if (action_data.type=="action") {
            return this.rpc('/web/action/load', { action_id: parseInt(action_data.name, 10), context: context, do_not_eval: true}, handler);
        } else  {
            return dataset.exec_workflow(record_id, action_data.name, handler);
        }
    },
    /**
     * Directly set a view to use instead of calling fields_view_get. This method must
     * be called before start(). When an embedded view is set, underlying implementations
     * of session.web.View must use the provided view instead of any other one.
     *
     * @param embedded_view A view.
     */
    set_embedded_view: function(embedded_view) {
        this.embedded_view = embedded_view;
        this.options.sidebar = false;
    },
    do_switch_view: function(view) {
    },
    do_search: function(view) {
    },

    set_common_sidebar_sections: function(sidebar) {
        sidebar.add_default_sections();
    },
    on_sidebar_manage_views: function() {
        if (this.fields_view && this.fields_view.arch) {
<<<<<<< HEAD
            var view_editor = new db.web.ViewEditor(this, this.$element, this.dataset, this.fields_view.arch);
            view_editor.start();
=======
            $('<xmp>' + session.web.json_node_to_xml(this.fields_view.arch, true) + '</xmp>').dialog({ width: '95%', height: 600});
>>>>>>> f097e140
        } else {
            this.do_warn("Manage Views", "Could not find current view declaration");
        }
    },
    on_sidebar_edit_workflow: function() {
        console.log('Todo');
    },
    on_sidebar_customize_object: function() {
        console.log('Todo');
    },
    on_sidebar_import: function() {
        var import_view = new session.web.DataImport(this, this.dataset);
        import_view.start();
    },
    on_sidebar_export: function() {
        var export_view = new session.web.DataExport(this, this.dataset);
        export_view.start();
    },
    on_sidebar_translate: function() {
        this.open_translate_dialog();
    },
    on_sidebar_view_log: function() {
    }
});

session.web.json_node_to_xml = function(node, single_quote, indent) {
    // For debugging purpose, this function will convert a json node back to xml
    // Maybe usefull for xml view editor

    if (typeof(node) === 'string') {
        return node;
    }
    else if (typeof(node.tag) !== 'string' || !node.children instanceof Array || !node.attrs instanceof Object) {
        throw("Node a json node");
    }
    indent = indent || 0;
    var sindent = new Array(indent + 1).join('\t'),
        r = sindent + '<' + node.tag;
    for (var attr in node.attrs) {
        var vattr = node.attrs[attr];
        if (typeof(vattr) !== 'string') {
            // domains, ...
            vattr = JSON.stringify(vattr);
        }
        vattr = vattr.replace(/&/g, '&amp;').replace(/</g, '&lt;').replace(/>/g, '&gt;').replace(/"/g, '&quot;');
        if (single_quote) {
            vattr = vattr.replace(/&quot;/g, "'");
        }
        r += ' ' + attr + '="' + vattr + '"';
    }
    if (node.children && node.children.length) {
        r += '>\n';
        var childs = [];
        for (var i = 0, ii = node.children.length; i < ii; i++) {
            childs.push(session.web.json_node_to_xml(node.children[i], single_quote, indent + 1));
        }
        r += childs.join('\n');
        r += '\n' + sindent + '</' + node.tag + '>';
        return r;
    } else {
        return r + '/>';
    }
}

};

// vim:et fdc=0 fdl=0 foldnestmax=3 fdm=syntax:<|MERGE_RESOLUTION|>--- conflicted
+++ resolved
@@ -558,7 +558,7 @@
         ]);
 
         this.add_section(_t('Other Options'), 'other');
-        this.add_items('other', [ 
+        this.add_items('other', [
             {
                 label: _t("Import"),
                 callback: this.call_default_on_sidebar,
@@ -594,7 +594,7 @@
             }
         });
     },
-    
+
     add_section: function(name, code) {
         if(!code) code = _.underscored(name);
         var $section = this.sections[code];
@@ -668,7 +668,7 @@
                 }
                 return false;
             });
-        
+
             var $ul = $section.find('ul');
             if(!$ul.length) {
                 $ul = $('<ul/>').appendTo($section);
@@ -858,7 +858,7 @@
             }
         };
         var context = new session.web.CompoundContext(dataset.get_context(), action_data.context || {});
-        
+
         var handler = function (r) {
             var action = r.result;
             if (action && action.constructor == Object) {
@@ -917,12 +917,8 @@
     },
     on_sidebar_manage_views: function() {
         if (this.fields_view && this.fields_view.arch) {
-<<<<<<< HEAD
             var view_editor = new db.web.ViewEditor(this, this.$element, this.dataset, this.fields_view.arch);
             view_editor.start();
-=======
-            $('<xmp>' + session.web.json_node_to_xml(this.fields_view.arch, true) + '</xmp>').dialog({ width: '95%', height: 600});
->>>>>>> f097e140
         } else {
             this.do_warn("Manage Views", "Could not find current view declaration");
         }
