--- conflicted
+++ resolved
@@ -422,9 +422,6 @@
                 title: executor.action.name,
                 dialogClass: executor.klass,
             });
-<<<<<<< HEAD
-            this.dialog.on("closing", null, options.on_close);
-=======
 
             // chain on_close triggers with previous dialog, if any
             this.dialog.on_close = function(){
@@ -438,8 +435,6 @@
                 }
             };
             this.dialog.on("closing", null, this.dialog.on_close);
-            this.dialog.dialog_title = executor.action.name;
->>>>>>> 3d80dc2b
             if (widget instanceof instance.web.ViewManager) {
                 _.extend(widget.flags, {
                     $buttons: this.dialog.$buttons,
