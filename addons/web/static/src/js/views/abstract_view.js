--- conflicted
+++ resolved
@@ -153,15 +153,9 @@
         });
     },
     /**
-<<<<<<< HEAD
-     * Returns the view model or create an instance of it if there is noney
-     *
-     * @param {Widget} parent the parent of the model
-=======
      * Returns the view model or create an instance of it if none
      *
      * @param {Widget} parent the parent of the model, if it has to be created
->>>>>>> 85571bb7
      * @return {Object} instance of the view model
      */
     getModel: function (parent) {
@@ -174,11 +168,7 @@
     /**
      * Returns the a new view renderer instance
      *
-<<<<<<< HEAD
-     * @param {Widget} parent the parent of the model
-=======
      * @param {Widget} parent the parent of the model, if it has to be created
->>>>>>> 85571bb7
      * @param {Object} state the information related to the rendered view
      * @return {Object} instance of the view renderer
      */
@@ -250,17 +240,12 @@
      * Loads the subviews for x2many fields when they are not inline
      *
      * @private
-<<<<<<< HEAD
-     * @param {Widget} parent the parent of the model
-=======
      * @param {Widget} parent the parent of the model, if it has to be created
->>>>>>> 85571bb7
      * @returns {Deferred}
      */
     _loadSubviews: function (parent) {
         var self = this;
         var defs = [];
-<<<<<<< HEAD
         if (this.loadParams && this.loadParams.fieldsInfo) {
             var fields = this.loadParams.fields;
 
@@ -291,36 +276,6 @@
                 }
             });
         }
-=======
-        var fields = this.loadParams.fields;
-
-        _.each(this.loadParams.fieldsInfo.form, function (attrs, fieldName) {
-            var field = fields[fieldName];
-            if (field.type !== 'one2many' && field.type !== 'many2many') {
-                return;
-            }
-
-            attrs.limit = attrs.mode === "tree" ? 80 : 40;
-
-            if (attrs.Widget.prototype.useSubview && !(attrs.invisible && JSON.parse(attrs.invisible)) && !attrs.views[attrs.mode]) {
-                var context = {};
-                var regex = /'([a-z]*_view_ref)' *: *'(.*?)'/g;
-                var matches;
-                while (matches = regex.exec(attrs.context)) {
-                    context[matches[1]] = matches[2];
-                }
-                defs.push(parent.loadViews(
-                        field.relation,
-                        new Context(context, self.userContext),
-                        [[null, attrs.mode === 'tree' ? 'list' : attrs.mode]])
-                    .then(function (views) {
-                        for (var viewName in views) {
-                            attrs.views[viewName] = views[viewName];
-                        }
-                    }));
-            }
-        });
->>>>>>> 85571bb7
         return $.when.apply($, defs);
     }
 });
