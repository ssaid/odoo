--- conflicted
+++ resolved
@@ -267,20 +267,8 @@
     render_buttons: function($node) {
         if (!this.$buttons) {
             this.$buttons = $(QWeb.render("ListView.buttons", {'widget': this}));
-<<<<<<< HEAD
-            this.$buttons.find('.o_list_button_add').click(this.proxy('do_add_record'));
+            this.$buttons.on('click', '.o_list_button_add', this.proxy('do_add_record'));
             this.$buttons.appendTo($node);
-=======
-
-            this.$buttons.on('click', '.o_list_button_add', this.proxy('do_add_record'));
-
-            $node = $node || this.options.$buttons;
-            if ($node) {
-                this.$buttons.appendTo($node);
-            } else {
-                this.$('.oe_list_buttons').replaceWith(this.$buttons);
-            }
->>>>>>> b7957550
         }
     },
     /**
