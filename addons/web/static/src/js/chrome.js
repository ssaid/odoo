--- conflicted
+++ resolved
@@ -190,13 +190,10 @@
         var dialog = new openerp.web.Dialog(this, {
             title: "OpenERP " + _.str.capitalize(this.error.type),
             autoOpen: true,
-<<<<<<< HEAD
             width: '80%',
             height: '50%',
             min_width: '800px',
             min_height: '600px',
-=======
->>>>>>> e6e2a6f7
             buttons: [
                 {text: _t("Ok"), click: function() { $(this).dialog("close"); }}
             ]
@@ -210,10 +207,10 @@
 
             // Call the send method from server to send mail with details
             new openerp.web.DataSet(self, 'publisher_warranty.contract').call_and_eval('send', [self.error.data,explanation,remark,issuename]).then(function(result){
-    if (result === false) (
-        alert('There was a communication error.'))
-        console.log(arguments);
-    });
+            if (result === false) (
+                alert('There was a communication error.'))
+                console.log(arguments);
+            });
         });
 
         if (!self.session.has_pwc) {
@@ -575,10 +572,7 @@
         this.has_local_storage = typeof(localStorage) != 'undefined';
         this.selected_db = null;
         this.selected_login = null;
-       // var self = this;
-        new openerp.web.DataSet(this, 'publisher_warranty.contract');//.call_and_eval('status', []);//.then(function(res) {
-//            this.contract = res.status;
-        //});
+        new openerp.web.DataSet(this,  'publisher_warranty.contract');
 
         if (this.has_local_storage && this.remember_credentials) {
             this.selected_db = localStorage.getItem('last_db_login_success');
