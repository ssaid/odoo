--- conflicted
+++ resolved
@@ -1148,23 +1148,6 @@
     },
     start: function() {
         var self = this;
-<<<<<<< HEAD
-        return $.when(this._super()).pipe(function() {
-            self.$el.on('contextmenu','.oe_logo',function(e) {
-                instance.web.dialog($(QWeb.render('Resolution')),{
-                    title: "OpenERP Resolution" });
-
-                $(self.$el).click(function(){
-                    $('.resolution').dialog('close');
-                })
-                $('.resolution a').click(function() {
-                    self.$el.find('.oe_logo').css('width', $(this).attr('awidth')+"px");
-                    self.$el.find('.oe_logo').css('height', $(this).attr('aheight')+"px");
-                    self.$el.find('.oe_logo img').css('width', $(this).attr('imgw')+"px");
-                    self.$el.find('.oe_logo img').css('height', $(this).attr('imgh')+"px");
-                })
-            })
-=======
 
         return $.when(this._super()).pipe(function() {
             self.$el.on('contextmenu','.oe_logo',function(e) {
@@ -1224,7 +1207,6 @@
                     });
                 });
             });
->>>>>>> e17c6b40
             self.$el.on('click', '.oe_logo', function(e) {
                 self.action_manager.do_action('home');
             });
