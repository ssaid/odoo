--- conflicted
+++ resolved
@@ -6579,7 +6579,35 @@
         testUtils.unpatch(mixins.ParentedMixin);
     });
 
-<<<<<<< HEAD
+    QUnit.test('do not change pager when discarding current record', function (assert) {
+        assert.expect(2);
+
+        var form = createView({
+            View: FormView,
+            model: 'partner',
+            data: this.data,
+            arch: '<form string="Partners">' +
+                    '<field name="foo"/>' +
+                '</form>',
+            viewOptions: {
+                ids: [1, 2],
+                index: 0,
+            },
+            res_id: 2,
+        });
+
+        assert.strictEqual(form.pager.$('.o_pager_counter').text().trim(), '2 / 2',
+            'pager should indicate that we are on second record');
+
+        form.$buttons.find('.o_form_button_edit').click();
+        form.$buttons.find('.o_form_button_cancel').click();
+
+        assert.strictEqual(form.pager.$('.o_pager_counter').text().trim(), '2 / 2',
+            'pager should not have changed');
+
+        form.destroy();
+    });
+
     QUnit.test('edition in form view on a "noCache" model', function (assert) {
         assert.expect(4);
 
@@ -6815,16 +6843,12 @@
     });
 
     QUnit.test('using tab in an empty required date field should not move to the next field',function(assert) {
-=======
-    QUnit.test('do not change pager when discarding current record', function (assert) {
->>>>>>> 7113b707
         assert.expect(2);
 
         var form = createView({
             View: FormView,
             model: 'partner',
             data: this.data,
-<<<<<<< HEAD
             arch:'<form string="Partners">' +
                     '<sheet>' +
                         '<group>' +
@@ -7147,30 +7171,6 @@
          */
         assert.ok("Behavior can't be tested");
     });
-=======
-            arch: '<form string="Partners">' +
-                    '<field name="foo"/>' +
-                '</form>',
-            viewOptions: {
-                ids: [1, 2],
-                index: 0,
-            },
-            res_id: 2,
-        });
-
-        assert.strictEqual(form.pager.$('.o_pager_counter').text().trim(), '2 / 2',
-            'pager should indicate that we are on second record');
-
-        form.$buttons.find('.o_form_button_edit').click();
-        form.$buttons.find('.o_form_button_cancel').click();
-
-        assert.strictEqual(form.pager.$('.o_pager_counter').text().trim(), '2 / 2',
-            'pager should not have changed');
-
-        form.destroy();
-    });
-
->>>>>>> 7113b707
 
 });
 
