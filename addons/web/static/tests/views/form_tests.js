--- conflicted
+++ resolved
@@ -6986,7 +6986,69 @@
         form.destroy();
     });
 
-<<<<<<< HEAD
+    QUnit.test('keep editing after call_button fail', function (assert) {
+        assert.expect(4);
+
+        var values;
+        var form = createView({
+            View: FormView,
+            model: 'partner',
+            data: this.data,
+            arch:'<form>' +
+                    '<button name="post" class="p" string="Raise Error" type="object"/>' +
+                    '<field name="p">' +
+                        '<tree editable="top">' +
+                            '<field name="display_name"/>' +
+                            '<field name="product_id"/>' +
+                        '</tree>' +
+                    '</field>' +
+                '</form>',
+            res_id: 1,
+            intercepts: {
+                execute_action: function (ev) {
+                    assert.ok(true, 'the action is correctly executed');
+                    ev.data.on_fail();
+                },
+            },
+            mockRPC: function (route, args) {
+                if (args.method === 'write') {
+                    assert.deepEqual(args.args[1].p[0][2], values);
+                }
+                return this._super.apply(this, arguments);
+            },
+            viewOptions: {
+                mode: 'edit',
+            },
+        });
+
+        // add a row and partially fill it
+        form.$('.o_field_x2many_list_row_add a').click();
+        form.$('input:nth(0)').val('abc').trigger('input');
+
+        // click button which will trigger_up 'execute_action' (this will save)
+        values = {
+            display_name: 'abc',
+            product_id: false,
+        };
+        form.$('button.p').click();
+
+        // edit the new row again and set a many2one value
+        form.$('.o_form_view .o_field_one2many .o_data_row .o_data_cell').click();
+        var $dropdown = form.$('.o_field_many2one input').autocomplete('widget');
+        form.$('.o_field_many2one input').click();
+        $dropdown.find('li:first()').click();
+
+        assert.strictEqual(form.$('.o_field_many2one input').val(), 'xphone',
+            "value of the m2o should have been correctly updated");
+
+        values = {
+            product_id: 37,
+        };
+        form.$buttons.find('.o_form_button_save').click();
+
+        form.destroy();
+    });
+
     QUnit.test('asynchronous rendering of a widget tag', function (assert) {
         assert.expect(1);
 
@@ -7073,17 +7135,10 @@
         };
 
         var onchangeDef;
-=======
-    QUnit.test('keep editing after call_button fail', function (assert) {
-        assert.expect(4);
-
-        var values;
->>>>>>> bab2a191
-        var form = createView({
-            View: FormView,
-            model: 'partner',
-            data: this.data,
-<<<<<<< HEAD
+        var form = createView({
+            View: FormView,
+            model: 'partner',
+            data: this.data,
             arch: '<form>' +
                     '<field name="p">' +
                         '<tree editable="top">' +
@@ -7126,63 +7181,6 @@
 
         form.destroy();
     });
-=======
-            arch:'<form>' +
-                    '<button name="post" class="p" string="Raise Error" type="object"/>' +
-                    '<field name="p">' +
-                        '<tree editable="top">' +
-                            '<field name="display_name"/>' +
-                            '<field name="product_id"/>' +
-                        '</tree>' +
-                    '</field>' +
-                '</form>',
-            res_id: 1,
-            intercepts: {
-                execute_action: function (ev) {
-                    assert.ok(true, 'the action is correctly executed');
-                    ev.data.on_fail();
-                },
-            },
-            mockRPC: function (route, args) {
-                if (args.method === 'write') {
-                    assert.deepEqual(args.args[1].p[0][2], values);
-                }
-                return this._super.apply(this, arguments);
-            },
-            viewOptions: {
-                mode: 'edit',
-            },
-        });
-
-        // add a row and partially fill it
-        form.$('.o_field_x2many_list_row_add a').click();
-        form.$('input:nth(0)').val('abc').trigger('input');
-
-        // click button which will trigger_up 'execute_action' (this will save)
-        values = {
-            display_name: 'abc',
-            product_id: false,
-        };
-        form.$('button.p').click();
-
-        // edit the new row again and set a many2one value
-        form.$('.o_form_view .o_field_one2many .o_data_row .o_data_cell').click();
-        var $dropdown = form.$('.o_field_many2one input').autocomplete('widget');
-        form.$('.o_field_many2one input').click();
-        $dropdown.find('li:first()').click();
-
-        assert.strictEqual(form.$('.o_field_many2one input').val(), 'xphone',
-            "value of the m2o should have been correctly updated");
-
-        values = {
-            product_id: 37,
-        };
-        form.$buttons.find('.o_form_button_save').click();
-
-        form.destroy();
-    });
-
->>>>>>> bab2a191
 
     QUnit.module('FormViewTABMainButtons');
 
@@ -7347,12 +7345,7 @@
                         '</group>' +
                     '</sheet>' +
                 '</form>',
-<<<<<<< HEAD
             res_id: 2,
-            //debug:1,
-=======
-            res_id: 2,           
->>>>>>> bab2a191
         });
         assert.strictEqual(form.$buttons.find('.o_form_button_edit')[0],document.activeElement,
                         "in read mode, when there are no primary buttons on the form, the default button with the focus should be edit");
