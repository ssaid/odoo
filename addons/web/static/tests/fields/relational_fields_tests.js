odoo.define('web.relational_fields_tests', function (require) {
"use strict";

var AbstractField = require('web.AbstractField');
var BasicModel = require('web.BasicModel');
var concurrency = require('web.concurrency');
var FormView = require('web.FormView');
var ListRenderer = require('web.ListRenderer');
var ListView = require('web.ListView');
var relationalFields = require('web.relational_fields');
var StandaloneFieldManagerMixin = require('web.StandaloneFieldManagerMixin');
var testUtils = require('web.test_utils');
var Widget = require('web.Widget');
var fieldUtils = require('web.field_utils');

var createView = testUtils.createView;

QUnit.module('fields', {}, function () {

QUnit.module('relational_fields', {
    beforeEach: function () {
        this.data = {
            partner: {
                fields: {
                    display_name: { string: "Displayed name", type: "char" },
                    foo: {string: "Foo", type: "char", default: "My little Foo Value"},
                    bar: {string: "Bar", type: "boolean", default: true},
                    int_field: {string: "int_field", type: "integer", sortable: true},
                    qux: {string: "Qux", type: "float", digits: [16,1] },
                    p: {string: "one2many field", type: "one2many", relation: 'partner', relation_field: 'trululu'},
                    turtles: {string: "one2many turtle field", type: "one2many", relation: 'turtle', relation_field: 'turtle_trululu'},
                    trululu: {string: "Trululu", type: "many2one", relation: 'partner'},
                    timmy: { string: "pokemon", type: "many2many", relation: 'partner_type'},
                    product_id: {string: "Product", type: "many2one", relation: 'product'},
                    color: {
                        type: "selection",
                        selection: [['red', "Red"], ['black', "Black"]],
                        default: 'red',
                        string: "Color",
                    },
                    date: {string: "Some Date", type: "date"},
                    datetime: {string: "Datetime Field", type: 'datetime'},
                    user_id: {string: "User", type: 'many2one', relation: 'user'},
                    reference: {string: "Reference Field", type: 'reference', selection: [
                        ["product", "Product"], ["partner_type", "Partner Type"], ["partner", "Partner"]]},
                },
                records: [{
                    id: 1,
                    display_name: "first record",
                    bar: true,
                    foo: "yop",
                    int_field: 10,
                    qux: 0.44,
                    p: [],
                    turtles: [2],
                    timmy: [],
                    trululu: 4,
                    user_id: 17,
                    reference: 'product,37',
                }, {
                    id: 2,
                    display_name: "second record",
                    bar: true,
                    foo: "blip",
                    int_field: 9,
                    qux: 13,
                    p: [],
                    timmy: [],
                    trululu: 1,
                    product_id: 37,
                    date: "2017-01-25",
                    datetime: "2016-12-12 10:55:05",
                    user_id: 17,
                }, {
                    id: 4,
                    display_name: "aaa",
                    bar: false,
                }],
                onchanges: {},
            },
            product: {
                fields: {
                    name: {string: "Product Name", type: "char"}
                },
                records: [{
                    id: 37,
                    display_name: "xphone",
                }, {
                    id: 41,
                    display_name: "xpad",
                }]
            },
            partner_type: {
                fields: {
                    name: {string: "Partner Type", type: "char"},
                    color: {string: "Color index", type: "integer"},
                },
                records: [
                    {id: 12, display_name: "gold", color: 2},
                    {id: 14, display_name: "silver", color: 5},
                ]
            },
            turtle: {
                fields: {
                    display_name: { string: "Displayed name", type: "char" },
                    turtle_foo: {string: "Foo", type: "char"},
                    turtle_bar: {string: "Bar", type: "boolean", default: true},
                    turtle_int: {string: "int", type: "integer", sortable: true},
                    turtle_qux: {string: "Qux", type: "float", digits: [16,1], required: true, default: 1.5},
                    turtle_description: {string: "Description", type: "text"},
                    turtle_trululu: {string: "Trululu", type: "many2one", relation: 'partner'},
                    turtle_ref: {string: "Reference", type: 'reference', selection: [
                        ["product", "Product"], ["partner", "Partner"]]},
                    product_id: {string: "Product", type: "many2one", relation: 'product', required: true},
                    partner_ids: {string: "Partner", type: "many2many", relation: 'partner'},
                },
                records: [{
                    id: 1,
                    display_name: "leonardo",
                    turtle_bar: true,
                    turtle_foo: "yop",
                    partner_ids: [],
                }, {
                    id: 2,
                    display_name: "donatello",
                    turtle_bar: true,
                    turtle_foo: "blip",
                    turtle_int: 9,
                    partner_ids: [2,4],
                }, {
                    id: 3,
                    display_name: "raphael",
                    product_id: 37,
                    turtle_bar: false,
                    turtle_foo: "kawa",
                    turtle_int: 21,
                    turtle_qux: 9.8,
                    partner_ids: [],
                    turtle_ref: 'product,37',
                }],
                onchanges: {},
            },
            user: {
                fields: {
                    name: {string: "Name", type: "char"},
                },
                records: [{
                    id: 17,
                    name: "Aline",
                }, {
                    id: 19,
                    name: "Christine",
                }]
            },
        };
    }
}, function () {

    QUnit.module('FieldMany2One');

    QUnit.test('many2ones in form views', function (assert) {
        assert.expect(5);
        var form = createView({
            View: FormView,
            model: 'partner',
            data: this.data,
            arch: '<form string="Partners">' +
                    '<sheet>' +
                        '<group>' +
                            '<field name="trululu" string="custom label"/>' +
                        '</group>' +
                    '</sheet>' +
                '</form>',
            archs: {
                'partner,false,form': '<form string="Partners"><field name="display_name"/></form>',
            },
            res_id: 1,
            mockRPC: function (route, args) {
                if (args.method === 'get_formview_action') {
                    assert.deepEqual(args.args[0], [4], "should call get_formview_action with correct id");
                    return $.when({
                        res_id: 17,
                        type: 'ir.actions.act_window',
                        target: 'current',
                        res_model: 'res.partner'
                    });
                }
                if (args.method === 'get_formview_id') {
                    assert.deepEqual(args.args[0], [4], "should call get_formview_id with correct id");
                    return $.when(false);
                }
                return this._super(route, args);
            },
        });

        testUtils.intercept(form, 'do_action', function (event) {
            assert.strictEqual(event.data.action.res_id, 17,
                "should do a do_action with correct parameters");
        });

        assert.strictEqual(form.$('a.o_form_uri:contains(aaa)').length, 1,
                        "should contain a link");
        form.$('a.o_form_uri').click(); // click on the link in readonly mode (should trigger do_action)

        form.$buttons.find('.o_form_button_edit').click();

        form.$('.o_external_button').click(); // click on the external button (should do an RPC)

        assert.strictEqual($('.modal .modal-title').text().trim(), 'Open: custom label',
                        "dialog title should display the custom string label");

        // TODO: test that we can edit the record in the dialog, and that the value is correctly
        // updated on close
        form.destroy();
    });

    QUnit.test('editing a many2one, but not changing anything', function (assert) {
        assert.expect(2);
        var form = createView({
            View: FormView,
            model: 'partner',
            data: this.data,
            arch: '<form string="Partners">' +
                    '<sheet>' +
                            '<field name="trululu"/>' +
                    '</sheet>' +
                '</form>',
            archs: {
                'partner,false,form': '<form string="Partners"><field name="display_name"/></form>',
            },
            res_id: 1,
            mockRPC: function (route, args) {
                if (args.method === 'get_formview_id') {
                    assert.deepEqual(args.args[0], [4], "should call get_formview_id with correct id");
                    return $.when(false);
                }
                return this._super(route, args);
            },
            viewOptions: {
                ids: [1, 2],
            },
        });

        form.$buttons.find('.o_form_button_edit').click();

        // click on the external button (should do an RPC)
        form.$('.o_external_button').click();
        // save and close modal
        $('.modal .modal-footer .btn-primary:first').click();
        // save form
        form.$buttons.find('.o_form_button_save').click();
        // click next on pager
        form.pager.$('.o_pager_next').click();

        // this checks that the view did not ask for confirmation that the
        // record is dirty
        assert.strictEqual(form.pager.$el.text().trim(), '2 / 2',
            'pager should be at second page');
        form.destroy();
    });

    QUnit.test('context in many2one and default get', function (assert) {
        assert.expect(1);

        this.data.partner.fields.int_field.default = 14;
        this.data.partner.fields.trululu.default = 2;

        var form = createView({
            View: FormView,
            model: 'partner',
            data: this.data,
            arch: '<form string="Partners">' +
                        '<field name="int_field"/>' +
                        '<field name="trululu"  context="{\'blip\':int_field}"/>' +
                '</form>',
            mockRPC: function (route, args) {
                if (args.method === 'name_get') {
                    assert.strictEqual(args.kwargs.context.blip, 14,
                        'context should have been properly sent to the nameget rpc');
                }
                return this._super(route, args);
            },
        });
        form.destroy();
    });

    QUnit.test('editing a many2one (with form view opened with external button)', function (assert) {
        assert.expect(1);
        var form = createView({
            View: FormView,
            model: 'partner',
            data: this.data,
            arch: '<form string="Partners">' +
                    '<sheet>' +
                            '<field name="trululu"/>' +
                    '</sheet>' +
                '</form>',
            archs: {
                'partner,false,form': '<form string="Partners"><field name="foo"/></form>',
            },
            res_id: 1,
            mockRPC: function (route, args) {
                if (args.method === 'get_formview_id') {
                    return $.when(false);
                }
                return this._super(route, args);
            },
            viewOptions: {
                ids: [1, 2],
            },
        });

        form.$buttons.find('.o_form_button_edit').click();

        // click on the external button (should do an RPC)
        form.$('.o_external_button').click();

        $('.modal input[name="foo"]').val('brandon').trigger('input');

        // save and close modal
        $('.modal .modal-footer .btn-primary:first').click();
        // save form
        form.$buttons.find('.o_form_button_save').click();
        // click next on pager
        form.pager.$('.o_pager_next').click();

        // this checks that the view did not ask for confirmation that the
        // record is dirty
        assert.strictEqual(form.pager.$el.text().trim(), '2 / 2',
            'pager should be at second page');
        form.destroy();
    });

    QUnit.test('many2ones in form views with show_adress', function (assert) {
        assert.expect(4);
        var form = createView({
            View: FormView,
            model: 'partner',
            data: this.data,
            arch: '<form string="Partners">' +
                    '<sheet>' +
                        '<group>' +
                            '<field ' +
                                'name="trululu" ' +
                                'string="custom label" ' +
                                'context="{\'search_default_customer\':1, \'show_address\': 1}" ' +
                                'options="{\'always_reload\': True}"' +
                            '/>' +
                        '</group>' +
                    '</sheet>' +
                '</form>',
            mockRPC: function (route, args) {
                if (args.method === 'name_get') {
                    return this._super(route, args).then(function (result) {
                        result[0][1] += '\nStreet\nCity ZIP';
                        return result;
                    });
                }
                return this._super(route, args);
            },
            res_id: 1,
        });

        assert.strictEqual($('a.o_form_uri').html(), 'aaa<br>Street<br>City ZIP',
            "input should have a multi-line content in readonly due to show_address");
        form.$buttons.find('.o_form_button_edit').click();
        assert.strictEqual(form.$('button.o_external_button:visible').length, 1,
            "should have an open record button");

        form.$('input.o_input').click();

        assert.strictEqual(form.$('button.o_external_button:visible').length, 1,
            "should still have an open record button");
        form.$('input.o_input').trigger('focusout');
        assert.strictEqual($('.modal button:contains(Create and edit)').length, 0,
            "there should not be a quick create modal");

        form.destroy();
    });

    QUnit.test('many2ones in form views with search more', function (assert) {
        assert.expect(3);
        this.data.partner.records.push({
            id: 5,
            display_name: "Partner 4",
        }, {
            id: 6,
            display_name: "Partner 5",
        }, {
            id: 7,
            display_name: "Partner 6",
        }, {
            id: 8,
            display_name: "Partner 7",
        }, {
            id: 9,
            display_name: "Partner 8",
        }, {
            id: 10,
            display_name: "Partner 9",
        });
        this.data.partner.fields.datetime.searchable = true;
        var form = createView({
            View: FormView,
            model: 'partner',
            data: this.data,
            arch: '<form string="Partners">' +
                    '<sheet>' +
                        '<group>' +
                            '<field name="trululu"/>' +
                        '</group>' +
                    '</sheet>' +
                '</form>',
            archs: {
                'partner,false,list': '<tree><field name="display_name"/></tree>',
                'partner,false,search': '<search><field name="datetime"/></search>',
            },
            res_id: 1,
        });

        form.$buttons.find('.o_form_button_edit').click();
        var $dropdown = form.$('.o_field_many2one input').autocomplete('widget');
        form.$('.o_field_many2one input').click();
        $dropdown.find('.o_m2o_dropdown_option:contains(Search)').mouseenter().click();  // Open Search More

        assert.strictEqual($('tr.o_data_row').length, 9, "should display 9 records");

        $('.o_searchview_more').click();  // Magnifying class for more filters
        $('button:contains(Filters)').click();
        $('.o_add_filter').click();  // Add a custom filter, datetime field is selected
        assert.strictEqual($('li.o_filter_condition select.o_searchview_extended_prop_field').val(), 'datetime',
            "datetime field should be selected");
        $('.o_apply_filter').click();

        assert.strictEqual($('tr.o_data_row').length, 0, "should display 0 records");
        form.destroy();
    });

    QUnit.test('onchanges on many2ones trigger when editing record in form view', function (assert) {
        assert.expect(10);

        this.data.partner.onchanges.user_id = function () {};
        this.data.user.fields.other_field = {string: "Other Field", type: "char"};
        var form = createView({
            View: FormView,
            model: 'partner',
            data: this.data,
            arch: '<form string="Partners">' +
                    '<sheet>' +
                        '<group>' +
                            '<field name="user_id"/>' +
                        '</group>' +
                    '</sheet>' +
                '</form>',
            archs: {
                'user,false,form': '<form string="Users"><field name="other_field"/></form>',
            },
            res_id: 1,
            mockRPC: function (route, args) {
                assert.step(args.method);
                if (args.method === 'get_formview_id') {
                    return $.when(false);
                }
                if (args.method === 'onchange') {
                    assert.strictEqual(args.args[1].user_id, 17,
                        "onchange is triggered with correct user_id");
                }
                return this._super(route, args);
            },
        });

        // open the many2one in form view and change something
        form.$buttons.find('.o_form_button_edit').click();
        form.$('.o_external_button').click();
        $('.modal-body input[name="other_field"]').val('wood').trigger('input');

        // save the modal and make sure an onchange is triggered
        $('.modal .modal-footer .btn-primary').first().click();
        assert.verifySteps(['read', 'get_formview_id', 'load_views', 'read', 'write', 'onchange', 'read']);

        // save the main record, and check that no extra rpcs are done (record
        // is not dirty, only a related record was modified)
        form.$buttons.find('.o_form_button_save').click();
        assert.verifySteps(['read', 'get_formview_id', 'load_views', 'read', 'write', 'onchange', 'read']);
        form.destroy();
    });

    QUnit.test('many2one readonly fields with option "no_open"', function (assert) {
        assert.expect(1);

        var form = createView({
            View: FormView,
            model: 'partner',
            data: this.data,
            arch:'<form string="Partners">' +
                    '<sheet>' +
                        '<group>' +
                            '<field name="trululu" options="{&quot;no_open&quot;: True}" />' +
                        '</group>' +
                    '</sheet>' +
                '</form>',
            res_id: 1,
        });

        assert.strictEqual(form.$('a.o_form_uri').length, 0, "should not have an anchor");
        form.destroy();
    });

    QUnit.test('many2one in edit mode', function (assert) {
        assert.expect(16);

        // create 10 partners to have the 'Search More' option in the autocomplete dropdown
        for (var i=0; i<10; i++) {
            var id = 20 + i;
            this.data.partner.records.push({id: id, display_name: "Partner " + id});
        }

        var form = createView({
            View: FormView,
            model: 'partner',
            data: this.data,
            arch: '<form string="Partners">' +
                    '<sheet>' +
                        '<group>' +
                            '<field name="trululu"/>' +
                        '</group>' +
                    '</sheet>' +
                '</form>',
            res_id: 1,
            archs: {
                'partner,false,list': '<tree string="Partners"><field name="display_name"/></tree>',
                'partner,false,search': '<search string="Partners">' +
                                            '<field name="display_name" string="Name"/>' +
                                        '</search>',
            },
            mockRPC: function (route, args) {
                if (route === '/web/dataset/call_kw/partner/write') {
                    assert.strictEqual(args.args[1].trululu, 20, "should write the correct id");
                }
                return this._super.apply(this, arguments);
            },
        });

        // the SelectCreateDialog requests the session, so intercept its custom
        // event to specify a fake session to prevent it from crashing
        testUtils.intercept(form, 'get_session', function (event) {
            event.data.callback({user_context: {}});
        });

        form.$buttons.find('.o_form_button_edit').click();
        var $dropdown = form.$('.o_field_many2one input').autocomplete('widget');

        form.$('.o_field_many2one input').click();
        assert.ok($dropdown.is(':visible'),
                    'clicking on the m2o input should open the dropdown if it is not open yet');
        assert.strictEqual($dropdown.find('li:not(.o_m2o_dropdown_option)').length, 7,
                    'autocomplete should contains 7 suggestions');
        assert.strictEqual($dropdown.find('li.o_m2o_dropdown_option').length, 2,
                    'autocomplete should contain "Search More" and Create and Edit..."');

        form.$('.o_field_many2one input').click();
        assert.ok(!$dropdown.is(':visible'),
                    'clicking on the m2o input should close the dropdown if it is open');

        // change the value of the m2o with a suggestion of the dropdown
        form.$('.o_field_many2one input').click();
        $dropdown.find('li:first()').click();
        assert.ok(!$dropdown.is(':visible'), 'clicking on a value should close the dropdown');
        assert.strictEqual(form.$('.o_field_many2one input').val(), 'first record',
                    'value of the m2o should have been correctly updated');

        // change the value of the m2o with a record in the 'Search More' modal
        form.$('.o_field_many2one input').click();
        // click on 'Search More' (mouseenter required by ui-autocomplete)
        $dropdown.find('.o_m2o_dropdown_option:contains(Search)').mouseenter().click();
        assert.ok($('.modal .o_list_view').length, "should have opened a list view in a modal");
        assert.ok(!$('.modal .o_list_view .o_list_record_selector').length,
            "there should be no record selector in the list view");
        assert.ok(!$('.modal .modal-footer .o_select_button').length,
            "there should be no 'Select' button in the footer");
        assert.ok($('.modal tbody tr').length > 10, "list should contain more than 10 records");
        // filter the list using the searchview
        $('.modal .o_searchview_input').trigger({type: 'keypress', which: 80}); // P
        $('.modal .o_searchview_input').trigger({type: 'keydown', which: 13}); // enter
        assert.strictEqual($('.modal tbody tr').length, 10,
            "list should be restricted to records containing a P (10 records)");
        // choose a record
        $('.modal tbody tr:contains(Partner 20)').click(); // choose record 'Partner 20'
        assert.ok(!$('.modal').length, "should have closed the modal");
        assert.ok(!$dropdown.is(':visible'), 'should have closed the dropdown');
        assert.strictEqual(form.$('.o_field_many2one input').val(), 'Partner 20',
                    'value of the m2o should have been correctly updated');

        // save
        form.$buttons.find('.o_form_button_save').click();
        assert.strictEqual(form.$('a.o_form_uri').text(), 'Partner 20',
            "should display correct value after save");

        form.destroy();
    });

    QUnit.test('many2one searches with correct value', function (assert) {
        var done = assert.async();
        assert.expect(6);

        var M2O_DELAY = relationalFields.FieldMany2One.prototype.AUTOCOMPLETE_DELAY;
        relationalFields.FieldMany2One.prototype.AUTOCOMPLETE_DELAY = 0;

        var form = createView({
            View: FormView,
            model: 'partner',
            data: this.data,
            arch: '<form string="Partners">' +
                    '<sheet>' +
                        '<field name="trululu"/>' +
                    '</sheet>' +
                '</form>',
            res_id: 1,
            mockRPC: function (route, args) {
                if (args.method === 'name_search') {
                    assert.step('search: ' + args.kwargs.name);
                }
                return this._super.apply(this, arguments);
            },
            viewOptions: {
                mode: 'edit',
            },
        });

        assert.strictEqual(form.$('.o_field_many2one input').val(), 'aaa',
            "should be initially set to 'aaa'");

        form.$('.o_field_many2one input').click(); // should search with ''
        // unset the many2one -> should search again with ''
        form.$('.o_field_many2one input').val('').trigger('keydown');
        concurrency.delay(0).then(function () {
            // write 'p' -> should search with 'p'
            form.$('.o_field_many2one input').val('p').trigger('keydown').trigger('keyup');

            return concurrency.delay(0);
        }).then(function () {
            // close and re-open the dropdown -> should search with 'p' again
            form.$('.o_field_many2one input').click();
            form.$('.o_field_many2one input').click();

            assert.verifySteps(['search: ', 'search: ', 'search: p', 'search: p']);

            relationalFields.FieldMany2One.prototype.AUTOCOMPLETE_DELAY = M2O_DELAY;
            form.destroy();
            done();
        });
    });

    QUnit.test('many2one field with option always_reload', function (assert) {
        assert.expect(4);
        var count = 0;
        var form = createView({
            View: FormView,
            model: 'partner',
            data: this.data,
            arch: '<form>' +
                    '<field name="trululu" options="{\'always_reload\': True}"/>' +
                '</form>',
            res_id: 2,
            mockRPC: function (route, args) {
                if (args.method === 'name_get') {
                    count++;
                    return $.when([[1, "first record\nand some address"]]);
                }
                return this._super(route, args);
            },
        });

        assert.strictEqual(count, 1, "an extra name_get should have been done");
        assert.ok(form.$('a:contains(and some address)').length,
            "should display additional result");

        form.$buttons.find('.o_form_button_edit').click();

        assert.strictEqual(form.$('input').val(), "first record",
            "actual field value should be displayed to be edited");

        form.$buttons.find('.o_form_button_save').click();

        assert.ok(form.$('a:contains(and some address)').length,
            "should still display additional result");
        form.destroy();
    });

    QUnit.test('many2one field and list navigation', function (assert) {
        assert.expect(3);

        var list = createView({
            View: ListView,
            model: 'partner',
            data: this.data,
            arch: '<tree editable="bottom"><field name="trululu"/></tree>',
        });

        // edit first input, to trigger autocomplete
        list.$('.o_data_row .o_data_cell').first().click();
        list.$('.o_data_cell input').val('').trigger('input');

        // press keydown, to select first choice
        list.$('.o_data_cell input').focus().trigger($.Event('keydown', {
            which: $.ui.keyCode.DOWN,
            keyCode: $.ui.keyCode.DOWN,
        }));

        // we now check that the dropdown is open (and that the focus did not go
        // to the next line)
        var $dropdown = list.$('.o_field_many2one input').autocomplete('widget');
        assert.ok($dropdown.is(':visible'), "dropdown should be visible");
        assert.ok(list.$('.o_data_row:eq(0)').hasClass('o_selected_row'),
            'first data row should still be selected');
        assert.ok(!list.$('.o_data_row:eq(1)').hasClass('o_selected_row'),
            'second data row should not be selected');

        list.destroy();
    });

    QUnit.test('standalone many2one field', function (assert) {
        assert.expect(3);
        var done = assert.async();

        var M2O_DELAY = relationalFields.FieldMany2One.prototype.AUTOCOMPLETE_DELAY;
        relationalFields.FieldMany2One.prototype.AUTOCOMPLETE_DELAY = 0;

        var fixture = $('#qunit-fixture');
        var self = this;

        var model = testUtils.createModel({
            Model: BasicModel,
            data: this.data,
        });

        model.makeRecord('coucou', [{
            name: 'partner_id',
            relation: 'partner',
            type: 'many2one',
            value: [1, 'first partner'],
        }], {
            partner_id: {
                options: {
                    no_open: true,
                },
            },
        }).then(function (recordID) {
            var record = model.get(recordID);
            // create a new widget that uses the StandaloneFieldManagerMixin
            var StandaloneWidget = Widget.extend(StandaloneFieldManagerMixin, {
                init: function (parent) {
                    this._super.apply(this, arguments);
                    StandaloneFieldManagerMixin.init.call(this, parent);
                },
            });
            var parent = new StandaloneWidget(model);
            testUtils.addMockEnvironment(parent, {
                data: self.data,
                mockRPC: function (route, args) {
                    assert.step(args.method);
                    return this._super.apply(this, arguments);
                },
            });

            var relField = new relationalFields.FieldMany2One(parent,
                'partner_id',
                record,
                {
                    mode: 'edit',
            });

            relField.appendTo(fixture);
            $('input.o_input').val('xyzzrot').trigger('input');

            concurrency.delay(0).then(function () {
                var $dropdown = $('input.o_input').autocomplete('widget');
                $dropdown.find('.o_m2o_dropdown_option:contains(Create)')
                    .first().mouseenter().click();
                assert.verifySteps(['name_search', 'name_create']);
                parent.destroy();
                model.destroy();
                relationalFields.FieldMany2One.prototype.AUTOCOMPLETE_DELAY = M2O_DELAY;
                done();
            });
        });
    });

    // QUnit.test('onchange on a many2one to a different model', function (assert) {
    // This test is commented because the mock server does not give the correct response.
    // It should return a couple [id, display_name], but I don't know the logic used
    // by the server, so it's hard to emulate it correctly
    //     assert.expect(2);

    //     this.data.partner.records[0].product_id = 41;
    //     this.data.partner.onchanges = {
    //         foo: function(obj) {
    //             obj.product_id = 37;
    //         },
    //     };

    //     var form = createView({
    //         View: FormView,
    //         model: 'partner',
    //         data: this.data,
    //         arch: '<form>' +
    //                 '<field name="foo"/>' +
    //                 '<field name="product_id"/>' +
    //             '</form>',
    //         res_id: 1,
    //     });
    //     form.$buttons.find('.o_form_button_edit').click();
    //     assert.strictEqual(form.$('input').eq(1).val(), 'xpad', "initial product_id val should be xpad");

    //     form.$('input').eq(0).val("let us trigger an onchange").trigger('input');

    //     assert.strictEqual(form.$('input').eq(1).val(), 'xphone', "onchange should have been applied");
    // });

    QUnit.test('form: quick create then save directly', function (assert) {
        var done = assert.async();
        assert.expect(5);

        var M2O_DELAY = relationalFields.FieldMany2One.prototype.AUTOCOMPLETE_DELAY;
        relationalFields.FieldMany2One.prototype.AUTOCOMPLETE_DELAY = 0;

        var def = $.Deferred();
        var newRecordID;
        var form = createView({
            View: FormView,
            model: 'partner',
            data: this.data,
            arch: '<form>' +
                    '<field name="trululu"/>' +
                '</form>',
            mockRPC: function (route, args) {
                var result = this._super.apply(this, arguments);
                if (args.method === 'name_create') {
                    assert.step('name_create');
                    return def.then(_.constant(result)).then(function (nameGet) {
                        newRecordID = nameGet[0];
                        return nameGet;
                    });
                }
                if (args.method === 'create') {
                    assert.step('create');
                    assert.strictEqual(args.args[0].trululu, newRecordID,
                        "should create with the correct m2o id");
                }
                return result;
            },
        });

        var $dropdown = form.$('.o_field_many2one input').autocomplete('widget');
        form.$('.o_field_many2one input').val('b').trigger('keydown');
        concurrency.delay(0).then(function () {
            $dropdown.find('li:first()').click(); // quick create 'b'
            form.$buttons.find('.o_form_button_save').click();

            assert.verifySteps(['name_create'],
                "should wait for the name_create before creating the record");

            def.resolve();

            assert.verifySteps(['name_create', 'create']);

            relationalFields.FieldMany2One.prototype.AUTOCOMPLETE_DELAY = M2O_DELAY;
            form.destroy();
            done();
        });
    });

    QUnit.test('list: quick create then save directly', function (assert) {
        var done = assert.async();
        assert.expect(8);

        var M2O_DELAY = relationalFields.FieldMany2One.prototype.AUTOCOMPLETE_DELAY;
        relationalFields.FieldMany2One.prototype.AUTOCOMPLETE_DELAY = 0;

        var def = $.Deferred();
        var newRecordID;
        var list = createView({
            View: ListView,
            model: 'partner',
            data: this.data,
            arch: '<tree editable="top">' +
                    '<field name="trululu"/>' +
                '</tree>',
            mockRPC: function (route, args) {
                var result = this._super.apply(this, arguments);
                if (args.method === 'name_create') {
                    assert.step('name_create');
                    return def.then(_.constant(result)).then(function (nameGet) {
                        newRecordID = nameGet[0];
                        return nameGet;
                    });
                }
                if (args.method === 'create') {
                    assert.step('create');
                    assert.strictEqual(args.args[0].trululu, newRecordID,
                        "should create with the correct m2o id");
                }
                return result;
            },
        });

        list.$buttons.find('.o_list_button_add').click();

        var $dropdown = list.$('.o_field_many2one input').autocomplete('widget');
        list.$('.o_field_many2one input').val('b').trigger('keydown');
        concurrency.delay(0).then(function () {
            $dropdown.find('li:first()').click(); // quick create 'b'
            list.$buttons.find('.o_list_button_add').click();

            assert.verifySteps(['name_create'],
                "should wait for the name_create before creating the record");
            assert.strictEqual(list.$('.o_data_row').length, 4,
                "should wait for the name_create before adding the new row");

            def.resolve();

            assert.verifySteps(['name_create', 'create']);
            assert.strictEqual(list.$('.o_data_row:nth(1) .o_data_cell').text(), 'b',
                "created row should have the correct m2o value");
            assert.strictEqual(list.$('.o_data_row').length, 5,
                "should have added the fifth row");

            relationalFields.FieldMany2One.prototype.AUTOCOMPLETE_DELAY = M2O_DELAY;
            list.destroy();
            done();
        });
    });

    QUnit.test('list in form: quick create then save directly', function (assert) {
        var done = assert.async();
        assert.expect(6);

        var M2O_DELAY = relationalFields.FieldMany2One.prototype.AUTOCOMPLETE_DELAY;
        relationalFields.FieldMany2One.prototype.AUTOCOMPLETE_DELAY = 0;

        var def = $.Deferred();
        var newRecordID;
        var form = createView({
            View: FormView,
            model: 'partner',
            data: this.data,
            arch: '<form>' +
                    '<sheet>' +
                        '<field name="p">' +
                            '<tree editable="bottom">' +
                                '<field name="trululu"/>' +
                            '</tree>' +
                        '</field>' +
                    '</sheet>' +
                '</form>',
            mockRPC: function (route, args) {
                var result = this._super.apply(this, arguments);
                if (args.method === 'name_create') {
                    assert.step('name_create');
                    return def.then(_.constant(result)).then(function (nameGet) {
                        newRecordID = nameGet[0];
                        return nameGet;
                    });
                }
                if (args.method === 'create') {
                    assert.step('create');
                    assert.strictEqual(args.args[0].p[0][2].trululu, newRecordID,
                        "should create with the correct m2o id");
                }
                return result;
            },
        });

        form.$('.o_field_x2many_list_row_add a').click();

        var $dropdown = form.$('.o_field_many2one input').autocomplete('widget');
        form.$('.o_field_many2one input').val('b').trigger('keydown');
        concurrency.delay(0).then(function () {
            $dropdown.find('li:first()').click(); // quick create 'b'
            form.$buttons.find('.o_form_button_save').click();

            assert.verifySteps(['name_create'],
                "should wait for the name_create before creating the record");

            def.resolve();

            assert.verifySteps(['name_create', 'create']);
            assert.strictEqual(form.$('.o_data_row:first .o_data_cell').text(), 'b',
                "first row should have the correct m2o value");

            relationalFields.FieldMany2One.prototype.AUTOCOMPLETE_DELAY = M2O_DELAY;
            form.destroy();
            done();
        });
    });

    QUnit.test('list in form: quick create then add a new line directly', function (assert) {
        // required many2one inside a one2many list: directly after quick creating
        // a new many2one value (before the name_create returns), click on add an item:
        // at this moment, the many2one has still no value, and as it is required,
        // the row is discarded if a saveLine is requested. However, it should
        // wait for the name_create to return before trying to save the line.
        var done = assert.async();
        assert.expect(8);

        this.data.partner.onchanges = {
            trululu: function () {},
        };

        var M2O_DELAY = relationalFields.FieldMany2One.prototype.AUTOCOMPLETE_DELAY;
        relationalFields.FieldMany2One.prototype.AUTOCOMPLETE_DELAY = 0;

        var def = $.Deferred();
        var newRecordID;
        var form = createView({
            View: FormView,
            model: 'partner',
            data: this.data,
            arch: '<form>' +
                    '<sheet>' +
                        '<field name="p">' +
                            '<tree editable="bottom">' +
                                '<field name="trululu" required="1"/>' +
                            '</tree>' +
                        '</field>' +
                    '</sheet>' +
                '</form>',
            mockRPC: function (route, args) {
                var result = this._super.apply(this, arguments);
                if (args.method === 'name_create') {
                    return def.then(_.constant(result)).then(function (nameGet) {
                        newRecordID = nameGet[0];
                        return nameGet;
                    });
                }
                if (args.method === 'create') {
                    assert.deepEqual(args.args[0].p[0][2].trululu, newRecordID);
                }
                return result;
            },
        });

        form.$('.o_field_x2many_list_row_add a').click();

        var $dropdown = form.$('.o_field_many2one input').autocomplete('widget');
        form.$('.o_field_many2one input').val('b').trigger('keydown');
        concurrency.delay(0).then(function () {
            $dropdown.find('li:first()').click(); // quick create 'b'
            form.$('.o_field_x2many_list_row_add a').click();

            assert.strictEqual(form.$('.o_data_row').length, 1,
                "there should still be only one row");
            assert.ok(form.$('.o_data_row').hasClass('o_selected_row'),
                "the row should still be in edition");

            def.resolve();

            assert.strictEqual(form.$('.o_data_row:first .o_data_cell').text(), 'b',
                "first row should have the correct m2o value");
            assert.strictEqual(form.$('.o_data_row').length, 2,
                "there should now be 2 rows");
            assert.ok(form.$('.o_data_row:nth(1)').hasClass('o_selected_row'),
                "the second row should be in edition");

            form.$buttons.find('.o_form_button_save').click();

            assert.strictEqual(form.$('.o_data_row').length, 1,
                "there should be 1 row saved (the second one was empty and invalid)");
            assert.strictEqual(form.$('.o_data_row .o_data_cell').text(), 'b',
                "should have the correct m2o value");

            relationalFields.FieldMany2One.prototype.AUTOCOMPLETE_DELAY = M2O_DELAY;
            form.destroy();
            done();
        });
    });

    QUnit.test('list in form: create with one2many with many2one', function (assert) {
        assert.expect(1);

        var form = createView({
            View: FormView,
            model: 'partner',
            data: this.data,
            arch: '<form>' +
                    '<sheet>' +
                        '<field name="p">' +
                            '<tree editable="bottom">' +
                                '<field name="display_name"/>' +
                                '<field name="trululu"/>' +
                            '</tree>' +
                        '</field>' +
                    '</sheet>' +
                '</form>',
            mockRPC: function (route, args) {
                if (args.method === 'default_get') {
                    return $.when({p: [[0, 0, {display_name: 'new record'}]]});
                } else if (args.method === 'name_get') {
                    // This should not be called at all and thus is not accounted for
                    // in the assert.expect. If this is called, you broke this test.
                    assert.notOk(_.str.startsWith(args.args[0][0], 'virtual_'),
                        "should not call name_get for the m2o inside o2m which has no value");
                }
                return this._super.apply(this, arguments);
            },
        });

        assert.strictEqual($('td.o_data_cell:first').text(), 'new record',
            "should have created the new record in the o2m with the correct name");

        form.destroy();
    });

    QUnit.test('list in form: create with one2many with many2one (version 2)', function (assert) {
        // This test simulates the exact same scenario as the previous one,
        // except that the value for the many2one is explicitely set to false,
        // which is stupid, but this happens, so we have to handle it
        assert.expect(1);

        var form = createView({
            View: FormView,
            model: 'partner',
            data: this.data,
            arch: '<form>' +
                    '<sheet>' +
                        '<field name="p">' +
                            '<tree editable="bottom">' +
                                '<field name="display_name"/>' +
                                '<field name="trululu"/>' +
                            '</tree>' +
                        '</field>' +
                    '</sheet>' +
                '</form>',
            mockRPC: function (route, args) {
                if (args.method === 'default_get') {
                    return $.when({p: [[0, 0, {display_name: 'new record', trululu: false}]]});
                } else if (args.method === 'name_get') {
                    // This should not be called at all and thus is not accounted for
                    // in the assert.expect. If this is called, you broke this test.
                    assert.notOk(_.str.startsWith(args.args[0][0], 'virtual_'),
                        "should not call name_get for the m2o inside o2m which has no value");
                }
                return this._super.apply(this, arguments);
            },
        });

        assert.strictEqual($('td.o_data_cell:first').text(), 'new record',
            "should have created the new record in the o2m with the correct name");

        form.destroy();
    });

    QUnit.test('list in form: discard newly added element with empty required field', function (assert) {
        // This test simulates discarding a record that has been created with
        // one of its required field that is empty. When we discard the changes
        // on this empty field, it should not assume that this record should be
        // abandonned, since it has been added (even though it is a new record).
        assert.expect(6);

        var form = createView({
            View: FormView,
            model: 'partner',
            data: this.data,
            arch: '<form>' +
                    '<sheet>' +
                        '<field name="p">' +
                            '<tree editable="bottom">' +
                                '<field name="display_name"/>' +
                                '<field name="trululu" required="1"/>' +
                            '</tree>' +
                        '</field>' +
                    '</sheet>' +
                '</form>',
            mockRPC: function (route, args) {
                if (args.method === 'default_get') {
                    return $.when({p: [[0, 0, {display_name: 'new record', trululu: false}]]});
                }
                return this._super.apply(this, arguments);
            },
        });

        assert.strictEqual($('tr.o_data_row').length, 1,
            "should have created the new record in the o2m");

        var requiredElement = $('td.o_data_cell.o_required_modifier');
        assert.strictEqual(requiredElement.length, 1,
            "should have a required field on this record");
        assert.strictEqual(requiredElement.text(), "",
            "should have empty string in the required field on this record");

        requiredElement.click();
        // discard by clicking on body
        $('body').click();

        assert.strictEqual($('tr.o_data_row').length, 1,
            "should still have the record in the o2m");

        // update selector of required field element
        requiredElement = $('td.o_data_cell.o_required_modifier');
        assert.strictEqual(requiredElement.length, 1,
            "should still have the required field on this record");
        assert.strictEqual(requiredElement.text(), "",
            "should still have empty string in the required field on this record");
        form.destroy();
    });

    QUnit.test('list in form: default_get with x2many create', function (assert) {
        assert.expect(5);

        var displayName = 'brandon is the new timmy';
        this.data.partner.onchanges.timmy = function (obj) {
            assert.deepEqual(
                obj.timmy,
                [
                    [6, false, []],
                    [0, obj.timmy[1][1], {display_name: displayName, name: 'brandon'}]
                ],
                "should have properly created the x2many command list");
            obj.int_field = obj.timmy.length;
        };

        var form = createView({
            View: FormView,
            model: 'partner',
            data: this.data,
            arch: '<form>' +
                    '<sheet>' +
                        '<field name="timmy">' +
                            '<tree editable="bottom">' +
                                '<field name="display_name"/>' +
                            '</tree>' +
                        '</field>' +
                        '<field name="int_field"/>' +
                    '</sheet>' +
                '</form>',
            mockRPC: function (route, args) {
                if (args.method === 'default_get') {
                    return $.when({timmy: [[0, 0, {display_name: 'brandon is the new timmy', name: 'brandon'}]]});
                }
                if (args.method === 'create') {
                    assert.deepEqual(args.args[0], {
                        int_field: 2,
                        timmy: [
                            [6, false, []],
                            [0, args.args[0].timmy[1][1], {display_name: displayName, name: 'brandon'}],
                        ],
                    }, "should send the correct values to create");
                }
                return this._super.apply(this, arguments);
            },
        });

        assert.strictEqual($('td.o_data_cell:first').text(), 'brandon is the new timmy',
            "should have created the new record in the m2m with the correct name");
        assert.strictEqual($('input.o_field_integer').val(), '2',
            "should have called and executed the onchange properly");

        // edit the subrecord and save
        displayName = 'new value';
        form.$('.o_data_cell').click();
        form.$('.o_data_cell input').val(displayName).trigger('input');
        form.$buttons.find('.o_form_button_save').click();

        form.destroy();
    });

    QUnit.test('list in form: default_get with x2many create and onchange', function (assert) {
        assert.expect(2);

        this.data.partner.onchanges.turtles = function (obj) {
            assert.deepEqual(
                obj.turtles,
                [
                    [4, 2, false],
                    [1, 2, {turtle_foo: 'blip'}],
                    [4, 3, false],
                    [1, 3, {turtle_foo: 'kawa'}]
                ],
                "should have properly created the x2many command list");
        };

        var form = createView({
            View: FormView,
            model: 'partner',
            data: this.data,
            arch: '<form>' +
                    '<sheet>' +
                        '<field name="turtles">' +
                            '<tree editable="bottom">' +
                                '<field name="turtle_foo"/>' +
                            '</tree>' +
                        '</field>' +
                        '<field name="int_field"/>' +
                    '</sheet>' +
                '</form>',
            mockRPC: function (route, args) {
                if (args.method === 'default_get') {
                    return $.when({turtles: [[6, 0, [2,3]]]});
                }
                if (args.method === 'create') {
                    // it would be even better if we did not send the current
                    // unchanged state with the command 1, but this seems more
                    // difficult.
                    assert.deepEqual(args.args[0].turtles, [
                        [4, 2, false],
                        [1, 2, {turtle_foo: 'blip'}],
                        [4, 3, false],
                        [1, 3, {turtle_foo: 'kawa'}]
                    ], 'should send proper commands to create method');
                }
                return this._super.apply(this, arguments);
            },
        });

        form.$buttons.find('.o_form_button_save').click();

        form.destroy();
    });

    QUnit.test('list in form: call button in sub view', function (assert) {
        assert.expect(6);

        this.data.partner.records[0].p = [2];
        var form = createView({
            View: FormView,
            model: 'partner',
            data: this.data,
            arch: '<form>' +
                    '<sheet>' +
                        '<field name="p">' +
                            '<tree editable="bottom">' +
                                '<field name="product_id"/>' +
                            '</tree>' +
                        '</field>' +
                    '</sheet>' +
                '</form>',
            res_id: 1,
            mockRPC: function (route, args) {
                if (route === '/web/dataset/call_kw/product/get_formview_id') {
                    return $.when(false);
                }
                return this._super.apply(this, arguments);
            },
            intercepts: {
                execute_action: function (event) {
                    assert.strictEqual(event.data.env.model, 'product',
                        'should call with correct model in env');
                    assert.strictEqual(event.data.env.currentID, 37,
                        'should call with correct currentID in env');
                    assert.deepEqual(event.data.env.resIDs, [37],
                        'should call with correct resIDs in env');
                },
            },
            archs: {
                'product,false,form': '<form string="Partners">' +
                                        '<header>' +
                                            '<button name="action" type="action" string="Just do it !"/>' +
                                            '<button name="object" type="object" string="Just don\'t do it !"/>' +
                                            '<field name="display_name"/>' +
                                        '</header>' +
                                      '</form>',
            },
        });

        form.$buttons.find('.o_form_button_edit').click();
        form.$('td.o_data_cell:first').click();  // edit first one2many line
        form.$('.o_external_button').click();  // open product sub view in modal
        $('button:contains("Just do it !")').click(); // click on action button
        $('button:contains("Just don\'t do it !")').click(); // click on object button

        form.destroy();
    });

    QUnit.test('X2Many sequence list in modal', function (assert) {
        assert.expect(5);

        this.data.partner.fields.sequence = {string: 'Sequence', type: 'integer'};
        this.data.partner.records[0].sequence = 1;
        this.data.partner.records[1].sequence = 2;
        this.data.partner.onchanges = {
            sequence: function (obj) {
                if (obj.id === 2) {
                    obj.sequence = 1;
                    assert.step('onchange sequence');
                }
            },
        };

        this.data.product.fields.turtle_ids = {string: 'Turtles', type: 'one2many', relation: 'turtle'};
        this.data.product.records[0].turtle_ids = [1];

        this.data.turtle.fields.partner_types_ids = {string: "Partner", type: "one2many", relation: 'partner'};
        this.data.turtle.fields.type_id = {string: "Partner Type", type: "many2one", relation: 'partner_type'};

        this.data.partner_type.fields.partner_ids = {string: "Partner", type: "one2many", relation: 'partner'};
        this.data.partner_type.records[0].partner_ids = [1,2];

        testUtils.createAsyncView({
            View: FormView,
            model: 'product',
            data: this.data,
            arch: '<form>' +
                        '<field name="name"/>' +
                        '<field name="turtle_ids" widget="one2many_list">' +
                            '<tree string="Turtles" editable="bottom">' +
                                '<field name="type_id"/>' +
                            '</tree>' +
                        '</field>' +
                '</form>',
            archs: {
                'partner_type,false,form': '<form><field name="partner_ids"/></form>',
                'partner,false,list': '<tree string="Vendors">' +
                                            '<field name="display_name"/>' +
                                            '<field name="sequence" widget="handle"/>' +
                                      '</tree>',
            },
            res_id: 37,
            mockRPC: function (route, args) {
                if (route === '/web/dataset/call_kw/product/read') {
                    return $.when([{id: 37, name: 'xphone', display_name: 'leonardo', turtle_ids: [1]}]);
                }
                if (route === '/web/dataset/call_kw/turtle/read') {
                    return $.when([{id: 1, type_id: [12, 'gold']}]);
                }
                if (route === '/web/dataset/call_kw/partner_type/get_formview_id') {
                    return $.when(false);
                }
                if (route === '/web/dataset/call_kw/partner_type/read') {
                    return $.when([{id: 12, partner_ids: [1,2], display_name: 'gold'}]);
                }
                if (route === '/web/dataset/call_kw/partner_type/write') {
                    assert.step('partner_type write');
                }
                return this._super.apply(this, arguments);
            },
        }).then(function(form) {
            form.$buttons.find('.o_form_button_edit').click();
            form.$('.o_data_cell').click();
            form.$('.o_external_button').click();

            var $modal = $('.modal-dialog');
            assert.equal($modal.length, 1,
                'There should be 1 modal opened');

            var $handles = $modal.find('.ui-sortable-handle');
            assert.equal($handles.length, 2,
                'There should be 2 sequence handlers');

            testUtils.dragAndDrop($handles.eq(1), $modal.find('tbody tr').first(),
                                  {position: 'top'});

            // Saving the modal and then the original model
            $modal.find('.modal-footer .btn-primary').click();
            form.$buttons.find('.o_form_button_save').click();

            assert.verifySteps(['onchange sequence', 'partner_type write']);

            form.destroy();
        });
    });

    QUnit.test('autocompletion in a many2one, in form view with a domain', function (assert) {
        assert.expect(1);

        var form = createView({
            View: FormView,
            model: 'partner',
            data: this.data,
            arch: '<form>' +
                    '<field name="product_id"/>' +
                '</form>',
            res_id: 1,
            viewOptions: {
                domain: [['trululu', '=', 4]]
            },
            mockRPC: function (route, args) {
                if (args.method === 'name_search') {
                    assert.deepEqual(args.kwargs.args, [], "should not have a domain");
                }
                return this._super(route, args);
            }
        });
        form.$buttons.find('.o_form_button_edit').click();

        form.$('input').click();
        form.destroy();
    });

    QUnit.test('autocompletion in a many2one, in form view with a date field', function (assert) {
        assert.expect(1);

        var form = createView({
            View: FormView,
            model: 'partner',
            data: this.data,
            arch: '<form>' +
                    '<field name="bar"/>' +
                    '<field name="date"/>' +
                    '<field name="trululu" domain="[(\'bar\',\'=\',True)]"/>' +
                '</form>',
            res_id: 2,
            mockRPC: function (route, args) {
                if (args.method === 'name_search') {
                    assert.deepEqual(args.kwargs.args, [["bar", "=", true]], "should not have a domain");
                }
                return this._super(route, args);
            },
        });
        form.$buttons.find('.o_form_button_edit').click();

        form.$('input:eq(2)').click();
        form.destroy();
    });

    QUnit.test('creating record with many2one with option always_reload', function (assert) {
        assert.expect(2);

        this.data.partner.fields.trululu.default = 1;
        this.data.partner.onchanges = {
            trululu: function (obj) {
                obj.trululu = 2; //[2, "second record"];
            },
        };

        var count = 0;

        var form = createView({
            View: FormView,
            model: 'partner',
            data: this.data,
            arch: '<form>' +
                    '<field name="trululu" options="{\'always_reload\': True}"/>' +
                '</form>',
            mockRPC: function (route, args) {
                count++;
                if (args.method === 'name_get' && args.args[0][0] === 2) {
                    return $.when([[2, "hello world\nso much noise"]]);
                }
                return this._super(route, args);
            },
        });

        assert.strictEqual(count, 3, "should have done 3 rpcs (default_get, onchange, name_get)");
        assert.strictEqual(form.$('input').val(), 'hello world',
            "should have taken the correct display name");
        form.destroy();
    });

    QUnit.test('selecting a many2one, then discarding', function (assert) {
        assert.expect(3);

        var form = createView({
            View: FormView,
            model: 'partner',
            data: this.data,
            arch: '<form string="Partners">' +
                        '<field name="product_id"/>' +
                '</form>',
            res_id: 1,
        });
        assert.strictEqual(form.$('a').text(), '', 'the tag a should be empty');
        form.$buttons.find('.o_form_button_edit').click();

        form.$('.o_field_many2one input').click();
        form.$('.o_field_many2one input').autocomplete('widget').find('a').first().click();


        assert.strictEqual(form.$('input').val(), "xphone", "should have selected xphone");

        form.$buttons.find('.o_form_button_cancel').click();
        assert.strictEqual(form.$('a').text(), '', 'the tag a should be empty');
        form.destroy();
    });

    QUnit.test('domain and context are correctly used when doing a name_search in a m2o', function (assert) {
        assert.expect(4);

        this.data.partner.records[0].timmy = [12];

        var form = createView({
            View: FormView,
            model: 'partner',
            data: this.data,
            arch:
                '<form string="Partners">' +
                    '<field name="product_id" ' +
                        'domain="[[\'foo\', \'=\', \'bar\'], [\'foo\', \'=\', foo]]" ' +
                        'context="{\'hello\': \'world\', \'test\': foo}"/>' +
                    '<field name="foo"/>' +
                    '<field name="trululu" context="{\'timmy\': timmy}" domain="[[\'id\', \'in\', timmy]]"/>' +
                    '<field name="timmy" widget="many2many_tags" invisible="1"/>' +
                '</form>',
            res_id: 1,
            session: {user_context: {hey: "ho"}},
            mockRPC: function (route, args) {
                if (args.method === 'name_search' && args.model === 'product') {
                    assert.deepEqual(
                        args.kwargs.args,
                        [['foo', '=', 'bar'], ['foo', '=', 'yop']],
                        'the field attr domain should have been used for the RPC (and evaluated)');
                    assert.deepEqual(
                        args.kwargs.context,
                        {hey: "ho", hello: "world", test: "yop"},
                        'the field attr context should have been used for the ' +
                        'RPC (evaluated and merged with the session one)');
                    return $.when([]);
                }
                if (args.method === 'name_search' && args.model === 'partner') {
                    assert.deepEqual(args.kwargs.args, [['id', 'in', [12]]],
                        'the field attr domain should have been used for the RPC (and evaluated)');
                    assert.deepEqual(args.kwargs.context, {hey: 'ho', timmy: [[6, false, [12]]]},
                        'the field attr context should have been used for the RPC (and evaluated)');
                    return $.when([]);
                }
                return this._super.apply(this, arguments);
            },
        });

        form.$buttons.find('.o_form_button_edit').click();
        form.$('.o_field_widget[name=product_id] input').click();

        form.$('.o_field_widget[name=trululu] input').click();

        form.destroy();
    });

    QUnit.test('quick create on a many2one', function (assert) {
        assert.expect(1);

        var form = createView({
            View: FormView,
            model: 'partner',
            data: this.data,
            arch: '<form string="Partners">' +
                        '<sheet>' +
                            '<field name="product_id"/>' +
                        '</sheet>' +
                '</form>',
            mockRPC: function (route, args) {
                if (route === '/web/dataset/call_kw/product/name_create') {
                    assert.strictEqual(args.args[0], 'new partner',
                        "should name create a new product");
                }
                return this._super.apply(this, arguments);
            },
        });

        form.$('.o_field_many2one input').focus();
        form.$('.o_field_many2one input').val('new partner').trigger('keyup').trigger('focusout');

        $('.modal .modal-footer .btn-primary').first().click();

        form.destroy();
    });

    QUnit.test('slow create on a many2one', function (assert) {
        assert.expect(7);

        var form = createView({
            View: FormView,
            model: 'partner',
            data: this.data,
            arch:
                '<form>' +
                    '<sheet>' +
                        '<field name="product_id" options="{\'quick_create\': False}"/>' +
                    '</sheet>' +
                '</form>',
            archs: {
                'product,false,form':
                    '<form>' +
                        '<field name="name"/>' +
                    '</form>',
            },
        });

        // cancel the many2one creation with Cancel button
        form.$('.o_field_many2one input').focus().val('new product').trigger('keyup').trigger('blur');
        assert.strictEqual($('.modal').length, 1, "there should be one opened modal");
        $('.modal .modal-footer .btn:contains(Cancel)').click();
        assert.strictEqual(form.$('.o_field_many2one input').val(), "",
            'the many2one should not set a value as its creation has been cancelled (with Cancel button)');

        // cancel the many2one creation with Close button
        form.$('.o_field_many2one input').focus().val('new product').trigger('keyup').trigger('blur');
        $('.modal .modal-header button').click();
        assert.strictEqual(form.$('.o_field_many2one input').val(), "",
            'the many2one should not set a value as its creation has been cancelled (with Close button)');

        // select a new value then cancel the creation of the new one --> restore the previous
        form.$('.o_field_many2one input').click();
        form.$('.o_field_many2one input').autocomplete('widget').find('a').first().click();
        assert.strictEqual(form.$('input').val(), "xphone", "should have selected xphone");
        form.$('.o_field_many2one input').focus().val('new product').trigger('keyup').trigger('blur');
        assert.strictEqual($('.modal').length, 1, "there should be one opened modal");
        $('.modal .modal-footer .btn:contains(Cancel)').click();
        assert.strictEqual(form.$('.o_field_many2one input').val(), "xphone",
            'should have restored the many2one with its previous selected value (xphone)');

        // confirm the many2one creation
        form.$('.o_field_many2one input').focus();
        form.$('.o_field_many2one input').val('new partner').trigger('keyup').trigger('blur');
        $('.modal .modal-footer .btn-primary').click();
        assert.strictEqual($('.modal .o_form_view').length, 1,
            'a new modal should be opened and contain a form view');

        form.destroy();
    });

    QUnit.test('no_create option on a many2one', function (assert) {
        assert.expect(1);

        var form = createView({
            View: FormView,
            model: 'partner',
            data: this.data,
            arch: '<form string="Partners">' +
                        '<sheet>' +
                            '<field name="product_id" options="{\'no_create\': True}"/>' +
                        '</sheet>' +
                '</form>',
        });

        form.$('.o_field_many2one input').focus();
        form.$('.o_field_many2one input').val('new partner').trigger('keyup').trigger('focusout');

        assert.strictEqual($('.modal').length, 0, "should not display the create modal");
        form.destroy();
    });

    QUnit.test('can_create and can_write option on a many2one', function (assert) {
        assert.expect(5);

        this.data.product.options = {
            can_create: "false",
            can_write: "false",
        };

        var form = createView({
            View: FormView,
            model: 'partner',
            data: this.data,
            arch: '<form string="Partners">' +
                        '<sheet>' +
                            '<field name="product_id" can_create="false" can_write="false"/>' +
                        '</sheet>' +
                '</form>',
            archs: {
                'product,false,form': '<form string="Products"><field name="display_name"/></form>',
            },
            mockRPC: function (route) {
                if (route === '/web/dataset/call_kw/product/get_formview_id') {
                    return $.when(false);
                }
                return this._super.apply(this, arguments);
            },
        });

        form.$('.o_field_many2one input').click();
        assert.strictEqual($('.ui-autocomplete .o_m2o_dropdown_option:contains(Create)').length, 0,
            "there shouldn't be any option to search and create");

        $('.ui-autocomplete li:contains(xpad)').mouseenter().click();
        assert.strictEqual(form.$('.o_field_many2one input').val(), "xpad",
            "the correct record should be selected");
        assert.strictEqual(form.$('.o_field_many2one .o_external_button').length, 1,
            "there should be an external button displayed");

        form.$('.o_field_many2one .o_external_button').click();
        assert.strictEqual($('.modal .o_form_view.o_form_readonly').length, 1,
            "there should be a readonly form view opened");

        $('.modal .o_form_button_cancel').click();

        form.$('.o_field_many2one input').val('new product').trigger('keyup').trigger('focusout');

        assert.strictEqual($('.modal').length, 0, "should not display the create modal");
        form.destroy();
    });

    QUnit.test('pressing enter in a m2o in an editable list', function (assert) {
        assert.expect(9);
        var done = assert.async();
        var M2O_DELAY = relationalFields.FieldMany2One.prototype.AUTOCOMPLETE_DELAY;
        relationalFields.FieldMany2One.prototype.AUTOCOMPLETE_DELAY = 0;

        var list = createView({
            View: ListView,
            model: 'partner',
            data: this.data,
            arch: '<tree editable="bottom"><field name="product_id"/></tree>',
        });

        list.$('td.o_data_cell:first').click();
        assert.strictEqual(list.$('.o_selected_row').length, 1,
            "should have a row in edit mode");

        // we now write 'a' and press enter to check that the selection is
        // working, and prevent the navigation
        list.$('td.o_data_cell input:first').val('a').trigger('input');
        concurrency.delay(0).then(function () {
            var $input = list.$('td.o_data_cell input:first');
            var $dropdown = $input.autocomplete('widget');
            assert.ok($dropdown.is(':visible'), "autocomplete dropdown should be visible");

            // we now trigger ENTER to select first choice
            $input.trigger($.Event('keydown', {
                which: $.ui.keyCode.ENTER,
                keyCode: $.ui.keyCode.ENTER,
            }));
            assert.strictEqual($input[0], document.activeElement,
                "input should still be focused");

            // we now trigger again ENTER to make sure we can move to next line
            $input.trigger($.Event('keydown', {
                which: $.ui.keyCode.ENTER,
                keyCode: $.ui.keyCode.ENTER,
            }));

            assert.notOk(document.contains($input[0]),
                "input should no longer be in dom");
            assert.ok(list.$('tr.o_data_row:eq(1)').hasClass('o_selected_row'),
                "second row should now be selected");

            // we now write again 'a' in the cell to select xpad. We will now
            // test with the tab key
            list.$('td.o_data_cell input:first').val('a').trigger('input');
            return concurrency.delay(0);
        }).then(function () {
            var $input = list.$('td.o_data_cell input:first');
            var $dropdown = $input.autocomplete('widget');
            assert.ok($dropdown.is(':visible'), "autocomplete dropdown should be visible");
            $input.trigger($.Event('keydown', {
                which: $.ui.keyCode.TAB,
                keyCode: $.ui.keyCode.TAB,
            }));
            assert.strictEqual($input[0], document.activeElement,
                "input should still be focused");

            // we now trigger again ENTER to make sure we can move to next line
            $input.trigger($.Event('keydown', {
                which: $.ui.keyCode.TAB,
                keyCode: $.ui.keyCode.TAB,
            }));

            assert.notOk(document.contains($input[0]),
                "input should no longer be in dom");
            assert.ok(list.$('tr.o_data_row:eq(2)').hasClass('o_selected_row'),
                "third row should now be selected");
            list.destroy();
            relationalFields.FieldMany2One.prototype.AUTOCOMPLETE_DELAY = M2O_DELAY;
            done();
        });
    });

    QUnit.test('pressing ENTER on a \'no_quick_create\' many2one should not trigger M2ODialog', function (assert) {
        var done = assert.async();
        assert.expect(2);

        var M2O_DELAY = relationalFields.FieldMany2One.prototype.AUTOCOMPLETE_DELAY;
        relationalFields.FieldMany2One.prototype.AUTOCOMPLETE_DELAY = 0;

        var form = createView({
            View: FormView,
            model: 'partner',
            data: this.data,
            arch: '<form>' +
                    '<field name="trululu" options="{\'no_quick_create\': True}"/>' +
                    '<field name="foo"/>' +
                '</form>',
            archs: {
                'partner,false,form': '<form string="Partners"><field name="display_name"/></form>',
            },
        });

        var $input = form.$('.o_field_many2one input');
        $input.val("Something that does not exist").trigger('input');
        $('.ui-autocomplete .ui-menu-item a:contains(Create and)').trigger('mouseenter');
        concurrency.delay(0).then(function() {
            $input.trigger($.Event('keydown', {
                which: $.ui.keyCode.ENTER,
                keyCode: $.ui.keyCode.ENTER,
            }));
            $input.trigger($.Event('keypress', {
                which: $.ui.keyCode.ENTER,
                keyCode: $.ui.keyCode.ENTER,
            }));
            $input.trigger($.Event('keyup', {
                which: $.ui.keyCode.ENTER,
                keyCode: $.ui.keyCode.ENTER,
            }));
            concurrency.delay(0).then(function() {
                $input.blur();
                assert.strictEqual($('.modal').length, 1,
                    "should have one modal in body");
                // Check that discarding clears $input
                $('.modal .o_form_button_cancel').click();
                assert.strictEqual($input.val(), '',
                    "the field should be empty");
                form.destroy();
                relationalFields.FieldMany2One.prototype.AUTOCOMPLETE_DELAY = M2O_DELAY;
                done();
            });
        });
    });

    QUnit.test('many2one in editable list + onchange, with enter [REQUIRE FOCUS]', function (assert) {
        assert.expect(6);
        var done = assert.async();
        var M2O_DELAY = relationalFields.FieldMany2One.prototype.AUTOCOMPLETE_DELAY;
        relationalFields.FieldMany2One.prototype.AUTOCOMPLETE_DELAY = 0;

        this.data.partner.onchanges.product_id = function (obj) {
            obj.int_field = obj.product_id || 0;
        };

        var def = $.Deferred();

        var list = createView({
            View: ListView,
            model: 'partner',
            data: this.data,
            arch: '<tree editable="bottom"><field name="product_id"/><field name="int_field"/></tree>',
            mockRPC: function (route, args) {
                if (args.method) {
                    assert.step(args.method);
                }
                var result = this._super.apply(this, arguments);
                if (args.method === 'onchange') {
                    return def.then(_.constant(result));
                }
                return result;
            },
        });

        list.$('td.o_data_cell:first').click();
        list.$('td.o_data_cell input:first').val('a').trigger('input');
        concurrency.delay(0).then(function () {
            var $input = list.$('td.o_data_cell input:first');
            $input.trigger($.Event('keydown', {
                which: $.ui.keyCode.ENTER,
                keyCode: $.ui.keyCode.ENTER,
            }));
            $input.trigger($.Event('keyup', {
                which: $.ui.keyCode.ENTER,
                keyCode: $.ui.keyCode.ENTER,
            }));
            def.resolve();
            $input.trigger($.Event('keydown', {
                which: $.ui.keyCode.ENTER,
                keyCode: $.ui.keyCode.ENTER,
            }));
            assert.strictEqual($('div.modal').length, 0, "should not have any modal in DOM");
            assert.verifySteps(['name_search', 'onchange', 'write', 'read']);
            list.destroy();
            relationalFields.FieldMany2One.prototype.AUTOCOMPLETE_DELAY = M2O_DELAY;
            done();
        });
    });

    QUnit.test('many2one in editable list + onchange, with enter, part 2 [REQUIRE FOCUS]', function (assert) {
        // this is the same test as the previous one, but the onchange is just
        // resolved slightly later
        assert.expect(6);
        var done = assert.async();
        var M2O_DELAY = relationalFields.FieldMany2One.prototype.AUTOCOMPLETE_DELAY;
        relationalFields.FieldMany2One.prototype.AUTOCOMPLETE_DELAY = 0;

        this.data.partner.onchanges.product_id = function (obj) {
            obj.int_field = obj.product_id || 0;
        };

        var def = $.Deferred();

        var list = createView({
            View: ListView,
            model: 'partner',
            data: this.data,
            arch: '<tree editable="bottom"><field name="product_id"/><field name="int_field"/></tree>',
            mockRPC: function (route, args) {
                if (args.method) {
                    assert.step(args.method);
                }
                var result = this._super.apply(this, arguments);
                if (args.method === 'onchange') {
                    return def.then(_.constant(result));
                }
                return result;
            },
        });

        list.$('td.o_data_cell:first').click();
        list.$('td.o_data_cell input:first').val('a').trigger('input');
        concurrency.delay(0).then(function () {
            var $input = list.$('td.o_data_cell input:first');
            $input.trigger($.Event('keydown', {
                which: $.ui.keyCode.ENTER,
                keyCode: $.ui.keyCode.ENTER,
            }));
            $input.trigger($.Event('keyup', {
                which: $.ui.keyCode.ENTER,
                keyCode: $.ui.keyCode.ENTER,
            }));
            $input.trigger($.Event('keydown', {
                which: $.ui.keyCode.ENTER,
                keyCode: $.ui.keyCode.ENTER,
            }));
            def.resolve();
            assert.strictEqual($('div.modal').length, 0, "should not have any modal in DOM");
            assert.verifySteps(['name_search', 'onchange', 'write', 'read']);
            list.destroy();
            relationalFields.FieldMany2One.prototype.AUTOCOMPLETE_DELAY = M2O_DELAY;
            done();
        });
    });

    QUnit.test('many2one: domain updated by an onchange', function (assert) {
        assert.expect(2);

        this.data.partner.onchanges = {
            int_field: function () {},
        };

        var domain = [];
        var form = createView({
            View: FormView,
            model: 'partner',
            data: this.data,
            arch: '<form>' +
                    '<field name="int_field"/>' +
                    '<field name="trululu"/>' +
                '</form>',
            res_id: 1,
            mockRPC: function (route, args) {
                if (args.method === 'onchange') {
                    domain = [['id', 'in', [10]]];
                    return $.when({
                        domain: {
                            trululu: domain,
                            unexisting_field: domain,
                        }
                    });
                }
                if (args.method === 'name_search') {
                    assert.deepEqual(args.kwargs.args, domain,
                        "sent domain should be correct");
                }
                return this._super(route, args);
            },
            viewOptions: {
                mode: 'edit',
            },
        });

        // trigger a name_search (domain should be [])
        form.$('.o_field_widget[name=trululu] input').click();
        // close the dropdown
        form.$('.o_field_widget[name=trululu] input').click();
        // trigger an onchange that will update the domain
        form.$('.o_field_widget[name=int_field]').val(2).trigger('input');
        // trigger a name_search (domain should be [['id', 'in', [10]]])
        form.$('.o_field_widget[name=trululu] input').click();

        form.destroy();
    });

    QUnit.test('many2one in one2many: domain updated by an onchange', function (assert) {
        assert.expect(3);

        this.data.partner.onchanges = {
            trululu: function () {},
        };

        var domain = [];
        var form = createView({
            View: FormView,
            model: 'partner',
            data: this.data,
            arch: '<form>' +
                    '<field name="p">' +
                        '<tree editable="bottom">' +
                            '<field name="trululu"/>' +
                        '</tree>' +
                    '</field>' +
                '</form>',
            res_id: 1,
            mockRPC: function (route, args) {
                if (args.method === 'onchange') {
                    return $.when({
                        domain: {
                            trululu: domain,
                        },
                    });
                }
                if (args.method === 'name_search') {
                    assert.deepEqual(args.kwargs.args, domain,
                        "sent domain should be correct");
                }
                return this._super(route, args);
            },
            viewOptions: {
                mode: 'edit',
            },
        });

        // add a first row with a specific domain for the m2o
        domain = [['id', 'in', [10]]]; // domain for subrecord 1
        form.$('.o_field_x2many_list_row_add a').click(); // triggers the onchange
        form.$('.o_field_widget[name=trululu] input').click(); // triggers the name_search

        // add a second row with another domain for the m2o
        domain = [['id', 'in', [5]]]; // domain for subrecord 2
        form.$('.o_field_x2many_list_row_add a').click(); // triggers the onchange
        form.$('.o_field_widget[name=trululu] input').click(); // triggers the name_search

        // check again the first row to ensure that the domain hasn't change
        domain = [['id', 'in', [10]]]; // domain for subrecord 1 should have been kept
        form.$('.o_data_row:first .o_data_cell').click();
        form.$('.o_field_widget[name=trululu] input').click(); // triggers the name_search

        form.destroy();
    });

    QUnit.test('updating a many2one from a many2many', function (assert) {
        assert.expect(4);

        this.data.turtle.records[1].turtle_trululu = 1;

        var form = createView({
            View: FormView,
            model: 'partner',
            data: this.data,
            arch: '<form string="Partners">' +
                    '<group>' +
                        '<field name="turtles">' +
                            '<tree editable="bottom">' +
                                '<field name="display_name"/>' +
                                '<field name="turtle_trululu"/>' +
                            '</tree>' +
                        '</field>' +
                    '</group>' +
                '</form>',
            res_id: 1,
            archs: {
                'partner,false,form': '<form string="Trululu"><field name="display_name"/></form>',
            },
            mockRPC: function (route, args) {
                if (args.method === 'get_formview_id') {
                    assert.deepEqual(args.args[0], [1], "should call get_formview_id with correct id");
                    return $.when(false);
                }
                return this._super(route, args);
            },
        });

        // Opening the modal
        form.$buttons.find('.o_form_button_edit').click();
        form.$('.o_data_row td:contains(first record)').click();
        form.$('.o_external_button').click();
        assert.strictEqual($('.modal').length, 1,
            "should have one modal in body");

        // Changing the 'trululu' value
        $('.modal input[name="display_name"]').val('test').trigger('input');
        $('.modal button.btn-primary').click();

        // Test whether the value has changed
        assert.strictEqual($('.modal').length, 0,
            "the modal should be closed");
        assert.equal(form.$('.o_data_cell:contains(test)').text(), 'test',
            "the partner name should have been updated to 'test'");

        form.destroy();
    });

    QUnit.test('many2many list add *many* records, remove, re-add', function (assert) {
        assert.expect(5);

        this.data.partner.fields.timmy.domain = [['color', '=', 2]];
        this.data.partner.fields.timmy.onChange = true;
        this.data.partner_type.fields.product_ids = {string: "Product", type: "many2many", relation: 'product'};

        for (var i=0; i<50; i++) {
            var new_record_partner_type = {id: 100+i, display_name: "batch" + i, color: 2};
            this.data.partner_type.records.push(new_record_partner_type);
        }

        var form = createView({
            View: FormView,
            model: 'partner',
            data: this.data,
            arch: '<form string="Partners">' +
                    '<field name="timmy" widget="many2many">' +
                        '<tree>' +
                            '<field name="display_name"/>' +
                            '<field name="product_ids" widget="many2many_tags"/>' +
                        '</tree>' +
                    '</field>' +
                '</form>',
            res_id: 1,
            archs: {
                'partner_type,false,list': '<tree><field name="display_name"/></tree>',
                'partner_type,false,search': '<search><field name="display_name"/><field name="color"/></search>',
            },
            mockRPC: function (route, args) {
                if (args.method === 'get_formview_id') {
                    assert.deepEqual(args.args[0], [1], "should call get_formview_id with correct id");
                    return $.when(false);
                }
                return this._super(route, args);
            },
        });

        // First round: add 51 records in batch
        form.$buttons.find('.btn.btn-primary.btn-sm.o_form_button_edit').click();
        form.$('.o_field_x2many_list_row_add a').click();

        var $modal = $('.modal-dialog.modal-lg');

        assert.equal($modal.length, 1,
            'There should be one modal');

        $modal.find('thead input[type=checkbox]').click(); //select all the records we created in batch + 'gold'

        $modal.find('.btn.btn-sm.btn-primary.o_select_button').click();

        var m2m_records = form.$('.o_field_many2many.o_field_widget.o_field_x2many.o_field_x2many_list .o_data_cell:not(.o_many2many_tags_cell)');
        assert.equal(m2m_records.length, 51,
            'We should have added all the records present in the search view to the m2m field'); // the 50 in batch + 'gold'

        form.$buttons.find('.btn.btn-primary.btn-sm.o_form_button_save').click();

        // Secound round: remove one record
        form.$buttons.find('.btn.btn-primary.btn-sm.o_form_button_edit').click();
        var trash_buttons = form.$('.o_field_many2many.o_field_widget.o_field_x2many.o_field_x2many_list .o_list_record_remove');

        trash_buttons.first().click();

        var pager_limit = form.$('.o_field_many2many.o_field_widget.o_field_x2many.o_field_x2many_list .o_pager_limit');
        assert.equal(pager_limit.text(), '50',
            'We should have 50 records in the m2m field');

        // Third round: re-add 1 records
        form.$('.o_field_x2many_list_row_add a').click();

        $modal = $('.modal-dialog.modal-lg');

        assert.equal($modal.length, 1,
            'There should be one modal');

        $modal.find('thead input[type=checkbox]').click();

        $modal.find('.btn.btn-sm.btn-primary.o_select_button').click();
        
        pager_limit = form.$('.o_field_many2many.o_field_widget.o_field_x2many.o_field_x2many_list .o_pager_limit');
        assert.equal(pager_limit.text(), '51',
            'We should have 51 records in the m2m field');

        form.destroy();
    });

    QUnit.module('FieldOne2Many');

    QUnit.test('one2many list editable with cell readonly modifier', function (assert) {
        assert.expect(4);

        this.data.partner.records[0].p = [2];
        this.data.partner.records[1].turtles = [1,2];
        var form = createView({
            View: FormView,
            model: 'partner',
            data: this.data,
            arch:'<form string="Partners">' +
                    '<field name="p">' +
                        '<tree editable="bottom">' +
                            '<field name="turtles" invisible="1"/>' +
                            '<field name="foo" attrs="{&quot;readonly&quot; : [(&quot;turtles&quot;, &quot;!=&quot;, [])] }"/>' +
                            '<field name="qux" attrs="{&quot;readonly&quot; : [(&quot;turtles&quot;, &quot;!=&quot;, [])] }"/>' +
                        '</tree>' +
                    '</field>' +
                '</form>',
            res_id: 1,
            mockRPC: function (route, args) {
                if (route === '/web/dataset/call_kw/partner/write') {
                    assert.deepEqual(args.args[1].p[1][2], {foo: 'ff', qux: 99},
                        'The right values should be written');
                }
                return this._super(route, args);
            }
        });

        form.$buttons.find('.o_form_button_edit').click();
        form.$('.o_field_x2many_list_row_add a').click();

        var $targetInput = $('.o_selected_row .o_input[name=foo]');
        assert.equal($targetInput[0], document.activeElement,
            'The first input of the line should have the focus');

        // Simulating hitting the 'f' key twice
        $targetInput.val('f').trigger('input');
        $targetInput.val($targetInput.val() + 'f').trigger('input');

        assert.equal($targetInput[0], document.activeElement,
            'The first input of the line should still have the focus');

        // Simulating a TAB key
        $targetInput.trigger($.Event('keydown', {which: 9, keyCode:9}));

        var $secondTarget = $('.o_selected_row .o_input[name=qux]');

        assert.equal($secondTarget[0], document.activeElement,
            'The second input of the line should have the focus after the TAB press');


        $secondTarget.val(9).trigger('input');
        $secondTarget.val($secondTarget.val() + 9).trigger('input');

        form.$buttons.find('.o_form_button_save').click();

        form.destroy();
    });

    QUnit.test('one2many basic properties', function (assert) {
        assert.expect(6);

        this.data.partner.records[0].p = [2];
        var form = createView({
            View: FormView,
            model: 'partner',
            data: this.data,
            arch:'<form string="Partners">' +
                    '<sheet>' +
                        '<notebook>' +
                            '<page string="Partner page">' +
                                '<field name="p">' +
                                    '<tree>' +
                                        '<field name="foo"/>' +
                                    '</tree>' +
                                '</field>' +
                            '</page>' +
                        '</notebook>' +
                    '</sheet>' +
                '</form>',
            res_id: 1,
        });


        assert.strictEqual(form.$('td.o_list_record_selector').length, 0,
                        "embedded one2many should not have a selector");
        assert.ok(!form.$('.o_field_x2many_list_row_add').length,
            "embedded one2many should not be editable");
        assert.ok(!form.$('td.o_list_record_remove').length,
            "embedded one2many records should not have a remove icon");

        form.$buttons.find('.o_form_button_edit').click();

        assert.ok(form.$('.o_field_x2many_list_row_add').length,
            "embedded one2many should now be editable");

        assert.strictEqual(form.$('.o_field_x2many_list_row_add').attr('colspan'), "2",
            "should have colspan 2 (one for field foo, one for being below remove icon)");

        assert.ok(form.$('td.o_list_record_remove').length,
            "embedded one2many records should have a remove icon");
        form.destroy();
    });

    QUnit.test('transferring class attributes in one2many sub fields', function (assert) {
        assert.expect(3);

        var form = createView({
            View: FormView,
            model: 'partner',
            data: this.data,
            arch:'<form string="Partners">' +
                    '<field name="turtles">' +
                        '<tree editable="bottom">' +
                            '<field name="turtle_foo" class="hey"/>' +
                        '</tree>' +
                    '</field>' +
                '</form>',
            res_id: 1,
        });

        assert.strictEqual(form.$('td.hey').length, 1,
            'should have a td with the desired class');

        form.$buttons.find('.o_form_button_edit').click();

        assert.strictEqual(form.$('td.hey').length, 1,
            'should have a td with the desired class');

        form.$('td.o_data_cell').click();

        assert.strictEqual(form.$('input[name="turtle_foo"].hey').length, 1,
            'should have an input with the desired class');

        form.destroy();
    });

    QUnit.test('one2many with date and datetime', function (assert) {
        assert.expect(2);

        this.data.partner.records[0].p = [2];
        var form = createView({
            View: FormView,
            model: 'partner',
            data: this.data,
            arch:'<form string="Partners">' +
                    '<sheet>' +
                        '<notebook>' +
                            '<page string="Partner page">' +
                                '<field name="p">' +
                                    '<tree>' +
                                        '<field name="date"/>' +
                                        '<field name="datetime"/>' +
                                    '</tree>' +
                                '</field>' +
                            '</page>' +
                        '</notebook>' +
                    '</sheet>' +
                '</form>',
            res_id: 1,
            session: {
                getTZOffset: function () {
                    return 120;
                },
            },
        });
        assert.strictEqual(form.$('td:eq(0)').text(), "01/25/2017",
            "should have formatted the date");
        assert.strictEqual(form.$('td:eq(1)').text(), "12/12/2016 12:55:05",
            "should have formatted the datetime");
        form.destroy();
    });

    QUnit.test('rendering with embedded one2many', function (assert) {
        assert.expect(2);

        this.data.partner.records[0].p = [2];
        var form = createView({
            View: FormView,
            model: 'partner',
            data: this.data,
            arch:'<form string="Partners">' +
                    '<sheet>' +
                        '<notebook>' +
                            '<page string="P page">' +
                                '<field name="p">' +
                                    '<tree>' +
                                        '<field name="foo"/>' +
                                        '<field name="bar"/>' +
                                    '</tree>' +
                                '</field>' +
                            '</page>' +
                        '</notebook>' +
                    '</sheet>' +
            '</form>',
            res_id: 1,
        });

        assert.strictEqual(form.$('th:contains(Foo)').length, 1,
            "embedded one2many should have a column titled according to foo");
        assert.strictEqual(form.$('td:contains(blip)').length, 1,
            "embedded one2many should have a cell with relational value");
        form.destroy();
    });

    QUnit.test('use the limit attribute in arch (in field o2m inline tree view)', function (assert) {
        assert.expect(2);

        this.data.partner.records[0].turtles = [1,2,3];
        var form = createView({
            View: FormView,
            model: 'partner',
            data: this.data,
            arch:'<form string="Partners">' +
                '<field name="turtles">' +
                    '<tree limit="2">' +
                        '<field name="turtle_foo"/>' +
                    '</tree>' +
                '</field>' +
            '</form>',
            res_id: 1,
            mockRPC: function (route, args) {
                if (args.model === 'turtle') {
                    assert.deepEqual(args.args[0], [1,2],
                        'should only load first 2 records');
                }
                return this._super.apply(this, arguments);
            },
        });

        assert.strictEqual(form.$('.o_data_row').length, 2,
            'should display 2 data rows');
        form.destroy();
    });

    QUnit.test('use the limit attribute in arch (in field o2m non inline tree view)', function (assert) {
        assert.expect(2);

        this.data.partner.records[0].turtles = [1,2,3];
        var form = createView({
            View: FormView,
            model: 'partner',
            data: this.data,
            arch:'<form string="Partners">' +
                '<field name="turtles"/>' +
            '</form>',
            archs: {
                'turtle,false,list': '<tree limit="2"><field name="turtle_foo"/></tree>',
            },
            res_id: 1,
            mockRPC: function (route, args) {
                if (args.model === 'turtle' && args.method === 'read') {
                    assert.deepEqual(args.args[0], [1,2],
                        'should only load first 2 records');
                }
                return this._super.apply(this, arguments);
            },
        });

        assert.strictEqual(form.$('.o_data_row').length, 2,
            'should display 2 data rows');
        form.destroy();
    });

    QUnit.test('embedded one2many with widget', function (assert) {
        assert.expect(1);

        this.data.partner.records[0].p = [2];
        var form = createView({
            View: FormView,
            model: 'partner',
            data: this.data,
            arch:'<form string="Partners">' +
                    '<sheet>' +
                        '<notebook>' +
                            '<page string="P page">' +
                                '<field name="p">' +
                                    '<tree>' +
                                        '<field name="int_field" widget="handle"/>' +
                                        '<field name="foo"/>' +
                                    '</tree>' +
                                '</field>' +
                            '</page>' +
                        '</notebook>' +
                    '</sheet>' +
            '</form>',
            res_id: 1,
        });

        assert.strictEqual(form.$('span.o_row_handle').length, 1, "should have 1 handles");
        form.destroy();
    });

    QUnit.test('embedded one2many with handle widget', function (assert) {
        assert.expect(10);

        var nbConfirmChange = 0;
        testUtils.patch(ListRenderer, {
            confirmChange: function () {
                nbConfirmChange++;
                return this._super.apply(this, arguments);
            },
        });

        this.data.partner.records[0].turtles = [1, 2, 3];

        var form = createView({
            View: FormView,
            model: 'partner',
            data: this.data,
            arch:'<form string="Partners">' +
                    '<sheet>' +
                        '<notebook>' +
                            '<page string="P page">' +
                                '<field name="turtles">' +
                                    '<tree default_order="turtle_int">' +
                                        '<field name="turtle_int" widget="handle"/>' +
                                        '<field name="turtle_foo"/>' +
                                    '</tree>' +
                                '</field>' +
                            '</page>' +
                        '</notebook>' +
                    '</sheet>' +
                 '</form>',
            res_id: 1,
        });

        testUtils.intercept(form, "field_changed", function (event) {
            assert.step(event.data.changes.turtles.data.turtle_int.toString());
        }, true);

        assert.strictEqual(form.$('td.o_data_cell:not(.o_handle_cell)').text(), "yopblipkawa",
            "should have the 3 rows in the correct order");

        form.$buttons.find('.o_form_button_edit').click();

        assert.strictEqual(form.$('td.o_data_cell:not(.o_handle_cell)').text(), "yopblipkawa",
            "should still have the 3 rows in the correct order");
        assert.strictEqual(nbConfirmChange, 0, "should not have confirmed any change yet");

        // Drag and drop the second line in first position
        testUtils.dragAndDrop(
            form.$('.ui-sortable-handle').eq(1),
            form.$('tbody tr').first(),
            {position: 'top'}
        );

        assert.strictEqual(nbConfirmChange, 1, "should have confirmed changes only once");
        assert.verifySteps(["0", "1"],
            "sequences values should be incremental starting from the previous minimum one");

        assert.strictEqual(form.$('td.o_data_cell:not(.o_handle_cell)').text(), "blipyopkawa",
            "should have the 3 rows in the new order");

        form.$buttons.find('.o_form_button_save').click();

        assert.deepEqual(_.map(this.data.turtle.records, function(turtle) {
            return _.pick(turtle, 'id', 'turtle_foo', 'turtle_int');
        }), [
            {id: 1, turtle_foo: "yop", turtle_int: 1},
            {id: 2, turtle_foo: "blip", turtle_int:0},
            {id: 3, turtle_foo: "kawa", turtle_int:21}
        ], "should have save the changed sequence");

        assert.strictEqual(form.$('td.o_data_cell:not(.o_handle_cell)').text(), "blipyopkawa",
            "should still have the 3 rows in the new order");

        testUtils.unpatch(ListRenderer);

        form.destroy();
    });

    QUnit.test('onchange for embedded one2many with handle widget', function (assert) {
        assert.expect(2);

        this.data.partner.records[0].turtles = [1, 2, 3];
        var partnerOnchange = 0;
        this.data.partner.onchanges = {
            turtles: function (obj) {
                partnerOnchange++;
            },
        };
        var turtleOnchange = 0;
        this.data.turtle.onchanges = {
            turtle_int: function (obj) {
                turtleOnchange++;
            },
        };

        var form = createView({
            View: FormView,
            model: 'partner',
            data: this.data,
            arch:'<form string="Partners">' +
                    '<sheet>' +
                        '<notebook>' +
                            '<page string="P page">' +
                                '<field name="turtles">' +
                                    '<tree default_order="turtle_int">' +
                                        '<field name="turtle_int" widget="handle"/>' +
                                        '<field name="turtle_foo"/>' +
                                    '</tree>' +
                                '</field>' +
                            '</page>' +
                        '</notebook>' +
                    '</sheet>' +
                 '</form>',
            res_id: 1,
        });

        form.$buttons.find('.o_form_button_edit').click();

        // Drag and drop the second line in first position
        testUtils.dragAndDrop(
            form.$('.ui-sortable-handle').eq(1),
            form.$('tbody tr').first(),
            {position: 'top'}
        );

        assert.strictEqual(turtleOnchange, 2, "should trigger one onchange per line updated");
        assert.strictEqual(partnerOnchange, 1, "should trigger only one onchange on the parent");

        form.destroy();
    });

    QUnit.test('onchange for embedded one2many with handle widget using same sequence', function (assert) {
        assert.expect(4);

        this.data.turtle.records[0].turtle_int = 1;
        this.data.turtle.records[1].turtle_int = 1;
        this.data.turtle.records[2].turtle_int = 1;
        this.data.partner.records[0].turtles = [1, 2, 3];
        var turtleOnchange = 0;
        this.data.turtle.onchanges = {
            turtle_int: function () {
                turtleOnchange++;
            },
        };

        var form = createView({
            View: FormView,
            model: 'partner',
            data: this.data,
            arch:'<form string="Partners">' +
                    '<sheet>' +
                        '<notebook>' +
                            '<page string="P page">' +
                                '<field name="turtles">' +
                                    '<tree default_order="turtle_int">' +
                                        '<field name="turtle_int" widget="handle"/>' +
                                        '<field name="turtle_foo"/>' +
                                    '</tree>' +
                                '</field>' +
                            '</page>' +
                        '</notebook>' +
                    '</sheet>' +
                 '</form>',
            res_id: 1,
            mockRPC: function (route, args) {
                if (args.method === 'write') {
                    assert.deepEqual(args.args[1].turtles, [[4,2,false],[1,1,{"turtle_int":2}],[1,3,{"turtle_int":3}]],
                        "should change all lines that have changed (the first one doesn't change because it has the same sequence)");
                }
                return this._super.apply(this, arguments);
            },
        });

        form.$buttons.find('.o_form_button_edit').click();


        assert.strictEqual(form.$('td.o_data_cell:not(.o_handle_cell)').text(), "yopblipkawa",
            "should have the 3 rows in the correct order");

        // Drag and drop the second line in first position
        testUtils.dragAndDrop(
            form.$('.ui-sortable-handle').eq(1),
            form.$('tbody tr').first(),
            {position: 'top'}
        );

        assert.strictEqual(form.$('td.o_data_cell:not(.o_handle_cell)').text(), "blipyopkawa",
            "should still have the 3 rows in the correct order");
        assert.strictEqual(turtleOnchange, 3, "should update all lines");

        form.$buttons.find('.o_form_button_save').click();
        form.destroy();
    });

    QUnit.test('onchange (with command 5) for embedded one2many with handle widget', function (assert) {
        assert.expect(3);

        var ids = [];
        for (var i=10; i<50; i++) {
            var id = 10 + i;
            ids.push(id);
            this.data.turtle.records.push({
                id: id,
                turtle_int: 0,
                turtle_foo: "#" + id,
            });
        }
        ids.push(1, 2, 3);
        this.data.partner.records[0].turtles = ids;
        this.data.partner.onchanges = {
            turtles: function (obj) {
                obj.turtles = [[5]].concat(obj.turtles);
            },
        };

        var form = createView({
            View: FormView,
            model: 'partner',
            data: this.data,
            arch:'<form string="Partners">' +
                    '<sheet>' +
                        '<group>' +
                            '<field name="turtles">' +
                                '<tree editable="bottom" default_order="turtle_int">' +
                                    '<field name="turtle_int" widget="handle"/>' +
                                    '<field name="turtle_foo"/>' +
                                '</tree>' +
                            '</field>' +
                        '</group>' +
                    '</sheet>' +
                 '</form>',
            res_id: 1,
        });

        form.$('.o_pager_next').click();
        assert.strictEqual(form.$('td.o_data_cell:not(.o_handle_cell)').text(), "yopblipkawa",
            "should have the 3 rows in the correct order");

        form.$buttons.find('.o_form_button_edit').click();
        form.$('.o_field_one2many .o_list_view tbody tr:first td:first').click();
        form.$('.o_field_one2many .o_list_view tbody tr:first input:first').val('blurp').trigger('input');

        // Drag and drop the third line in second position
        testUtils.dragAndDrop(
            form.$('.ui-sortable-handle').eq(2),
            form.$('.o_field_one2many tbody tr').eq(1),
            {position: 'top'}
        );

        assert.strictEqual(form.$('.o_data_cell').text(), "blurpkawablip", "should display to record in 'turtle_int' order");

        form.$buttons.find('.o_form_button_save').click();
        form.$('.o_pager_next').click();

        assert.strictEqual(form.$('.o_data_cell:not(.o_handle_cell)').text(), "blurpkawablip",
            "should display to record in 'turtle_int' order");

        form.destroy();
    });

    QUnit.test('onchange with modifiers for embedded one2many on the second page', function (assert) {
        assert.expect(7);

        var data = this.data;
        var ids = [];
        for (var i=10; i<60; i++) {
            var id = 10 + i;
            ids.push(id);
            data.turtle.records.push({
                id: id,
                turtle_int: 0,
                turtle_foo: "#" + id,
            });
        }
        ids.push(1, 2, 3);
        data.partner.records[0].turtles = ids;
        data.partner.onchanges = {
            turtles: function (obj) {
                // TODO: make this test more 'difficult'
                // For now, the server only returns UPDATE commands (no LINK TO)
                // even though it should do it (for performance reasons)
                // var turtles = obj.turtles.splice(0, 20);

                var turtles = [];
                turtles.unshift([5]);
                // create UPDATE commands for each records (this is the server
                // usual answer for onchange)
                for (var k in obj.turtles) {
                    var change = obj.turtles[k];
                    var record = _.findWhere(data.turtle.records, {id: change[1]});
                    if (change[0] === 1) {
                        _.extend(record, change[2]);
                    }
                    turtles.push([1, record.id, record]);
                }
                obj.turtles = turtles;
            },
        };

        var form = createView({
            View: FormView,
            model: 'partner',
            data: data,
            arch:'<form string="Partners">' +
                    '<sheet>' +
                        '<group>' +
                            '<field name="turtles">' +
                                '<tree editable="bottom" default_order="turtle_int" limit="10">' +
                                    '<field name="turtle_int" widget="handle"/>' +
                                    '<field name="turtle_foo"/>' +
                                    '<field name="turtle_qux" attrs="{\'readonly\': [(\'turtle_foo\', \'=\', False)]}"/>' +
                                '</tree>' +
                            '</field>' +
                        '</group>' +
                    '</sheet>' +
                 '</form>',
            res_id: 1,
        });

        form.$buttons.find('.o_form_button_edit').click();

        assert.equal(form.$('.o_field_one2many td[class="o_data_cell"]').text(), "#20#21#22#23#24#25#26#27#28#29",
            "should display the records in order");

        form.$('.o_field_one2many .o_list_view tbody tr:first td:first').click();
        form.$('.o_field_one2many .o_list_view tbody tr:first input:first').val('blurp').trigger('input');

        // the domain fail if the widget does not use the allready loaded data.
        form.$buttons.find('.o_form_button_cancel').click();

        assert.equal(form.$('.o_field_one2many td[class="o_data_cell"]').text(), "blurp#21#22#23#24#25#26#27#28#29",
            "should display the records in order with the changes");

        $('.modal .modal-footer button:first').click();

        assert.equal(form.$('.o_field_one2many td[class="o_data_cell"]').text(), "#20#21#22#23#24#25#26#27#28#29",
            "should cancel changes and display the records in order");

        form.$buttons.find('.o_form_button_edit').click();

        // Drag and drop the third line in second position
        testUtils.dragAndDrop(
            form.$('.ui-sortable-handle').eq(2),
            form.$('.o_field_one2many tbody tr').eq(1),
            {position: 'top'}
        );

        assert.equal(form.$('.o_field_one2many td[class="o_data_cell"]').text(), "#20#30#31#32#33#34#35#36#37#38",
            "should display the records in order after resequence (display record with turtle_int=0)");

        // Drag and drop the third line in second position
        testUtils.dragAndDrop(
            form.$('.ui-sortable-handle').eq(2),
            form.$('.o_field_one2many tbody tr').eq(1),
            {position: 'top'}
        );

        assert.equal(form.$('.o_field_one2many td[class="o_data_cell"]').text(), "#20#39#40#41#42#43#44#45#46#47",
            "should display the records in order after resequence (display record with turtle_int=0)");

        form.$buttons.find('.o_form_button_cancel').click();

        assert.equal(form.$('.o_field_one2many td[class="o_data_cell"]').text(), "#20#39#40#41#42#43#44#45#46#47",
            "should display the records in order after resequence");

        $('.modal .modal-footer button:first').click();

        assert.equal(form.$('.o_field_one2many td[class="o_data_cell"]').text(), "#20#21#22#23#24#25#26#27#28#29",
            "should cancel changes and display the records in order");

        form.destroy();
    });

    QUnit.test('onchange followed by edition on the second page', function (assert) {
        assert.expect(12);

        var ids = [];
        for (var i=1; i<85; i++) {
            var id = 10 + i;
            ids.push(id);
            this.data.turtle.records.push({
                id: id,
                turtle_int: id/3|0,
                turtle_foo: "#" + i,
            });
        }
        ids.splice(41, 0, 1, 2, 3);
        this.data.partner.records[0].turtles = ids;
        this.data.partner.onchanges = {
            turtles: function (obj) {
                obj.turtles = [[5]].concat(obj.turtles);
            },
        };

        var form = createView({
            View: FormView,
            model: 'partner',
            data: this.data,
            arch:'<form string="Partners">' +
                    '<sheet>' +
                        '<group>' +
                            '<field name="turtles">' +
                                '<tree editable="top" default_order="turtle_int">' +
                                    '<field name="turtle_int" widget="handle"/>' +
                                    '<field name="turtle_foo"/>' +
                                '</tree>' +
                            '</field>' +
                        '</group>' +
                    '</sheet>' +
                 '</form>',
            res_id: 1,
        });

        form.$buttons.find('.o_form_button_edit').click();
        form.$('.o_pager_next').click();

        form.$('.o_field_one2many .o_list_view tbody tr:eq(1) td:first').click();
        form.$('.o_field_one2many .o_list_view tbody tr:eq(1) input:first').val('value 1').trigger('input');
        form.$('.o_field_one2many .o_list_view tbody tr:eq(2) td:first').click();
        form.$('.o_field_one2many .o_list_view tbody tr:eq(2) input:first').val('value 2').trigger('input');

        assert.strictEqual(form.$('.o_data_row').length, 40, "should display 40 records");
        assert.strictEqual(form.$('.o_data_row:has(.o_data_cell:contains(#39))').index(), 0, "should display '#39' at the first line");

        form.$('.o_field_x2many_list_row_add a').click();

        assert.strictEqual(form.$('.o_data_row').length, 40, "should display 39 records and the create line");
        assert.strictEqual(form.$('.o_data_row:first .o_field_char').length, 1, "should display the create line in first position");
        assert.strictEqual(form.$('.o_data_row:first .o_field_char').val(), "", "should an empty input");
        assert.strictEqual(form.$('.o_data_row:has(.o_data_cell:contains(#39))').index(), 1, "should display '#39' at the second line");

        form.$('.o_data_row input:first').val('value 3').trigger('input');

        assert.strictEqual(form.$('.o_data_row:first .o_field_char').length, 1, "should display the create line in first position after onchange");
        assert.strictEqual(form.$('.o_data_row:has(.o_data_cell:contains(#39))').index(), 1, "should display '#39' at the second line after onchange");

        form.$('.o_field_x2many_list_row_add a').click();

        assert.strictEqual(form.$('.o_data_row').length, 40, "should display 39 records and the create line");
        assert.strictEqual(form.$('.o_data_row:first .o_field_char').length, 1, "should display the create line in first position");
        assert.strictEqual(form.$('.o_data_row:has(.o_data_cell:contains(value 3))').index(), 1, "should display the created line at the second position");
        assert.strictEqual(form.$('.o_data_row:has(.o_data_cell:contains(#39))').index(), 2, "should display '#39' at the third line");

        form.destroy();
    });

    QUnit.test('onchange followed by edition on the second page (part 2)', function (assert) {
        assert.expect(8);

        var ids = [];
        for (var i=1; i<85; i++) {
            var id = 10 + i;
            ids.push(id);
            this.data.turtle.records.push({
                id: id,
                turtle_int: id/3|0,
                turtle_foo: "#" + i,
            });
        }
        ids.splice(41, 0, 1, 2, 3);
        this.data.partner.records[0].turtles = ids;
        this.data.partner.onchanges = {
            turtles: function (obj) {
                obj.turtles = [[5]].concat(obj.turtles);
            },
        };

        // bottom order

        var form = createView({
            View: FormView,
            model: 'partner',
            data: this.data,
            arch:'<form string="Partners">' +
                    '<sheet>' +
                        '<group>' +
                            '<field name="turtles">' +
                                '<tree editable="bottom" default_order="turtle_int">' +
                                    '<field name="turtle_int" widget="handle"/>' +
                                    '<field name="turtle_foo"/>' +
                                '</tree>' +
                            '</field>' +
                        '</group>' +
                    '</sheet>' +
                 '</form>',
            res_id: 1,
        });

        form.$buttons.find('.o_form_button_edit').click();
        form.$('.o_pager_next').click();

        form.$('.o_field_one2many .o_list_view tbody tr:eq(1) td:first').click();
        form.$('.o_field_one2many .o_list_view tbody tr:eq(1) input:first').val('value 1').trigger('input');
        form.$('.o_field_one2many .o_list_view tbody tr:eq(2) td:first').click();
        form.$('.o_field_one2many .o_list_view tbody tr:eq(2) input:first').val('value 2').trigger('input');

        assert.strictEqual(form.$('.o_data_row').length, 40, "should display 40 records");
        assert.strictEqual(form.$('.o_data_row:has(.o_data_cell:contains(#77))').index(), 39, "should display '#77' at the last line");

        form.$('.o_field_x2many_list_row_add a').click();

        assert.strictEqual(form.$('.o_data_row').length, 41, "should display 41 records and the create line");
        assert.strictEqual(form.$('.o_data_row:has(.o_data_cell:contains(#76))').index(), 38, "should display '#76' at the penultimate line");
        assert.strictEqual(form.$('.o_data_row:has(.o_field_char)').index(), 40, "should display the create line at the last position");

        form.$('.o_data_row input:first').val('value 3').trigger('input');
        form.$('.o_field_x2many_list_row_add a').click();

        assert.strictEqual(form.$('.o_data_row').length, 42, "should display 42 records and the create line");
        assert.strictEqual(form.$('.o_data_row:has(.o_data_cell:contains(#76))').index(), 38, "should display '#76' at the penultimate line");
        assert.strictEqual(form.$('.o_data_row:has(.o_field_char)').index(), 41, "should display the create line at the last position");

        form.destroy();
    });

    QUnit.test('onchange returning a command 6 for an x2many', function (assert) {
        assert.expect(2);

        this.data.partner.onchanges = {
            foo: function (obj) {
                obj.turtles = [[6, false, [1, 2, 3]]];
            },
        };

        var form = createView({
            View: FormView,
            model: 'partner',
            data: this.data,
            arch:'<form>' +
                    '<field name="foo"/>' +
                    '<field name="turtles">' +
                        '<tree>' +
                            '<field name="turtle_foo"/>' +
                        '</tree>' +
                    '</field>' +
                 '</form>',
            res_id: 1,
            viewOptions: {
                mode: 'edit',
            },
        });

        assert.strictEqual(form.$('.o_data_row').length, 1,
            "there should be one record in the relation");

        // change the value of foo to trigger the onchange
        form.$('.o_field_widget[name=foo]').val('some value').trigger('input');

        assert.strictEqual(form.$('.o_data_row').length, 3,
            "there should be three records in the relation");

        form.destroy();
    });

    QUnit.test('x2many fields inside x2manys are fetched after an onchange', function (assert) {
        assert.expect(6);

        this.data.turtle.records[0].partner_ids = [1];
        this.data.partner.onchanges = {
            foo: function (obj) {
                obj.turtles = [[5], [4, 1], [4, 2], [4, 3]];
            },
        };

        var checkRPC = false;
        var form = createView({
            View: FormView,
            model: 'partner',
            data: this.data,
            arch:'<form>' +
                    '<sheet>' +
                        '<group>' +
                            '<field name="foo"/>' +
                            '<field name="turtles">' +
                                '<tree>' +
                                    '<field name="turtle_foo"/>' +
                                    '<field name="partner_ids" widget="many2many_tags"/>' +
                                '</tree>' +
                            '</field>' +
                        '</group>' +
                    '</sheet>' +
                 '</form>',
            mockRPC: function (route, args) {
                if (checkRPC && args.method === 'read' && args.model === 'partner') {
                    assert.deepEqual(args.args[1], ['display_name'],
                        "should only read the display_name for the m2m tags");
                    assert.deepEqual(args.args[0], [1],
                        "should only read the display_name of the unknown record");
                }
                return this._super.apply(this, arguments);
            },
            res_id: 1,
            viewOptions: {
                mode: 'edit',
            },
        });

        assert.strictEqual(form.$('.o_data_row').length, 1,
            "there should be one record in the relation");
        assert.strictEqual(form.$('.o_data_row .o_field_widget[name=partner_ids]').text().replace(/\s/g, ''),
            'secondrecordaaa', "many2many_tags should be correctly displayed");

        // change the value of foo to trigger the onchange
        checkRPC = true; // enable flag to check read RPC for the m2m field
        form.$('.o_field_widget[name=foo]').val('some value').trigger('input');

        assert.strictEqual(form.$('.o_data_row').length, 3,
            "there should be three records in the relation");
        assert.strictEqual(form.$('.o_data_row:first .o_field_widget[name=partner_ids]').text().trim(),
            'first record', "many2many_tags should be correctly displayed");

        form.destroy();
    });

    QUnit.test('reference fields inside x2manys are fetched after an onchange', function (assert) {
        assert.expect(5);

        this.data.turtle.records[1].turtle_ref = 'product,41';
        this.data.partner.onchanges = {
            foo: function (obj) {
                obj.turtles = [[5], [4, 1], [4, 2], [4, 3]];
            },
        };

        var checkRPC = false;
        var form = createView({
            View: FormView,
            model: 'partner',
            data: this.data,
            arch:'<form>' +
                    '<sheet>' +
                        '<group>' +
                            '<field name="foo"/>' +
                            '<field name="turtles">' +
                                '<tree>' +
                                    '<field name="turtle_foo"/>' +
                                    '<field name="turtle_ref" class="ref_field"/>' +
                                '</tree>' +
                            '</field>' +
                        '</group>' +
                    '</sheet>' +
                 '</form>',
            mockRPC: function (route, args) {
                if (checkRPC && args.method === 'name_get') {
                    assert.deepEqual(args.args[0], [37],
                        "should only fetch the name_get of the unknown record");
                }
                return this._super.apply(this, arguments);
            },
            res_id: 1,
            viewOptions: {
                mode: 'edit',
            },
        });

        assert.strictEqual(form.$('.o_data_row').length, 1,
            "there should be one record in the relation");
        assert.strictEqual(form.$('.ref_field').text().trim(), 'xpad',
            "reference field should be correctly displayed");

        // change the value of foo to trigger the onchange
        checkRPC = true; // enable flag to check read RPC for reference field
        form.$('.o_field_widget[name=foo]').val('some value').trigger('input');

        assert.strictEqual(form.$('.o_data_row').length, 3,
            "there should be three records in the relation");
        assert.strictEqual(form.$('.ref_field').text().trim(), 'xpadxphone',
            "reference fields should be correctly displayed");

        form.destroy();
    });

    QUnit.test('onchange on one2many containing x2many in form view', function (assert) {
        assert.expect(16);

        this.data.partner.onchanges = {
            foo: function (obj) {
                obj.turtles = [[0, false, {turtle_foo: 'new record'}]];
            },
        };

        var form = createView({
            View: FormView,
            model: 'partner',
            data: this.data,
            arch:'<form>' +
                    '<field name="foo"/>' +
                    '<field name="turtles">' +
                        '<tree>' +
                            '<field name="turtle_foo"/>' +
                        '</tree>' +
                        '<form>' +
                            '<field name="partner_ids">' +
                                '<tree editable="top">' +
                                    '<field name="foo"/>' +
                                '</tree>' +
                            '</field>' +
                        '</form>' +
                    '</field>' +
                 '</form>',
            archs: {
                 'partner,false,list': '<tree><field name="foo"/></tree>',
                 'partner,false,search': '<search></search>',
            },
        });

        assert.strictEqual(form.$('.o_data_row').length, 1,
            "the onchange should have created one record in the relation");

        // open the created o2m record in a form view, and add a m2m subrecord
        // in its relation
        form.$('.o_data_row').click();

        assert.strictEqual($('.modal').length, 1, "should have opened a dialog");
        assert.strictEqual($('.modal .o_data_row').length, 0,
            "there should be no record in the one2many in the dialog");

        // add a many2many subrecord
        $('.modal .o_field_x2many_list_row_add a').click();

        assert.strictEqual($('.modal').length, 2,
            "should have opened a second dialog");

        // select a many2many subrecord
        $('.modal:nth(1) .o_list_view .o_data_cell:first').click();

        assert.strictEqual($('.modal').length, 1,
            "second dialog should be closed");
        assert.strictEqual($('.modal .o_data_row').length, 1,
            "there should be one record in the one2many in the dialog");
        assert.notOk($('.modal .o_x2m_control_panel .o_cp_pager div').is(':visible'),
            'm2m pager should be hidden');

        // click on 'Save & Close'
        $('.modal .modal-footer .btn-primary:first').click();

        assert.strictEqual($('.modal').length, 0, "dialog should be closed");

        // reopen o2m record, and another m2m subrecord in its relation, but
        // discard the changes
        form.$('.o_data_row').click();

        assert.strictEqual($('.modal').length, 1, "should have opened a dialog");
        assert.strictEqual($('.modal .o_data_row').length, 1,
            "there should be one record in the one2many in the dialog");

        // add another m2m subrecord
        $('.modal .o_field_x2many_list_row_add a').click();

        assert.strictEqual($('.modal').length, 2,
            "should have opened a second dialog");

        $('.modal:nth(1) .o_list_view .o_data_cell:first').click();

        assert.strictEqual($('.modal').length, 1,
            "second dialog should be closed");
        assert.strictEqual($('.modal .o_data_row').length, 2,
            "there should be two records in the one2many in the dialog");

        // click on 'Discard'
        $('.modal .modal-footer .btn-default').click();

        assert.strictEqual($('.modal').length, 0, "dialog should be closed");

        // reopen o2m record to check that second changes have properly been discarded
        form.$('.o_data_row').click();

        assert.strictEqual($('.modal').length, 1, "should have opened a dialog");
        assert.strictEqual($('.modal .o_data_row').length, 1,
            "there should be one record in the one2many in the dialog");

        form.destroy();
    });

    QUnit.test('embedded one2many with handle widget with minimum setValue calls', function (assert) {
        var done = assert.async();
        assert.expect(20);


        this.data.turtle.records[0].turtle_int = 6;
        this.data.turtle.records.push({
                id: 4,
                turtle_int: 20,
                turtle_foo: "a1",
            }, {
                id: 5,
                turtle_int: 9,
                turtle_foo: "a2",
            }, {
                id: 6,
                turtle_int: 2,
                turtle_foo: "a3",
            }, {
                id: 7,
                turtle_int: 11,
                turtle_foo: "a4",
            });
        this.data.partner.records[0].turtles = [1, 2, 3, 4, 5, 6, 7];

        var form = createView({
            View: FormView,
            model: 'partner',
            data: this.data,
            arch:'<form string="Partners">' +
                    '<sheet>' +
                        '<notebook>' +
                            '<page string="P page">' +
                                '<field name="turtles">' +
                                    '<tree default_order="turtle_int">' +
                                        '<field name="turtle_int" widget="handle"/>' +
                                        '<field name="turtle_foo"/>' +
                                    '</tree>' +
                                '</field>' +
                            '</page>' +
                        '</notebook>' +
                    '</sheet>' +
                 '</form>',
            res_id: 1,
        });

        testUtils.intercept(form, "field_changed", function (event) {
            assert.step(form.model.get(event.data.changes.turtles.id).res_id);
        }, true);

        form.$buttons.find('.o_form_button_edit').click();

        var steps = [];
        var positions = [
            [6, 0, 'top', [3, 6, 1, 2, 5, 7, 4]], // move the last to the first line
            [5, 1, 'top', [7, 6, 1, 2, 5]], // move the penultimate to the second line
            [2, 5, 'center', [1, 2, 5, 6]], // move the third to the penultimate line
        ];
        function dragAndDrop() {
            var pos = positions.shift();

            testUtils.dragAndDrop(
                form.$('.ui-sortable-handle').eq(pos[0]),
                form.$('tbody tr').eq(pos[1]),
                {position: pos[2]}
            );

            steps = steps.concat(pos[3]);
            assert.verifySteps(steps,
                "sequences values should be apply from the begin index to the drop index");

            if (positions.length) {

                setTimeout(dragAndDrop, 10);

            } else {

                assert.deepEqual(_.pluck(form.model.get(form.handle).data.turtles.data, 'data'), [
                    {  id: 3,  turtle_foo: "kawa",  turtle_int: 2 },
                    {  id: 7,  turtle_foo: "a4",  turtle_int: 3 },
                    {  id: 1,  turtle_foo: "yop",  turtle_int: 4 },
                    {  id: 2,  turtle_foo: "blip",  turtle_int: 5 },
                    {  id: 5,  turtle_foo: "a2",  turtle_int: 6 },
                    {  id: 6,  turtle_foo: "a3",  turtle_int: 7 },
                    {  id: 4,  turtle_foo: "a1",  turtle_int: 8 }
                ], "sequences must be apply correctly");

                form.destroy();
                done();
            }
        }

        dragAndDrop();
    });

    QUnit.test('embedded one2many (editable list) with handle widget', function (assert) {
        assert.expect(8);

        this.data.partner.records[0].p = [1, 2, 4];
        var form = createView({
            View: FormView,
            model: 'partner',
            data: this.data,
            arch:'<form string="Partners">' +
                    '<sheet>' +
                        '<notebook>' +
                            '<page string="P page">' +
                                '<field name="p">' +
                                    '<tree editable="top">' +
                                        '<field name="int_field" widget="handle"/>' +
                                        '<field name="foo"/>' +
                                    '</tree>' +
                                '</field>' +
                            '</page>' +
                        '</notebook>' +
                    '</sheet>' +
                 '</form>',
            res_id: 1,
        });

        testUtils.intercept(form, "field_changed", function (event) {
            assert.step(event.data.changes.p.data.int_field.toString());
        }, true);

        assert.strictEqual(form.$('td.o_data_cell:not(.o_handle_cell)').text(), "My little Foo Valueblipyop",
            "should have the 3 rows in the correct order");

        form.$buttons.find('.o_form_button_edit').click();
        assert.strictEqual(form.$('td.o_data_cell:not(.o_handle_cell)').text(), "My little Foo Valueblipyop",
            "should still have the 3 rows in the correct order");

        // Drag and drop the second line in first position
        testUtils.dragAndDrop(
            form.$('.ui-sortable-handle').eq(1),
            form.$('tbody tr').first(),
            {position: 'top'}
        );

        assert.verifySteps(["0", "1"],
            "sequences values should be incremental starting from the previous minimum one");

        assert.strictEqual(form.$('td.o_data_cell:not(.o_handle_cell)').text(), "blipMy little Foo Valueyop",
            "should have the 3 rows in the new order");

        form.$('tbody tr:first td:first').click();

        assert.strictEqual(form.$('tbody tr:first td.o_data_cell:not(.o_handle_cell) input').val(), "blip",
            "should edit the correct row");

        form.$buttons.find('.o_form_button_save').click();
        assert.strictEqual(form.$('td.o_data_cell:not(.o_handle_cell)').text(), "blipMy little Foo Valueyop",
            "should still have the 3 rows in the new order");

        form.destroy();
    });

    QUnit.test('one2many field when using the pager', function (assert) {
        assert.expect(13);

        var ids = [];
        for (var i=0; i<45; i++) {
            var id = 10 + i;
            ids.push(id);
            this.data.partner.records.push({
                id: id,
                display_name: "relational record " + id,
            });
        }
        this.data.partner.records[0].p = ids.slice(0, 42);
        this.data.partner.records[1].p = ids.slice(42);

        var count = 0;
        var form = createView({
            View: FormView,
            model: 'partner',
            data: this.data,
            arch: '<form string="Partners">' +
                    '<field name="p">' +
                        '<kanban>' +
                            '<field name="display_name"/>' +
                            '<templates>' +
                                '<t t-name="kanban-box">' +
                                    '<div><t t-esc="record.display_name"/></div>' +
                                '</t>' +
                            '</templates>' +
                        '</kanban>' +
                    '</field>' +
                '</form>',
            viewOptions: {
                ids: [1, 2],
                index: 0,
            },
            mockRPC: function () {
                count++;
                return this._super.apply(this, arguments);
            },
            res_id: 1,
        });

        // we are on record 1, which has 90 related record (first 40 should be
        // displayed), 2 RPCs (read) should have been done, one on the main record
        // and one for the O2M
        assert.strictEqual(count, 2, 'two RPCs should have been done');
        assert.strictEqual(form.$('.o_kanban_record:not(".o_kanban_ghost")').length, 40,
            'one2many kanban should contain 40 cards for record 1');

        // move to record 2, which has 3 related records (and shouldn't contain the
        // related records of record 1 anymore). Two additional RPCs should have
        // been done
        form.pager.next();
        assert.strictEqual(count, 4, 'two RPCs should have been done');
        assert.strictEqual(form.$('.o_kanban_record:not(".o_kanban_ghost")').length, 3,
            'one2many kanban should contain 3 cards for record 2');

        // move back to record 1, which should contain again its first 40 related
        // records
        form.pager.previous();
        assert.strictEqual(count, 6, 'two RPCs should have been done');
        assert.strictEqual(form.$('.o_kanban_record:not(".o_kanban_ghost")').length, 40,
            'one2many kanban should contain 40 cards for record 1');

        // move to the second page of the o2m: 1 RPC should have been done to fetch
        // the 2 subrecords of page 2, and those records should now be displayed
        form.$('.o_x2m_control_panel .o_pager_next').click();
        assert.strictEqual(count, 7, 'one RPC should have been done');
        assert.strictEqual(form.$('.o_kanban_record:not(".o_kanban_ghost")').length, 2,
            'one2many kanban should contain 2 cards for record 1 at page 2');

        // move to record 2 again and check that everything is correctly updated
        form.pager.next();
        assert.strictEqual(count, 9, 'two RPCs should have been done');
        assert.strictEqual(form.$('.o_kanban_record:not(".o_kanban_ghost")').length, 3,
            'one2many kanban should contain 3 cards for record 2');

        // move back to record 1 and move to page 2 again: all data should have
        // been correctly reloaded
        form.pager.previous();
        assert.strictEqual(count, 11, 'two RPCs should have been done');
        form.$('.o_x2m_control_panel .o_pager_next').click();
        assert.strictEqual(count, 12, 'one RPC should have been done');
        assert.strictEqual(form.$('.o_kanban_record:not(".o_kanban_ghost")').length, 2,
            'one2many kanban should contain 2 cards for record 1 at page 2');
        form.destroy();
    });

    QUnit.test('edition of one2many field with pager', function (assert) {
        assert.expect(31);

        var ids = [];
        for (var i = 0; i < 45; i++) {
            var id = 10 + i;
            ids.push(id);
            this.data.partner.records.push({
                id: id,
                display_name: "relational record " + id,
            });
        }
        this.data.partner.records[0].p = ids;

        var saveCount = 0;
        var checkRead = false;
        var readIDs;
        var form = createView({
            View: FormView,
            model: 'partner',
            data: this.data,
            arch: '<form string="Partners">' +
                    '<field name="p">' +
                        '<kanban>' +
                            '<field name="display_name"/>' +
                            '<templates>' +
                                '<t t-name="kanban-box">' +
                                    '<div class="oe_kanban_global_click">' +
                                        '<a t-if="!read_only_mode" type="delete" class="fa fa-times pull-right delete_icon"/>' +
                                        '<span><t t-esc="record.display_name.value"/></span>' +
                                    '</div>' +
                                '</t>' +
                            '</templates>' +
                        '</kanban>' +
                    '</field>' +
                '</form>',
            archs: {
                'partner,false,form': '<form><field name="display_name"/></form>',
            },
            mockRPC: function (route, args) {
                if (args.method === 'read' && checkRead) {
                    readIDs = args.args[0];
                    checkRead = false;
                }
                if (args.method === 'write') {
                    saveCount++;
                    var nbCommands = args.args[1].p.length;
                    var nbLinkCommands = _.filter(args.args[1].p, function (command) {
                        return command[0] === 4;
                    }).length;
                    switch(saveCount) {
                        case 1:
                            assert.strictEqual(nbCommands, 46,
                                "should send 46 commands (one for each record)");
                            assert.strictEqual(nbLinkCommands, 45,
                                "should send a LINK_TO command for each existing record");
                            assert.deepEqual(args.args[1].p[45], [0, args.args[1].p[45][1], {
                                display_name: 'new record',
                            }], "should sent a CREATE command for the new record");
                            break;
                        case 2:
                            assert.strictEqual(nbCommands, 46,
                                "should send 46 commands");
                            assert.strictEqual(nbLinkCommands, 45,
                                "should send a LINK_TO command for each existing record");
                            assert.deepEqual(args.args[1].p[45], [2, 10, false],
                                "should sent a DELETE command for the deleted record");
                            break;
                        case 3:
                            assert.strictEqual(nbCommands, 47,
                                "should send 47 commands");
                            assert.strictEqual(nbLinkCommands, 43,
                                "should send a LINK_TO command for each existing record");
                            assert.deepEqual(args.args[1].p[43],
                                [0, args.args[1].p[43][1], {display_name: 'new record page 1'}],
                                "should sent correct CREATE command");
                            assert.deepEqual(args.args[1].p[44],
                                [0, args.args[1].p[44][1], {display_name: 'new record page 2'}],
                                "should sent correct CREATE command");
                            assert.deepEqual(args.args[1].p[45],
                                [2, 11, false],
                                "should sent correct DELETE command");
                            assert.deepEqual(args.args[1].p[46],
                                [2, 52, false],
                                "should sent correct DELETE command");
                            break;
                    }
                }
                return this._super.apply(this, arguments);
            },
            res_id: 1,
        });

        assert.strictEqual(form.$('.o_kanban_record:not(".o_kanban_ghost")').length, 40,
            'there should be 40 records on page 1');
        assert.strictEqual(form.$('.o_x2m_control_panel .o_pager_counter').text().trim(),
            '1-40 / 45', "pager range should be correct");

        // add a record on page one
        checkRead = true;
        form.$buttons.find('.o_form_button_edit').click();
        form.$('.o-kanban-button-new').click();
        $('.modal input').val('new record').trigger('input');
        $('.modal .modal-footer .btn-primary:first').click(); // save and close
        // checks
        assert.strictEqual(readIDs, undefined, "should not have read any record");
        assert.strictEqual(form.$('span:contains(new record)').length, 0,
            "new record should be on page 2");
        assert.strictEqual(form.$('.o_kanban_record:not(".o_kanban_ghost")').length, 40,
            'there should be 40 records on page 1');
        assert.strictEqual(form.$('.o_x2m_control_panel .o_pager_counter').text().trim(),
            '1-40 / 46', "pager range should be correct");
        assert.strictEqual(form.$('.o_kanban_record:first span:contains(new record)').length,
            0, 'new record should not be on page 1');
        // save
        form.$buttons.find('.o_form_button_save').click();

        // delete a record on page one
        checkRead = true;
        form.$buttons.find('.o_form_button_edit').click();
        assert.strictEqual(form.$('.o_kanban_record:first span:contains(relational record 10)').length,
            1, 'first record should be the one with id 10 (next checks rely on that)');
        form.$('.delete_icon:first').click();
        // checks
        assert.deepEqual(readIDs, [50],
            "should have read a record (to display 40 records on page 1)");
        assert.strictEqual(form.$('.o_kanban_record:not(".o_kanban_ghost")').length, 40,
            'there should be 40 records on page 1');
        assert.strictEqual(form.$('.o_x2m_control_panel .o_pager_counter').text().trim(),
            '1-40 / 45', "pager range should be correct");
        // save
        form.$buttons.find('.o_form_button_save').click();

        // add and delete records in both pages
        form.$buttons.find('.o_form_button_edit').click();
        checkRead = true;
        readIDs = undefined;
        // add and delete a record in page 1
        form.$('.o-kanban-button-new').click();
        $('.modal input').val('new record page 1').trigger('input');
        $('.modal .modal-footer .btn-primary:first').click(); // save and close
        assert.strictEqual(form.$('.o_kanban_record:first span:contains(relational record 11)').length,
            1, 'first record should be the one with id 11 (next checks rely on that)');
        form.$('.delete_icon:first').click();
        assert.deepEqual(readIDs, [51],
            "should have read a record (to display 40 records on page 1)");
        // add and delete a record in page 2
        form.$('.o_x2m_control_panel .o_pager_next').click();
        assert.strictEqual(form.$('.o_kanban_record:first span:contains(relational record 52)').length,
            1, 'first record should be the one with id 52 (next checks rely on that)');
        checkRead = true;
        readIDs = undefined;
        form.$('.delete_icon:first').click();
        form.$('.o-kanban-button-new').click();
        $('.modal input').val('new record page 2').trigger('input');
        $('.modal .modal-footer .btn-primary:first').click(); // save and close
        assert.strictEqual(readIDs, undefined, "should not have read any record");
        // checks
        assert.strictEqual(form.$('.o_kanban_record:not(".o_kanban_ghost")').length, 5,
            'there should be 5 records on page 2');
        assert.strictEqual(form.$('.o_x2m_control_panel .o_pager_counter').text().trim(),
            '41-45 / 45', "pager range should be correct");
        assert.strictEqual(form.$('.o_kanban_record span:contains(new record page 1)').length,
            1, 'new records should be on page 2');
        assert.strictEqual(form.$('.o_kanban_record span:contains(new record page 2)').length,
            1, 'new records should be on page 2');
        // save
        form.$buttons.find('.o_form_button_save').click();

        form.destroy();
    });

    QUnit.test('edition of one2many field, with onchange and not inline sub view', function (assert) {
        assert.expect(2);

        this.data.turtle.onchanges.turtle_int = function (obj) {
            obj.turtle_foo = String(obj.turtle_int);
        };
        this.data.partner.onchanges.turtles = function () {};

        var form = createView({
            View: FormView,
            model: 'partner',
            data: this.data,
            arch: '<form string="Partners">' +
                    '<field name="turtles"/>' +
                '</form>',
            archs: {
                'turtle,false,list': '<tree><field name="turtle_foo"/></tree>',
                'turtle,false,form': '<form><group><field name="turtle_foo"/><field name="turtle_int"/></group></form>',
            },
            mockRPC: function (route, args) {
                return this._super.apply(this, arguments);
            },
            res_id: 1,
        });
        form.$buttons.find('.o_form_button_edit').click();
        form.$('.o_field_x2many_list_row_add a').click();
        $('input[name="turtle_int"]').val('5').trigger('input');
        $('.modal-footer button.btn-primary').first().click();
        assert.strictEqual(form.$('tbody tr:eq(1) td.o_data_cell').text(), '5',
            'should display 5 in the foo field');
        form.$('tbody tr:eq(1) td.o_data_cell').click();

        $('input[name="turtle_int"]').val('3').trigger('input');
        $('.modal-footer button.btn-primary').first().click();
        assert.strictEqual(form.$('tbody tr:eq(1) td.o_data_cell').text(), '3',
            'should now display 3 in the foo field');
        form.destroy();
    });

    QUnit.test('sorting one2many fields', function (assert) {
        assert.expect(4);

        this.data.partner.fields.foo.sortable = true;
        this.data.partner.records.push({id: 23, foo: "abc"});
        this.data.partner.records.push({id: 24, foo: "xyz"});
        this.data.partner.records.push({id: 25, foo: "def"});
        this.data.partner.records[0].p = [23,24,25];

        var rpcCount = 0;
        var form = createView({
            View: FormView,
            model: 'partner',
            data: this.data,
            arch: '<form string="Partners">' +
                    '<field name="p">' +
                        '<tree>' +
                            '<field name="foo"/>' +
                        '</tree>' +
                    '</field>' +
                '</form>',
            res_id: 1,
            mockRPC: function () {
                rpcCount++;
                return this._super.apply(this, arguments);
            },
        });

        rpcCount = 0;
        assert.ok(form.$('table tbody tr:eq(2) td:contains(def)').length,
            "the 3rd record is the one with 'def' value");
        form.renderer._render = function () {
            throw "should not render the whole form";
        };

        form.$('table thead th:contains(Foo)').click();
        assert.strictEqual(rpcCount, 0,
            'sort should be in memory, no extra RPCs should have been done');
        assert.ok(form.$('table tbody tr:eq(2) td:contains(xyz)').length,
            "the 3rd record is the one with 'xyz' value");

        form.$('table thead th:contains(Foo)').click();
        assert.ok(form.$('table tbody tr:eq(2) td:contains(abc)').length,
            "the 3rd record is the one with 'abc' value");

        form.destroy();
    });

    QUnit.test('one2many list field edition', function (assert) {
        assert.expect(6);

        this.data.partner.records.push({
            id: 3,
            display_name: "relational record 1",
        });
        this.data.partner.records[1].p = [3];

        var form = createView({
            View: FormView,
            model: 'partner',
            data: this.data,
            arch: '<form string="Partners">' +
                    '<field name="p">' +
                        '<tree editable="top">' +
                            '<field name="display_name"/>' +
                        '</tree>' +
                    '</field>' +
                '</form>',
            res_id: 2,
        });

        // edit the first line of the o2m
        assert.strictEqual(form.$('.o_field_one2many tbody td').first().text(), 'relational record 1',
            "display name of first record in o2m list should be 'relational record 1'");
        form.$buttons.find('.o_form_button_edit').click();
        form.$('.o_field_one2many tbody td').first().click();
        assert.ok(form.$('.o_field_one2many tbody td').first().parent().hasClass('o_selected_row'),
            "first row of o2m should be in edition");
        form.$('.o_field_one2many tbody td').first().find('input').val("new value").trigger('input');
        assert.ok(form.$('.o_field_one2many tbody td').first().parent().hasClass('o_selected_row'),
            "first row of o2m should still be in edition");

        // // leave o2m edition
        form.$el.click();
        assert.ok(!form.$('.o_field_one2many tbody td').first().parent().hasClass('o_selected_row'),
            "first row of o2m should be readonly again");

        // discard changes
        form.$buttons.find('.o_form_button_cancel').click();
        assert.strictEqual(form.$('.o_field_one2many tbody td').first().text(), 'new value',
            "changes shouldn't have been discarded yet, waiting for user confirmation");
        $('.modal .modal-footer .btn-primary').click();
        assert.strictEqual(form.$('.o_field_one2many tbody td').first().text(), 'relational record 1',
            "display name of first record in o2m list should be 'relational record 1'");

        // edit again and save
        form.$buttons.find('.o_form_button_edit').click();
        form.$('.o_field_one2many tbody td').first().click();
        form.$('.o_field_one2many tbody td').first().find('input').val("new value").trigger('input');
        form.$el.click();
        form.$buttons.find('.o_form_button_save').click();
        // FIXME: this next test doesn't pass as the save of updates of
        // relational data is temporarily disabled
        // assert.strictEqual(form.$('.o_field_one2many tbody td').first().text(), 'new value',
        //     "display name of first record in o2m list should be 'new value'");

        form.destroy();
    });

    QUnit.test('one2many list: create action disabled', function (assert) {
        assert.expect(2);
        var form = createView({
            View: FormView,
            model: 'partner',
            data: this.data,
            arch:'<form string="Partners">' +
                    '<field name="p">' +
                        '<tree create="0">' +
                            '<field name="display_name"/>' +
                        '</tree>' +
                    '</field>' +
                '</form>',
            res_id: 1,
        });

        assert.ok(!form.$('.o_field_x2many_list_row_add').length,
            '"Add an item" link should not be available in readonly');

        form.$buttons.find('.o_form_button_edit').click();

        assert.ok(!form.$('.o_field_x2many_list_row_add').length,
            '"Add an item" link should not be available in readonly');
        form.destroy();
    });

    QUnit.test('one2many list: unlink one record', function (assert) {
        assert.expect(6);
        this.data.partner.records[0].p = [2, 4];
        var form = createView({
            View: FormView,
            model: 'partner',
            data: this.data,
            arch:'<form string="Partners">' +
                    '<field name="p" widget="many2many">' +
                        '<tree>' +
                            '<field name="display_name"/>' +
                        '</tree>' +
                    '</field>' +
                '</form>',
            res_id: 1,
            mockRPC: function (route, args) {
                if (route === '/web/dataset/call_kw/partner/write') {
                    var commands = args.args[1].p;
                    assert.strictEqual(commands.length, 2,
                        'should have generated two commands');
                    assert.ok(commands[0][0] === 4 && commands[0][1] === 4,
                        'should have generated the command 4 (LINK_TO) with id 4');
                    assert.ok(commands[1][0] === 3 && commands[1][1] === 2,
                        'should have generated the command 3 (UNLINK) with id 2');
                }
                return this._super.apply(this, arguments);
            },
        });
        form.$buttons.find('.o_form_button_edit').click();

<<<<<<< HEAD
        assert.strictEqual(form.$('td.o_list_record_remove i').length, 2,
            "should have 2 remove buttons");

        assert.ok(form.$('td.o_list_record_remove i').first().hasClass('fa fa-times'),
            "should have X icons to remove (unlink) records");

        form.$('td.o_list_record_remove i').first().click();

        assert.strictEqual(form.$('td.o_list_record_remove i').length, 1,
            "should have 1 remove button (a record is supposed to have been unlinked)");
=======
        assert.strictEqual(form.$('td.o_list_record_delete button').length, 2,
            "should have 2 delete buttons");

        form.$('td.o_list_record_delete button').first().click();

        assert.strictEqual(form.$('td.o_list_record_delete button').length, 1,
            "should have 1 delete button (a record is supposed to have been unlinked)");
>>>>>>> 39d9c362

        // save and check that the correct command has been generated
        form.$buttons.find('.o_form_button_save').click();
        form.destroy();
    });

    QUnit.test('one2many list: deleting one record', function (assert) {
        assert.expect(6);
        this.data.partner.records[0].p = [2, 4];
        var form = createView({
            View: FormView,
            model: 'partner',
            data: this.data,
            arch:'<form string="Partners">' +
                    '<field name="p">' +
                        '<tree>' +
                            '<field name="display_name"/>' +
                        '</tree>' +
                    '</field>' +
                '</form>',
            res_id: 1,
            mockRPC: function (route, args) {
                if (route === '/web/dataset/call_kw/partner/write') {
                    var commands = args.args[1].p;
                    assert.strictEqual(commands.length, 2,
                        'should have generated two commands');
                    assert.ok(commands[0][0] === 4 && commands[0][1] === 4,
                        'should have generated the command 4 (LINK_TO) with id 4');
                    assert.ok(commands[1][0] === 2 && commands[1][1] === 2,
                        'should have generated the command 2 (DELETE) with id 2');
                }
                return this._super.apply(this, arguments);
            },
        });
        form.$buttons.find('.o_form_button_edit').click();

<<<<<<< HEAD
        assert.strictEqual(form.$('td.o_list_record_remove i').length, 2,
            "should have 2 remove buttons");

        assert.ok(form.$('td.o_list_record_remove i').first().hasClass('fa fa-trash-o'),
            "should have trash bin icons to remove (delete) records");

        form.$('td.o_list_record_remove i').first().click();

        assert.strictEqual(form.$('td.o_list_record_remove i').length, 1,
            "should have 1 remove button (a record is supposed to have been deleted)");
=======
        assert.strictEqual(form.$('td.o_list_record_delete button').length, 2,
            "should have 2 delete buttons");

        form.$('td.o_list_record_delete button').first().click();

        assert.strictEqual(form.$('td.o_list_record_delete button').length, 1,
            "should have 1 delete button (a record is supposed to have been deleted)");
>>>>>>> 39d9c362

        // save and check that the correct command has been generated
        form.$buttons.find('.o_form_button_save').click();

        // FIXME: it would be nice to test that the view is re-rendered correctly,
        // but as the relational data isn't re-fetched, the rendering is ok even
        // if the changes haven't been saved
        form.destroy();
    });

    QUnit.test('one2many kanban: edition', function (assert) {
        assert.expect(14);

        this.data.partner.records[0].p = [2];
        var form = createView({
            View: FormView,
            model: 'partner',
            data: this.data,
            arch: '<form string="Partners">' +
                    '<field name="p">' +
                        '<kanban>' +
                            // color will be in the kanban but not in the form
                            '<field name="color"/>' +
                            '<field name="display_name"/>' +
                            '<templates>' +
                                '<t t-name="kanban-box">' +
                                    '<div class="oe_kanban_global_click">' +
                                        '<a t-if="!read_only_mode" type="delete" class="fa fa-times pull-right delete_icon"/>' +
                                        '<span><t t-esc="record.display_name.value"/></span>' +
                                        '<span><t t-esc="record.color.value"/></span>' +
                                    '</div>' +
                                '</t>' +
                            '</templates>' +
                        '</kanban>' +
                        '<form string="Partners">' +
                            '<field name="display_name"/>' +
                            // foo will be in the form but not in the kanban
                            '<field name="foo"/>' +
                        '</form>' +
                    '</field>' +
                '</form>',
            res_id: 1,
        });

        assert.ok(!form.$('.o_kanban_view .delete_icon').length,
            'delete icon should not be visible in readonly');
        assert.ok(!form.$('.o_field_one2many .o-kanban-button-new').length,
            '"Create" button should not be visible in readonly');

        form.$buttons.find('.o_form_button_edit').click();

        assert.strictEqual(form.$('.o_kanban_record:not(.o_kanban_ghost)').length, 1,
            'should contain 1 record');
        assert.strictEqual(form.$('.o_kanban_record span:first').text(), 'second record',
            'display_name of subrecord should be the one in DB');
        assert.strictEqual(form.$('.o_kanban_record span:nth(1)').text(), 'Red',
            'color of subrecord should be the one in DB');
        assert.ok(form.$('.o_kanban_view .delete_icon').length,
            'delete icon should be visible in edit');
        assert.ok(form.$('.o_field_one2many .o-kanban-button-new').length,
            '"Create" button should be visible in edit');

        // edit existing subrecord
        form.$('.oe_kanban_global_click').click();

        $('.modal .o_form_view input').val('new name').trigger('input');
        $('.modal .modal-footer .btn-primary').click(); // save
        assert.strictEqual(form.$('.o_kanban_record span:first').text(), 'new name',
            'value of subrecord should have been updated');

        // create a new subrecord
        form.$('.o-kanban-button-new').click();
        $('.modal .o_form_view input').val('new subrecord 1').trigger('input');
        $('.modal .modal-footer .btn-primary').click(); // save and close
        assert.strictEqual(form.$('.o_kanban_record:not(.o_kanban_ghost)').length, 2,
            'should contain 2 records');
        assert.strictEqual(form.$('.o_kanban_record:nth(1) span').text(), 'new subrecord 1',
            'value of newly created subrecord should be "new subrecord 1"');

        // create two new subrecords
        form.$('.o-kanban-button-new').click();
        $('.modal .o_form_view input').val('new subrecord 2').trigger('input');
        $('.modal .modal-footer .btn-primary:nth(1)').click(); // save and new
        $('.modal .o_form_view input').val('new subrecord 3').trigger('input');
        $('.modal .modal-footer .btn-primary').click(); // save and close
        assert.strictEqual(form.$('.o_kanban_record:not(.o_kanban_ghost)').length, 4,
            'should contain 4 records');

        // delete subrecords
        form.$('.o_kanban_view .delete_icon:first()').click();
        assert.strictEqual(form.$('.o_kanban_record:not(.o_kanban_ghost)').length, 3,
            'should contain 3 records');
        form.$('.o_kanban_view .delete_icon:first()').click();
        form.$('.o_kanban_view .delete_icon:first()').click();
        assert.strictEqual(form.$('.o_kanban_record:not(.o_kanban_ghost)').length, 1,
            'should contain 1 records');
        assert.strictEqual(form.$('.o_kanban_record span:first').text(), 'new subrecord 3',
            'the remaining subrecord should be "new subrecord 3"');
        form.destroy();
    });

    QUnit.test('one2many kanban: create action disabled', function (assert) {
        assert.expect(3);

        this.data.partner.records[0].p = [4];

        var form = createView({
            View: FormView,
            model: 'partner',
            data: this.data,
            arch:'<form string="Partners">' +
                    '<field name="p">' +
                        '<kanban create="0">' +
                            '<field name="display_name"/>' +
                            '<templates>' +
                                '<t t-name="kanban-box">' +
                                    '<div class="oe_kanban_global_click">' +
                                        '<a t-if="!read_only_mode" type="delete" class="fa fa-times pull-right delete_icon"/>' +
                                        '<span><t t-esc="record.display_name.value"/></span>' +
                                    '</div>' +
                                '</t>' +
                            '</templates>' +
                        '</kanban>' +
                    '</field>' +
                '</form>',
            res_id: 1,
        });

        assert.ok(!form.$('.o-kanban-button-new').length,
            '"Add" button should not be available in readonly');

        form.$buttons.find('.o_form_button_edit').click();

        assert.ok(!form.$('.o-kanban-button-new').length,
            '"Add" button should not be available in edit');
        assert.ok(form.$('.o_kanban_view .delete_icon').length,
            'delete icon should be visible in edit');
        form.destroy();
    });

    QUnit.test('editable one2many list, pager is updated', function (assert) {
        assert.expect(1);

        this.data.turtle.records.push({id:4, turtle_foo: 'stephen hawking'});
        this.data.partner.records[0].turtles = [1,2,3,4];

        var form = createView({
            View: FormView,
            model: 'partner',
            data: this.data,
            arch: '<form string="Partners">' +
                    '<field name="turtles">' +
                        '<tree editable="bottom" limit="3">' +
                            '<field name="turtle_foo"/>' +
                        '</tree>' +
                    '</field>' +
                '</form>',
            res_id: 1,
        });

        // add a record, then click in form view to confirm it
        form.$buttons.find('.o_form_button_edit').click();
        form.$('.o_field_x2many_list_row_add a').click();
        form.$el.click();

        assert.strictEqual(form.$('.o_cp_pager').text().trim(), '1-3 / 5',
            "pager should display the correct total");
        form.destroy();
    });


    QUnit.test('one2many list (non editable): edition', function (assert) {
        assert.expect(12);

        var nbWrite = 0;
        this.data.partner.records[0].p = [2, 4];
        var form = createView({
            View: FormView,
            model: 'partner',
            data: this.data,
            arch: '<form string="Partners">' +
                    '<field name="p">' +
                        '<tree>' +
                            '<field name="display_name"/><field name="qux"/>' +
                        '</tree>' +
                        '<form string="Partners">' +
                            '<field name="display_name"/>' +
                        '</form>' +
                    '</field>' +
                '</form>',
            res_id: 1,
            mockRPC: function (route, args) {
                if (args.method === 'write') {
                    nbWrite++;
                    assert.deepEqual(args.args[1], {
                        p: [[1, 2, {display_name: 'new name'}], [2, 4, false]]
                    }, "should have sent the correct commands");
                }
                return this._super.apply(this, arguments);
            },
        });

        assert.ok(!form.$('.o_list_record_remove').length,
            'remove icon should not be visible in readonly');
        assert.ok(!form.$('.o_field_x2many_list_row_add').length,
            '"Add an item" should not be visible in readonly');

        form.$buttons.find('.o_form_button_edit').click();

        assert.strictEqual(form.$('.o_list_view td.o_list_number').length, 2,
            'should contain 2 records');
        assert.strictEqual(form.$('.o_list_view tbody td:first()').text(), 'second record',
            'display_name of first subrecord should be the one in DB');
        assert.ok(form.$('.o_list_record_remove').length,
            'remove icon should be visible in edit');
        assert.ok(form.$('.o_field_x2many_list_row_add').length,
            '"Add an item" should not visible in edit');

        // edit existing subrecord
        form.$('.o_list_view tbody tr:first() td:eq(1)').click();

        $('.modal .o_form_view input').val('new name').trigger('input');
        $('.modal .modal-footer .btn-primary').click(); // save
        assert.strictEqual(form.$('.o_list_view tbody td:first()').text(), 'new name',
            'value of subrecord should have been updated');
        assert.strictEqual(nbWrite, 0, "should not have write anything in DB");

        // create new subrecords
        // TODO when 'Add an item' will be implemented

        // remove subrecords
        form.$('.o_list_record_remove:nth(1)').click();
        assert.strictEqual(form.$('.o_list_view td.o_list_number').length, 1,
            'should contain 1 subrecord');
        assert.strictEqual(form.$('.o_list_view tbody td:first()').text(), 'new name',
            'the remaining subrecord should be "new name"');

        form.$buttons.find('.o_form_button_save').click(); // save the record
        assert.strictEqual(nbWrite, 1, "should have write the changes in DB");

        form.destroy();
    });

    QUnit.test('one2many list (editable): edition', function (assert) {
        assert.expect(7);

        this.data.partner.records[0].p = [2, 4];
        var form = createView({
            View: FormView,
            model: 'partner',
            data: this.data,
            arch: '<form string="Partners">' +
                    '<field name="p">' +
                        '<tree editable="top">' +
                            '<field name="display_name"/><field name="qux"/>' +
                        '</tree>' +
                        '<form string="Partners">' +
                            '<field name="display_name"/>' +
                        '</form>' +
                    '</field>' +
                '</form>',
            res_id: 1,
        });

        assert.ok(!form.$('.o_field_x2many_list_row_add').length,
            '"Add an item" link should not be available in readonly');

        form.$('.o_list_view tbody td:first()').click();
        assert.ok($('.modal .o_form_readonly').length,
            'in readonly, clicking on a subrecord should open it in readonly in a dialog');
        $('.modal .o_form_button_cancel').click(); // close the dialog

        form.$buttons.find('.o_form_button_edit').click();

        assert.ok(form.$('.o_field_x2many_list_row_add').length,
            '"Add an item" link should be available in edit');

        // edit existing subrecord
        form.$('.o_list_view tbody td:first()').click();
        assert.strictEqual($('.modal').length, 0,
            'in edit, clicking on a subrecord should not open a dialog');
        assert.ok(form.$('.o_list_view tbody tr:first()').hasClass('o_selected_row'),
            'first row should be in edition');
        form.$('.o_list_view input:first()').val('new name').trigger('input');

        form.$('.o_list_view tbody tr:nth(1) td:first').click(); // click on second record to validate the first one
        assert.ok(!form.$('.o_list_view tbody tr:first').hasClass('o_selected_row'),
            'first row should not be in edition anymore');
        assert.strictEqual(form.$('.o_list_view tbody td:first').text(), 'new name',
            'value of subrecord should have been updated');

        // create new subrecords
        // TODO when 'Add an item' will be implemented
        form.destroy();
    });

    QUnit.test('one2many list (editable): edition, part 2', function (assert) {
        assert.expect(8);

        var form = createView({
            View: FormView,
            model: 'partner',
            data: this.data,
            arch: '<form string="Partners">' +
                    '<field name="p">' +
                        '<tree editable="top">' +
                            '<field name="foo"/>' +
                        '</tree>' +
                    '</field>' +
                '</form>',
            res_id: 1,
            mockRPC: function (route, args) {
                if (args.method === 'write') {
                    assert.strictEqual(args.args[1].p[0][0], 0,
                        "should send a 0 command for field p");
                    assert.strictEqual(args.args[1].p[1][0], 0,
                        "should send a second 0 command for field p");
                }
                return this._super.apply(this, arguments);
            },
        });

        // edit mode, then click on Add an item and enter a value
        form.$buttons.find('.o_form_button_edit').click();
        form.$('.o_field_x2many_list_row_add a').click();
        form.$('.o_selected_row > td input').val('kartoffel').trigger('input');

        // click again on Add an item
        form.$('.o_field_x2many_list_row_add a').click();
        assert.strictEqual(form.$('td:contains(kartoffel)').length, 1,
            "should have one td with the new value");
        assert.strictEqual(form.$('.o_selected_row > td input').length, 1,
            "should have one other new td");
        assert.strictEqual(form.$('tr.o_data_row').length, 2, "should have 2 data rows");

        // enter another value and save
        form.$('.o_selected_row > td input').val('gemuse').trigger('input');
        form.$buttons.find('.o_form_button_save').click();
        assert.strictEqual(form.$('tr.o_data_row').length, 2, "should have 2 data rows");
        assert.strictEqual(form.$('td:contains(kartoffel)').length, 1,
            "should have one td with the new value");
        assert.strictEqual(form.$('td:contains(gemuse)').length, 1,
            "should have one td with the new value");

        form.destroy();
    });

    QUnit.test('one2many list (editable): edition, part 3', function (assert) {
        assert.expect(3);

        var form = createView({
            View: FormView,
            model: 'partner',
            data: this.data,
            arch: '<form string="Partners">' +
                    '<group>' +
                        '<field name="turtles">' +
                            '<tree editable="top">' +
                                '<field name="turtle_foo"/>' +
                            '</tree>' +
                        '</field>' +
                    '</group>' +
                '</form>',
            res_id: 1,
        });

        // edit mode, then click on Add an item 2 times
        assert.strictEqual(form.$('tr.o_data_row').length, 1,
            "should have 1 data rows");
        form.$buttons.find('.o_form_button_edit').click();
        form.$('.o_field_x2many_list_row_add a').click();
        form.$('.o_field_x2many_list_row_add a').click();
        assert.strictEqual(form.$('tr.o_data_row').length, 3,
            "should have 3 data rows");

        // cancel the edition
        form.$buttons.find('.o_form_button_cancel').click();
        $('.modal-footer button.btn-primary').first().click();
        assert.strictEqual(form.$('tr.o_data_row').length, 1,
            "should have 1 data rows");

        form.destroy();
    });

    QUnit.test('one2many list (editable): edition, part 4', function (assert) {
        assert.expect(3);
        var i = 0;

        this.data.turtle.onchanges = {
            turtle_trululu: function (obj) {
                if (i) {
                    obj.turtle_description = "Some Description";
                }
                i++;
            },
        };

        var form = createView({
            View: FormView,
            model: 'partner',
            data: this.data,
            arch: '<form string="Partners">' +
                    '<group>' +
                        '<field name="turtles">' +
                            '<tree editable="top">' +
                                '<field name="turtle_trululu"/>' +
                                '<field name="turtle_description"/>' +
                            '</tree>' +
                        '</field>' +
                    '</group>' +
                '</form>',
            res_id: 2,
        });

        // edit mode, then click on Add an item
        assert.strictEqual(form.$('tr.o_data_row').length, 0,
            "should have 0 data rows");
        form.$buttons.find('.o_form_button_edit').click();
        form.$('.o_field_x2many_list_row_add a').click();
        assert.strictEqual(form.$('textarea').val(), "",
            "field turtle_description should be empty");

        // add a value in the turtle_trululu field to trigger an onchange
        var $dropdown = form.$('.o_field_many2one[name=turtle_trululu] input')
                            .autocomplete('widget');
        form.$('.o_field_many2one[name=turtle_trululu] input').click();
        $dropdown.find('a:contains(first record)').mouseenter().click();
        assert.strictEqual(form.$('textarea').val(), "Some Description",
            "field turtle_description should be set to the result of the onchange");
        form.destroy();
    });

    QUnit.test('one2many list (editable): discarding required empty data', function (assert) {
        assert.expect(7);

        this.data.turtle.fields.turtle_foo.required = true;
        delete this.data.turtle.fields.turtle_foo.default;

        var form = createView({
            View: FormView,
            model: 'partner',
            data: this.data,
            arch: '<form string="Partners">' +
                    '<group>' +
                        '<field name="turtles">' +
                            '<tree editable="top">' +
                                '<field name="turtle_foo"/>' +
                            '</tree>' +
                        '</field>' +
                    '</group>' +
                '</form>',
            res_id: 2,
            mockRPC: function (route, args) {
                if (args.method) {
                    assert.step(args.method);
                }
                return this._super.apply(this, arguments);
            },
        });

        // edit mode, then click on Add an item, then click elsewhere
        assert.strictEqual(form.$('tr.o_data_row').length, 0,
            "should have 0 data rows");
        form.$buttons.find('.o_form_button_edit').click();
        form.$('.o_field_x2many_list_row_add a').click();
        form.$('label.o_form_label').first().click();
        assert.strictEqual(form.$('tr.o_data_row').length, 0,
            "should still have 0 data rows");

        // click on Add an item again, then click on save
        form.$('.o_field_x2many_list_row_add a').click();
        form.$buttons.find('.o_form_button_save').click();
        assert.strictEqual(form.$('tr.o_data_row').length, 0,
            "should still have 0 data rows");

        assert.verifySteps(['read', 'default_get', 'default_get']);
        form.destroy();
    });

    QUnit.test('editable one2many list, adding line when only one page', function (assert) {
        assert.expect(1);

        this.data.partner.records[0].turtles=[1,2,3];
        var form = createView({
            View: FormView,
            model: 'partner',
            data: this.data,
            arch: '<form string="Partners">' +
                    '<field name="turtles">' +
                        '<tree editable="bottom" limit="3">' +
                            '<field name="turtle_foo"/>' +
                        '</tree>' +
                    '</field>' +
                '</form>',
            res_id: 1,
        });

        // add a record, to reach the page size limit
        form.$buttons.find('.o_form_button_edit').click();
        form.$('.o_field_x2many_list_row_add a').click();

        // the record currently being added should not count in the pager
        assert.ok(!form.$('.o_cp_pager').is(':visible'),
            "pager should not be visible");
        form.destroy();
    });

    QUnit.test('editable one2many list, adding line, then discarding', function (assert) {
        assert.expect(1);

        this.data.turtle.records.push({id:4, turtle_foo: 'stephen hawking'});
        this.data.partner.records[0].turtles = [1,2,3,4];

        var form = createView({
            View: FormView,
            model: 'partner',
            data: this.data,
            arch: '<form string="Partners">' +
                    '<field name="turtles">' +
                        '<tree editable="bottom" limit="3">' +
                            '<field name="turtle_foo"/>' +
                        '</tree>' +
                    '</field>' +
                '</form>',
            res_id: 1,
        });

        // add a record, then discard
        form.$buttons.find('.o_form_button_edit').click();
        form.$('.o_field_x2many_list_row_add a').click();
        form.$buttons.find('.o_form_button_cancel').click();

        // confirm the discard operation
        $('.modal .modal-footer .btn-primary').click(); // click on confirm

        assert.strictEqual(form.$('.o_cp_pager').text().trim(), '1-3 / 4',
            "pager should still be visible");
        form.destroy();
    });

    QUnit.test('editable one2many list, required field and pager', function (assert) {
        assert.expect(1);

        this.data.turtle.records.push({id:4, turtle_foo: 'stephen hawking'});
        this.data.turtle.fields.turtle_foo.required = true;
        this.data.partner.records[0].turtles = [1,2,3,4];

        var form = createView({
            View: FormView,
            model: 'partner',
            data: this.data,
            arch: '<form string="Partners">' +
                    '<field name="turtles">' +
                        '<tree editable="bottom" limit="3">' +
                            '<field name="turtle_foo"/>' +
                        '</tree>' +
                    '</field>' +
                '</form>',
            res_id: 1,
        });

        // add a (empty) record
        form.$buttons.find('.o_form_button_edit').click();
        form.$('.o_field_x2many_list_row_add a').click();

        // go on next page. The new record is not valid and should be discarded
        form.$('.o_pager_next').click();
        assert.strictEqual(form.$('tr.o_data_row').length, 1,
            "should have 1 data rows");

        form.destroy();
    });

    QUnit.test('editable one2many list, required field, pager and confirm discard', function (assert) {
        assert.expect(3);

        this.data.turtle.records.push({id:4, turtle_foo: 'stephen hawking'});
        this.data.turtle.fields.turtle_foo.required = true;
        this.data.partner.records[0].turtles = [1,2,3,4];

        var form = createView({
            View: FormView,
            model: 'partner',
            data: this.data,
            arch: '<form string="Partners">' +
                    '<field name="turtles">' +
                        '<tree editable="bottom" limit="3">' +
                            '<field name="turtle_foo"/>' +
                            '<field name="turtle_int"/>' +
                        '</tree>' +
                    '</field>' +
                '</form>',
            res_id: 1,
        });

        // add a record with a dirty state, but not valid
        form.$buttons.find('.o_form_button_edit').click();
        form.$('.o_field_x2many_list_row_add a').click();
        form.$('input[name="turtle_int"]').val(4321).trigger('input');

        // go to next page. The new record is not valid, but dirty. we should
        // see a confirm dialog
        form.$('.o_pager_next').click();

        assert.strictEqual(form.$('.o_cp_pager').text().trim(), '1-3 / 4',
            "pager should still display the correct total");

        // click on cancel
        $('.modal .modal-footer .btn-default').click(); // click on cancel

        assert.strictEqual(form.$('.o_cp_pager').text().trim(), '1-3 / 4',
            "pager should again display the correct total");
        assert.strictEqual(form.$('.o_field_one2many input.o_field_invalid').length, 1,
            "there should be an invalid input in the one2many");
        form.destroy();
    });

    QUnit.test('editable one2many list, adding, discarding, and pager', function (assert) {
        assert.expect(2);

        this.data.partner.records[0].turtles = [1];

        var form = createView({
            View: FormView,
            model: 'partner',
            data: this.data,
            arch: '<form string="Partners">' +
                    '<field name="turtles">' +
                        '<tree editable="bottom" limit="3">' +
                            '<field name="turtle_foo"/>' +
                        '</tree>' +
                    '</field>' +
                '</form>',
            res_id: 1,
        });

        // add a 4 records record (to make the pager appear)
        form.$buttons.find('.o_form_button_edit').click();
        form.$('.o_field_x2many_list_row_add a').click();
        form.$('.o_field_x2many_list_row_add a').click();
        form.$('.o_field_x2many_list_row_add a').click();
        form.$('.o_field_x2many_list_row_add a').click();

        // go on next page
        form.$('.o_pager_next').click();

        // discard
        form.$buttons.find('.o_form_button_cancel').click();
        $('.modal .modal-footer .btn-primary').click();

        assert.strictEqual(form.$('tr.o_data_row').length, 1,
            "should have 1 data row");
        assert.ok(!form.$('.o_cp_pager').is(':visible'),
            "pager should not be visible");

        form.destroy();
    });

    QUnit.test('unselecting a line with missing required data', function (assert) {
        assert.expect(5);

        this.data.turtle.fields.turtle_foo.required = true;
        delete this.data.turtle.fields.turtle_foo.default;

        var form = createView({
            View: FormView,
            model: 'partner',
            data: this.data,
            arch: '<form string="Partners">' +
                    '<group>' +
                        '<field name="turtles">' +
                            '<tree editable="top">' +
                                '<field name="turtle_foo"/>' +
                                '<field name="turtle_int"/>' +
                            '</tree>' +
                        '</field>' +
                    '</group>' +
                '</form>',
            res_id: 2,
        });

        // edit mode, then click on Add an item, then click elsewhere
        assert.strictEqual(form.$('tr.o_data_row').length, 0,
            "should have 0 data rows");
        form.$buttons.find('.o_form_button_edit').click();
        form.$('.o_field_x2many_list_row_add a').click();
        assert.strictEqual(form.$('tr.o_data_row').length, 1,
            "should have 1 data rows");

        // adding a value in the non required field, so it is dirty, but with
        // a missing required field
        form.$('input[name="turtle_int"]').val('12345').trigger('input');

        // click elsewhere,
        form.$('label.o_form_label').click();
        assert.strictEqual($('.modal').length, 1,
            'a confirmation model should be opened');

        // click on cancel, the line should still be selected
        $('.modal .modal-footer button.btn-default').click();
        assert.strictEqual(form.$('tr.o_data_row.o_selected_row').length, 1,
            "should still have 1 selected data row");

        // click elsewhere, and click on ok (on the confirmation dialog)
        form.$('label.o_form_label').click();
        $('.modal .modal-footer button.btn-primary').click();
        assert.strictEqual(form.$('tr.o_data_row').length, 0,
            "should have 0 data rows (invalid line has been discarded");

        form.destroy();
    });

    QUnit.test('pressing enter in a o2m with a required empty m2o', function (assert) {
        assert.expect(4);

        this.data.turtle.fields.turtle_foo.required = true;

        var form = createView({
            View: FormView,
            model: 'partner',
            data: this.data,
            arch: '<form string="Partners">' +
                    '<group>' +
                        '<field name="turtles">' +
                            '<tree editable="top">' +
                                '<field name="turtle_foo"/>' +
                            '</tree>' +
                        '</field>' +
                    '</group>' +
                '</form>',
            res_id: 2,
            mockRPC: function (route, args) {
                assert.step(args.method);
                return this._super.apply(this, arguments);
            },
        });

        // edit mode, then click on Add an item, then click elsewhere
        form.$buttons.find('.o_form_button_edit').click();
        form.$('.o_field_x2many_list_row_add a').click();
        form.$('input[name="turtle_foo"]').trigger($.Event('keydown', {
            which: $.ui.keyCode.ENTER,
            keyCode: $.ui.keyCode.ENTER,
        }));
        assert.ok(form.$('input[name="turtle_foo"]').hasClass('o_field_invalid'),
            "input should be marked invalid");
        assert.verifySteps(['read', 'default_get']);
        form.destroy();
    });

    QUnit.test('editing a o2m, with required field and onchange', function (assert) {
        assert.expect(12);

        this.data.turtle.fields.turtle_foo.required = true;
        delete this.data.turtle.fields.turtle_foo.default;
        this.data.turtle.onchanges = {
            turtle_foo: function (obj) {
                obj.turtle_int = obj.turtle_foo.length;
            },
        };

        var form = createView({
            View: FormView,
            model: 'partner',
            data: this.data,
            arch: '<form string="Partners">' +
                    '<group>' +
                        '<field name="turtles">' +
                            '<tree editable="top">' +
                                '<field name="turtle_foo"/>' +
                                '<field name="turtle_int"/>' +
                            '</tree>' +
                        '</field>' +
                    '</group>' +
                '</form>',
            res_id: 2,
            mockRPC: function (route, args) {
                if (args.method) {
                    assert.step(args.method);
                }
                return this._super.apply(this, arguments);
            },
        });

        // edit mode, then click on Add an item
        assert.strictEqual(form.$('tr.o_data_row').length, 0,
            "should have 0 data rows");
        form.$buttons.find('.o_form_button_edit').click();
        form.$('.o_field_x2many_list_row_add a').click();

        // input some text in required turtle_foo field
        form.$('input[name="turtle_foo"]').val('aubergine').trigger('input');
        assert.strictEqual(form.$('input[name="turtle_int"]').val(), "9",
            "onchange should have been triggered");

        // save and check everything is fine
        form.$buttons.find('.o_form_button_save').click();
        assert.strictEqual(form.$('.o_data_row td:contains(aubergine)').length, 1,
            "should have one row with turtle_foo value");
        assert.strictEqual(form.$('.o_data_row td:contains(9)').length, 1,
            "should have one row with turtle_int value");

        assert.verifySteps(['read', 'default_get', 'onchange', 'onchange', 'write', 'read', 'read']);
        form.destroy();
    });

    QUnit.test('editable o2m, pressing ESC discard current changes', function (assert) {
        assert.expect(5);

        var form = createView({
            View: FormView,
            model: 'partner',
            data: this.data,
            arch: '<form string="Partners">' +
                    '<field name="turtles">' +
                        '<tree editable="top">' +
                            '<field name="turtle_foo"/>' +
                        '</tree>' +
                    '</field>' +
                '</form>',
            res_id: 2,
            mockRPC: function (route, args) {
                assert.step(args.method);
                return this._super.apply(this, arguments);
            },
        });

        form.$buttons.find('.o_form_button_edit').click();
        form.$('.o_field_x2many_list_row_add a').click();
        assert.strictEqual(form.$('tr.o_data_row').length, 1,
            "there should be one data row");

        form.$('input[name="turtle_foo"]').trigger({type: 'keydown', which: $.ui.keyCode.ESCAPE});
        assert.strictEqual(form.$('tr.o_data_row').length, 0,
            "data row should have been discarded");
        assert.verifySteps(['read', 'default_get']);
        form.destroy();
    });

    QUnit.test('editable o2m with required field, pressing ESC discard current changes', function (assert) {
        assert.expect(5);

        this.data.turtle.fields.turtle_foo.required = true;

        var form = createView({
            View: FormView,
            model: 'partner',
            data: this.data,
            arch: '<form string="Partners">' +
                    '<field name="turtles">' +
                        '<tree editable="top">' +
                            '<field name="turtle_foo"/>' +
                        '</tree>' +
                    '</field>' +
                '</form>',
            res_id: 2,
            mockRPC: function (route, args) {
                assert.step(args.method);
                return this._super.apply(this, arguments);
            },
        });

        form.$buttons.find('.o_form_button_edit').click();
        form.$('.o_field_x2many_list_row_add a').click();
        assert.strictEqual(form.$('tr.o_data_row').length, 1,
            "there should be one data row");

        form.$('input[name="turtle_foo"]').trigger({type: 'keydown', which: $.ui.keyCode.ESCAPE});
        assert.strictEqual(form.$('tr.o_data_row').length, 0,
            "data row should have been discarded");
        assert.verifySteps(['read', 'default_get']);
        form.destroy();
    });

    QUnit.test('pressing escape in editable o2m list in dialog', function (assert) {
        assert.expect(3);

        var form = createView({
            View: FormView,
            model: 'partner',
            data: this.data,
            arch: '<form string="Partners">' +
                    '<group>' +
                        '<field name="p">' +
                            '<tree>' +
                                '<field name="display_name"/>' +
                            '</tree>' +
                        '</field>' +
                    '</group>' +
                '</form>',
            res_id: 1,
            archs: {
                "partner,false,form": '<form>' +
                    '<field name="p">' +
                        '<tree editable="bottom">' +
                            '<field name="display_name"/>' +
                        '</tree>' +
                    '</field>' +
                '</form>',
            },
            viewOptions: {
                mode: 'edit',
            },
        });

        form.$('.o_field_x2many_list_row_add a').click();
        $('.modal .o_field_x2many_list_row_add a').click();

        assert.strictEqual($('.modal .o_data_row.o_selected_row').length, 1,
            "there should be a row in edition in the dialog");

        // trigger keydown ESCAPE in the edited row
        $('.modal .o_data_cell input').trigger({type: 'keydown', which: $.ui.keyCode.ESCAPE});

        assert.strictEqual($('.modal').length, 1,
            "dialog should still be open");
        assert.strictEqual($('.modal .o_data_row').length, 0,
            "the row should have been removed");

        form.destroy();
    });

    QUnit.test('editable o2m with onchange and required field: delete an invalid line', function (assert) {
        assert.expect(5);

        this.data.partner.onchanges = {
            turtles: function () {},
        };
        this.data.partner.records[0].turtles = [1];
        this.data.turtle.records[0].product_id = 37;

        var form = createView({
            View: FormView,
            model: 'partner',
            data: this.data,
            arch: '<form string="Partners">' +
                    '<field name="turtles">' +
                        '<tree editable="top">' +
                            '<field name="product_id"/>' +
                        '</tree>' +
                    '</field>' +
                '</form>',
            res_id: 1,
            mockRPC: function (route, args) {
                assert.step(args.method);
                return this._super.apply(this, arguments);
            },
            viewOptions: {
                mode: 'edit',
            },
        });

        form.$('.o_data_cell:first').click();
        form.$('.o_field_widget[name="product_id"] input').val('').trigger('keyup');
        assert.verifySteps(['read', 'read'], 'no onchange should be done as line is invalid');
        form.$('.o_list_record_remove').click();
        assert.verifySteps(['read', 'read', 'onchange'], 'onchange should have been done');

        form.destroy();
    });

    QUnit.test('onchange in a one2many', function (assert) {
        assert.expect(1);

        this.data.partner.records.push({
            id: 3,
            foo: "relational record 1",
        });
        this.data.partner.records[1].p = [3];
        this.data.partner.onchanges = {p: true};

        var form = createView({
            View: FormView,
            model: 'partner',
            data: this.data,
            arch: '<form string="Partners">' +
                    '<field name="p">' +
                        '<tree editable="top">' +
                            '<field name="foo"/>' +
                        '</tree>' +
                    '</field>' +
                '</form>',
            res_id: 2,
            mockRPC: function (route, args) {
                if (args.method === 'onchange') {
                    return $.when({value: { p: [
                        [5],                             // delete all
                        [0, 0, {foo: "from onchange"}],  // create new
                    ]}});
                }
                return this._super(route, args);
            },
        });

        form.$buttons.find('.o_form_button_edit').click();
        form.$('.o_field_one2many tbody td').first().click();
        form.$('.o_field_one2many tbody td').first().find('input').val("new value").trigger('input');
        form.$buttons.find('.o_form_button_save').click();

        assert.strictEqual(form.$('.o_field_one2many tbody td').first().text(), 'from onchange',
            "display name of first record in o2m list should be 'new value'");
        form.destroy();
    });

    QUnit.test('one2many, default_get and onchange (basic)', function (assert) {
        assert.expect(1);

        this.data.partner.fields.p.default = [
            [6, 0, []],                  // replace with zero ids
        ];
        this.data.partner.onchanges = {p: true};

        var form = createView({
            View: FormView,
            model: 'partner',
            data: this.data,
            arch:'<form string="Partners">' +
                    '<field name="p">' +
                        '<tree>' +
                            '<field name="foo"/>' +
                        '</tree>' +
                    '</field>' +
                '</form>',
            mockRPC: function (route, args) {
                if (args.method === 'onchange') {
                    return $.when({value: { p: [
                        [5],                             // delete all
                        [0, 0, {foo: "from onchange"}],  // create new
                    ]}});
                }
                return this._super(route, args);
            },
        });

        assert.ok(form.$('td:contains(from onchange)').length,
            "should have 'from onchange' value in one2many");
        form.destroy();
    });

    QUnit.test('one2many and onchange (with integer)', function (assert) {
        assert.expect(4);

        this.data.turtle.onchanges = {
            turtle_int: function (obj) {}
        };

        var form = createView({
            View: FormView,
            model: 'partner',
            data: this.data,
            arch:'<form string="Partners">' +
                    '<field name="turtles">' +
                        '<tree editable="bottom">' +
                            '<field name="turtle_int"/>' +
                        '</tree>' +
                    '</field>' +
                '</form>',
            res_id: 1,
            mockRPC: function (route, args) {
                assert.step(args.method);
                return this._super.apply(this, arguments);
            },
        });
        form.$buttons.find('.o_form_button_edit').click();

        form.$('td:contains(9)').click();
        form.$('td input[name="turtle_int"]').val("3").trigger('input');

        // the 'change' event is triggered on the input when we focus somewhere
        // else, for example by clicking in the body.  However, if we try to
        // programmatically click in the body, it does not trigger a change
        // event, so we simply trigger it directly instead.
        form.$('td input[name="turtle_int"]').trigger('change');

        assert.verifySteps(['read', 'read', 'onchange']);
        form.destroy();
    });

    QUnit.test('one2many and onchange (with date)', function (assert) {
        assert.expect(7);

        this.data.partner.onchanges = {
            date: function (obj) {}
        };
        this.data.partner.records[0].p = [2];

        var form = createView({
            View: FormView,
            model: 'partner',
            data: this.data,
            arch:'<form string="Partners">' +
                    '<field name="p">' +
                        '<tree editable="bottom">' +
                            '<field name="date"/>' +
                        '</tree>' +
                    '</field>' +
                '</form>',
            res_id: 1,
            mockRPC: function (route, args) {
                assert.step(args.method);
                return this._super.apply(this, arguments);
            },
        });
        form.$buttons.find('.o_form_button_edit').click();

        form.$('td:contains(01/25/2017)').click();
        form.$('.o_datepicker_input').click();
        $('.bootstrap-datetimepicker-widget .picker-switch').first().click();  // Month selection
        $('.bootstrap-datetimepicker-widget .picker-switch').first().click();  // Year selection
        $('.bootstrap-datetimepicker-widget .year:contains(2017)').click();
        $('.bootstrap-datetimepicker-widget .month').eq(1).click();  // February
        $('.day:contains(22)').click(); // select the 22 February

        form.$buttons.find('.o_form_button_save').click();

        assert.verifySteps(['read', 'read', 'onchange', 'write', 'read', 'read']);
        form.destroy();
    });

    QUnit.test('one2many and onchange (with command DELETE_ALL)', function (assert) {
        assert.expect(5);

        this.data.partner.onchanges = {
            foo: function (obj) {
                obj.p = [[5]];
            },
            p: function () {}, // dummy onchange on the o2m to execute _isX2ManyValid()
        };
        this.data.partner.records[0].p = [2];

        var form = createView({
            View: FormView,
            model: 'partner',
            data: this.data,
            arch:'<form string="Partners">' +
                    '<field name="foo"/>' +
                    '<field name="p">' +
                        '<tree editable="bottom">' +
                            '<field name="display_name"/>' +
                        '</tree>' +
                    '</field>' +
                '</form>',
            mockRPC: function (method, args) {
                if (args.method === 'write') {
                    assert.deepEqual(args.args[1].p, [
                        [0, args.args[1].p[0][1], {display_name: 'z'}],
                        [2, 2, false],
                    ], "correct commands should be sent");
                }
                return this._super.apply(this, arguments);
            },
            res_id: 1,
            viewOptions: {
                mode: 'edit',
            },
        });

        assert.strictEqual(form.$('.o_data_row').length, 1,
            "o2m should contain one row");

        // empty o2m by triggering the onchange
        form.$('.o_field_widget[name=foo]').val('trigger onchange').trigger('input');

        assert.strictEqual(form.$('.o_data_row').length, 0,
            "rows of the o2m should have been deleted");

        // add two new subrecords
        form.$('.o_field_x2many_list_row_add a').click();
        form.$('.o_field_widget[name=display_name]').val('x').trigger('input');
        form.$('.o_field_x2many_list_row_add a').click();
        form.$('.o_field_widget[name=display_name]').val('y').trigger('input');

        assert.strictEqual(form.$('.o_data_row').length, 2,
            "o2m should contain two rows");

        // empty o2m by triggering the onchange
        form.$('.o_field_widget[name=foo]').val('trigger onchange again').trigger('input');

        assert.strictEqual(form.$('.o_data_row').length, 0,
            "rows of the o2m should have been deleted");

        form.$('.o_field_x2many_list_row_add a').click();
        form.$('.o_field_widget[name=display_name]').val('z').trigger('input');

        form.$buttons.find('.o_form_button_save').click();
        form.destroy();
    });

    QUnit.test('one2many and onchange only write modified field', function (assert) {
        assert.expect(2);

        this.data.partner.onchanges = {
            turtles: function (obj) {
                obj.turtles = [
                    [5], // delete all
                    [1, 3, { // the server returns all fields
                        display_name: "coucou",
                        product_id: [37, "xphone"],
                        turtle_bar: false,
                        turtle_foo: "has changed",
                        turtle_int: 42,
                        turtle_qux: 9.8,
                        partner_ids: [],
                        turtle_ref: 'product,37',
                    }],
                ];
            },
        };

        this.data.partner.records[0].turtles = [3];

        var form = createView({
            View: FormView,
            model: 'partner',
            data: this.data,
            arch:'<form string="Partners">' +
                    '<field name="foo"/>' +
                    '<field name="turtles">' +
                        '<tree editable="bottom">' +
                            '<field name="display_name"/>' +
                            '<field name="product_id"/>' +
                            '<field name="turtle_bar"/>' +
                            '<field name="turtle_foo"/>' +
                            '<field name="turtle_int"/>' +
                            '<field name="turtle_qux"/>' +
                            '<field name="turtle_ref"/>' +
                        '</tree>' +
                    '</field>' +
                '</form>',
            mockRPC: function (method, args) {
                if (args.method === 'write') {
                    assert.deepEqual(args.args[1].turtles, [
                        [1, 3, {display_name: 'coucou', turtle_foo: 'has changed', turtle_int: 42}],
                    ], "correct commands should be sent (only send changed values)");
                }
                return this._super.apply(this, arguments);
            },
            res_id: 1,
            viewOptions: {
                mode: 'edit',
            },
        });

        assert.strictEqual(form.$('.o_data_row').length, 1,
            "o2m should contain one row");

        form.$('.o_field_one2many .o_list_view tbody tr:first td:first').click();
        form.$('.o_field_one2many .o_list_view tbody tr:first input:first').val('blurp').trigger('input');

        form.$buttons.find('.o_form_button_save').click();
        form.destroy();
    });

    QUnit.test('one2many with CREATE onchanges correctly refreshed', function (assert) {
        assert.expect(5);

        var delta = 0;
        testUtils.patch(AbstractField, {
            init: function () {
                delta++;
                this._super.apply(this, arguments);
            },
            destroy: function () {
                delta--;
                this._super.apply(this, arguments);
            },
        });

        var deactiveOnchange = true;

        this.data.partner.records[0].turtles = [];
        this.data.partner.onchanges = {
            turtles: function (obj) {
                if (deactiveOnchange) { return; }
                // the onchange will either:
                //  - create a second line if there is only one line
                //  - edit the second line if there are two lines
                if (obj.turtles.length === 1) {
                    obj.turtles = [
                        [5], // delete all
                        [0, obj.turtles[0][1], {
                            display_name: "first",
                            turtle_int: obj.turtles[0][2].turtle_int,
                        }],
                        [0, 0, {
                            display_name: "second",
                            turtle_int: -obj.turtles[0][2].turtle_int,
                        }],
                    ];
                } else if (obj.turtles.length === 2) {
                    obj.turtles = [
                        [5], // delete all
                        [0, obj.turtles[0][1], {
                            display_name: "first",
                            turtle_int: obj.turtles[0][2].turtle_int,
                        }],
                        [0, obj.turtles[1][1], {
                            display_name: "second",
                            turtle_int: -obj.turtles[0][2].turtle_int,
                        }],
                    ];
                }
            },
        };

        var form = createView({
            View: FormView,
            model: 'partner',
            data: this.data,
            arch:'<form string="Partners">' +
                    '<field name="foo"/>' +
                    '<field name="turtles">' +
                        '<tree editable="bottom">' +
                            '<field name="display_name" widget="char"/>' +
                            '<field name="turtle_int"/>' +
                        '</tree>' +
                    '</field>' +
                '</form>',
            res_id: 1,
            viewOptions: {
                mode: 'edit',
            },
        });

        assert.strictEqual(form.$('.o_data_row').length, 0,
            "o2m shouldn't contain any row");

        form.$('.o_field_x2many_list_row_add a').click();
        // trigger the first onchange
        deactiveOnchange = false;
        form.$('input[name="turtle_int"]').val('10').trigger('input');
        // put the list back in non edit mode
        form.$('input[name="foo"]').click();
        assert.strictEqual(form.$('.o_data_row').text(), "first10second-10",
            "should correctly refresh the records");

        // trigger the second onchange
        form.$('.o_field_x2many_list tbody tr:first td:first').click();
        form.$('input[name="turtle_int"]').val('20').trigger('input');

        form.$('input[name="foo"]').click();
        assert.strictEqual(form.$('.o_data_row').text(), "first20second-20",
            "should correctly refresh the records");

        assert.strictEqual(form.$('.o_field_widget').length, delta,
            "all (non visible) field widgets should have been destroyed");

        form.$buttons.find('.o_form_button_save').click();

        assert.strictEqual(form.$('.o_data_row').text(), "first20second-20",
            "should correctly refresh the records after save");

        form.destroy();
        testUtils.unpatch(AbstractField);
    });

    QUnit.test('editable one2many with sub widgets are rendered in readonly', function (assert) {
        assert.expect(2);

        var editableWidgets = 0;
        testUtils.patch(AbstractField, {
            init: function () {
                this._super.apply(this, arguments);
                if (this.mode === 'edit') {
                    editableWidgets++;
                }
            },
        });

        var form = createView({
            View: FormView,
            model: 'partner',
            data: this.data,
            arch:'<form string="Partners">' +
                    '<field name="turtles">' +
                        '<tree editable="bottom">' +
                            '<field name="turtle_foo" widget="char" attrs="{\'readonly\': [(\'turtle_int\', \'==\', 11111)]}"/>' +
                            '<field name="turtle_int"/>' +
                        '</tree>' +
                    '</field>' +
                '</form>',
            res_id: 1,
            viewOptions: {
                mode: 'edit',
            },
        });

        assert.strictEqual(editableWidgets, 1,
            "o2m is only widget in edit mode");
        form.$('tbody td.o_field_x2many_list_row_add a').click();

        assert.strictEqual(editableWidgets, 3,
            "3 widgets currently in edit mode");

        form.destroy();
        testUtils.unpatch(AbstractField);
    });

    QUnit.test('one2many editable list with onchange keeps the order', function (assert) {
        assert.expect(2);

        this.data.partner.records[0].p = [1, 2, 4];
        this.data.partner.onchanges = {
            p: function () {},
        };

        var form = createView({
            View: FormView,
            model: 'partner',
            data: this.data,
            arch:'<form string="Partners">' +
                    '<field name="p">' +
                        '<tree editable="bottom">' +
                            '<field name="display_name"/>' +
                        '</tree>' +
                    '</field>' +
                '</form>',
            res_id: 1,
            viewOptions: {
                mode: 'edit',
            },
        });

        assert.strictEqual(form.$('.o_data_cell').text(), 'first recordsecond recordaaa',
            "records should be display in the correct order");

        form.$('.o_data_row:first .o_data_cell').click();
        form.$('.o_selected_row .o_field_widget[name=display_name]').val('new').trigger('input');
        form.$el.click(); // click outside to validate the row

        assert.strictEqual(form.$('.o_data_cell').text(), 'newsecond recordaaa',
            "records should be display in the correct order");

        form.destroy();
    });

    QUnit.test('one2many list (editable): readonly domain is evaluated', function (assert) {
        assert.expect(2);

        this.data.partner.records[0].p = [2, 4];
        this.data.partner.records[1].product_id = false;
        this.data.partner.records[2].product_id = 37;

        var form = createView({
            View: FormView,
            model: 'partner',
            data: this.data,
            arch: '<form string="Partners">' +
                    '<field name="p">' +
                        '<tree editable="top">' +
                            '<field name="display_name" attrs=\'{"readonly": [["product_id", "=", false]]}\'/>' +
                            '<field name="product_id"/>' +
                        '</tree>' +
                    '</field>' +
                '</form>',
            res_id: 1,
        });

        form.$buttons.find('.o_form_button_edit').click();

        assert.ok(form.$('.o_list_view tbody tr:eq(0) td:first').hasClass('o_readonly_modifier'),
            "first record should have display_name in readonly mode");

        assert.notOk(form.$('.o_list_view tbody tr:eq(1) td:first').hasClass('o_readonly_modifier'),
            "second record should not have display_name in readonly mode");
        form.destroy();
    });

    QUnit.test('pager of one2many field in new record', function (assert) {
        assert.expect(2);

        this.data.partner.records[0].p = [];

        var form = createView({
            View: FormView,
            model: 'partner',
            data: this.data,
            arch: '<form string="Partners">' +
                    '<field name="p">' +
                        '<tree editable="top">' +
                            '<field name="foo"/>' +
                        '</tree>' +
                    '</field>' +
                '</form>',
            archs: {
                'partner,false,form':
                    '<form string="Partner"><field name="foo"/></form>',
            },
        });

        assert.ok(!form.$('.o_x2m_control_panel .o_cp_pager div').is(':visible'),
            'o2m pager should be hidden');

        // click to create a subrecord
        form.$('tbody td.o_field_x2many_list_row_add a').click();
        $('.modal input').val('new record').trigger('input');
        $('.modal .modal-footer button:eq(0)').click(); // save and close

        assert.ok(!form.$('.o_x2m_control_panel .o_cp_pager div').is(':visible'),
            'o2m pager should be hidden');
        form.destroy();
    });

    QUnit.test('one2many list with a many2one', function (assert) {
        assert.expect(5);

        this.data.partner.records[0].p = [2];
        this.data.partner.records[1].product_id = 37;
        this.data.partner.onchanges.p = function (obj) {
            obj.p = [
                [5], // delete all
                [1, 2, {product_id: [37, "xphone"]}], // update existing record
                [0, 0, {product_id: [41, "xpad"]}]
            ];
            //
        };

        var form = createView({
            View: FormView,
            model: 'partner',
            data: this.data,
            arch: '<form string="Partners">' +
                    '<field name="p">' +
                        '<tree>' +
                            '<field name="product_id"/>' +
                        '</tree>' +
                    '</field>' +
                '</form>',
            res_id: 1,
            archs: {
                'partner,false,form':
                    '<form string="Partner"><field name="product_id"/></form>',
            },
            mockRPC: function (route, args) {
                if (args.method === 'onchange') {
                    assert.deepEqual(args.args[1].p, [[4, 2, false], [0, args.args[1].p[1][1], {product_id: 41}]],
                        "should trigger onchange with correct parameters");
                }
                return this._super.apply(this, arguments);
            }
        });

        assert.strictEqual(form.$('tbody td:contains(xphone)').length, 1,
            "should have properly fetched the many2one nameget");
        assert.strictEqual(form.$('tbody td:contains(xpad)').length, 0,
            "should not display 'xpad' anywhere");

        form.$buttons.find('.o_form_button_edit').click();

        form.$('tbody td.o_field_x2many_list_row_add a').click();

        $('.modal .o_field_many2one input').click();

        var $dropdown = $('.modal .o_field_many2one input').autocomplete('widget');

        $dropdown.find('li:eq(1) a').mouseenter();
        $dropdown.find('li:eq(1) a').click();

        $('.modal .modal-footer button:eq(0)').click(); // save and close

        assert.strictEqual(form.$('tbody td:contains(xpad)').length, 1,
            "should display 'xpad' on a td");
        assert.strictEqual(form.$('tbody td:contains(xphone)').length, 1,
            "should still display xphone");
        form.destroy();
    });

    QUnit.test('one2many list with inline form view', function (assert) {
        assert.expect(5);

        this.data.partner.records[0].p = [];

        var rpcCount = 0;

        var form = createView({
            View: FormView,
            model: 'partner',
            data: this.data,
            arch: '<form string="Partners">' +
                    '<field name="p">' +
                        '<form string="Partner">' +
                            '<field name="product_id"/>' +
                            '<field name="int_field"/>' +
                        '</form>' +
                        '<tree>' +
                            '<field name="product_id"/>' +
                            '<field name="foo"/>' +  // don't remove this, it is
                                        // useful to make sure the foo fieldwidget
                                        // does not crash because the foo field
                                        // is not in the form view
                        '</tree>' +
                    '</field>' +
                '</form>',
            res_id: 1,
            mockRPC: function (route, args) {
                rpcCount++;
                if (args.method === 'write') {
                    assert.deepEqual(args.args[1].p, [[0, args.args[1].p[0][1], {
                        int_field: 123, product_id: 41
                    }]]);
                }
                return this._super(route, args);
            },
        });

        form.$buttons.find('.o_form_button_edit').click();

        form.$('tbody td.o_field_x2many_list_row_add a').click();

        // write in the many2one field, value = 37 (xphone)
        $('.modal .o_field_many2one input').click();
        var $dropdown = $('.modal .o_field_many2one input').autocomplete('widget');
        $dropdown.find('li:eq(0) a').mouseenter();
        $dropdown.find('li:eq(0) a').click();

        // write in the integer field
        $('.modal .modal-body input.o_field_widget').val('123').trigger('input');

        // save and close
        $('.modal .modal-footer button:eq(0)').click();

        assert.strictEqual(form.$('tbody td:contains(xphone)').length, 1,
            "should display 'xphone' in a td");

        // reopen the record in form view
        form.$('tbody td:contains(xphone)').click();

        assert.strictEqual($('.modal .modal-body input').val(), "xphone",
            "should display 'xphone' in an input");

        $('.modal .modal-body input.o_field_widget').val('456').trigger('input');

        // discard
        $('.modal .modal-footer span:contains(Discard)').click();

        // reopen the record in form view
        form.$('tbody td:contains(xphone)').click();

        assert.strictEqual($('.modal .modal-body input.o_field_widget').val(), "123",
            "should display 123 (previous change has been discarded)");

        // write in the many2one field, value = 41 (xpad)
        $('.modal .o_field_many2one input').click();
        $dropdown = $('.modal .o_field_many2one input').autocomplete('widget');
        $dropdown.find('li:eq(1) a').mouseenter();
        $dropdown.find('li:eq(1) a').click();

        // save and close
        $('.modal .modal-footer button:eq(0)').click();

        assert.strictEqual(form.$('tbody td:contains(xpad)').length, 1,
            "should display 'xpad' in a td");

        // save the record
        form.$buttons.find('.o_form_button_save').click();
        form.destroy();
    });

    QUnit.test('one2many list with inline form view with context with parent key', function (assert) {
        assert.expect(2);

        this.data.partner.records[0].p = [2];
        this.data.partner.records[0].product_id = 41;
        this.data.partner.records[1].product_id = 37;

        var form = createView({
            View: FormView,
            model: 'partner',
            data: this.data,
            arch: '<form string="Partners">' +
                    '<field name="foo"/>' +
                    '<field name="product_id"/>' +
                    '<field name="p">' +
                        '<form string="Partner">' +
                            '<field name="product_id" context="{\'partner_foo\':parent.foo, \'lalala\': parent.product_id}"/>' +
                        '</form>' +
                        '<tree>' +
                            '<field name="product_id"/>' +
                        '</tree>' +
                    '</field>' +
                '</form>',
            res_id: 1,
            mockRPC: function (route, args) {
                if (args.method === 'name_search') {
                    assert.strictEqual(args.kwargs.context.partner_foo, "yop",
                        "should have correctly evaluated parent foo field");
                    assert.strictEqual(args.kwargs.context.lalala, 41,
                        "should have correctly evaluated parent product_id field");
                }
                return this._super.apply(this, arguments);
            },
        });

        form.$buttons.find('.o_form_button_edit').click();
        // open a modal
        form.$('tr.o_data_row:eq(0) td:contains(xphone)').click();

        // write in the many2one field
        $('.modal .o_field_many2one input').click();

        form.destroy();
    });

    QUnit.test('value of invisible x2many fields is correctly evaluated in context', function (assert) {
        assert.expect(1);

        this.data.partner.records[0].timmy = [12];
        this.data.partner.records[0].p = [2, 3];

        var form = createView({
            View: FormView,
            model: 'partner',
            data: this.data,
            arch:
                '<form string="Partners">' +
                    '<field name="product_id" context="{\'p\': p, \'timmy\': timmy}"/>' +
                    '<field name="p" invisible="1"/>' +
                    '<field name="timmy" invisible="1"/>' +
                '</form>',
            res_id: 1,
            mockRPC: function (route, args) {
                if (args.method === 'name_search') {
                    assert.deepEqual(
                        args.kwargs.context, {
                            p: [[4, 2, false], [4, 3, false]],
                            timmy: [[6, false, [12]]],
                        }, 'values of x2manys should have been correctly evaluated in context');
                }
                return this._super.apply(this, arguments);
            },
        });

        form.$buttons.find('.o_form_button_edit').click();
        form.$('.o_field_widget[name=product_id] input').click();

        form.destroy();
    });

    QUnit.test('one2many list, editable, with many2one and with context with parent key', function (assert) {
        assert.expect(1);

        this.data.partner.records[0].p = [2];
        this.data.partner.records[1].product_id = 37;

        var form = createView({
            View: FormView,
            model: 'partner',
            data: this.data,
            arch: '<form string="Partners">' +
                    '<field name="foo"/>' +
                    '<field name="p">' +
                        '<tree editable="bottom">' +
                            '<field name="product_id" context="{\'partner_foo\':parent.foo}"/>' +
                        '</tree>' +
                    '</field>' +
                '</form>',
            res_id: 1,
            mockRPC: function (route, args) {
                if (args.method === 'name_search') {
                    assert.strictEqual(args.kwargs.context.partner_foo, "yop",
                        "should have correctly evaluated parent foo field");
                }
                return this._super.apply(this, arguments);
            },
        });

        form.$buttons.find('.o_form_button_edit').click();

        form.$('tr.o_data_row:eq(0) td:contains(xphone)').click();

        // trigger a name search
        form.$('table td input').click();

        form.destroy();
    });

    QUnit.test('one2many list, editable, with a date in the context', function (assert) {
        assert.expect(1);

        this.data.partner.records[0].p = [2];
        this.data.partner.records[1].product_id = 37;

        var form = createView({
            View: FormView,
            model: 'partner',
            data: this.data,
            arch: '<form string="Partners">' +
                    '<group>' +
                        '<field name="date"/>' +
                        '<field name="p" context="{\'date\':date}">' +
                            '<tree editable="top">' +
                                '<field name="date"/>' +
                            '</tree>' +
                        '</field>' +
                    '</group>' +
                '</form>',
            res_id: 2,
            mockRPC: function (route, args) {
                if (args.method === 'default_get') {
                    assert.strictEqual(args.kwargs.context.date, '2017-01-25',
                        "should have properly evaluated date key in context");
                }
                return this._super.apply(this, arguments);
            },
        });

        form.$buttons.find('.o_form_button_edit').click();
        form.$('.o_field_x2many_list_row_add a').click();

        form.destroy();
    });

    QUnit.test('one2many field with context', function (assert) {
        assert.expect(2);

        var counter = 0;

        var form = createView({
            View: FormView,
            model: 'partner',
            data: this.data,
            arch: '<form string="Partners">' +
                    '<group>' +
                        '<field name="turtles" context="{\'turtles\':turtles}">' +
                            '<tree editable="bottom">' +
                                '<field name="turtle_foo"/>' +
                            '</tree>' +
                        '</field>' +
                    '</group>' +
                '</form>',
            res_id: 1,
            mockRPC: function (route, args) {
                if (args.method === 'default_get') {
                    var expected = counter === 0 ?
                        [[4, 2, false]] :
                        [[4, 2, false], [0, args.kwargs.context.turtles[1][1], {turtle_foo: 'hammer'}]];
                    assert.deepEqual(args.kwargs.context.turtles, expected,
                        "should have properly evaluated turtles key in context");
                    counter++;
                }
                return this._super.apply(this, arguments);
            },
        });

        form.$buttons.find('.o_form_button_edit').click();
        form.$('.o_field_x2many_list_row_add a').click();
        form.$('input[name="turtle_foo"]').val('hammer').trigger('input');
        form.$('.o_field_x2many_list_row_add a').click();
        form.destroy();
    });

    QUnit.test('one2many list edition, some basic functionality', function (assert) {
        assert.expect(3);

        this.data.partner.fields.foo.default = false;

        var form = createView({
            View: FormView,
            model: 'partner',
            data: this.data,
            arch: '<form string="Partners">' +
                    '<field name="p">' +
                        '<tree editable="top">' +
                            '<field name="foo"/>' +
                        '</tree>' +
                    '</field>' +
                '</form>',
            res_id: 1,
        });
        form.$buttons.find('.o_form_button_edit').click();

        form.$('tbody td.o_field_x2many_list_row_add a').click();

        assert.strictEqual(form.$('td input.o_field_widget').length, 1,
            "should have created a row in edit mode");

        form.$('td input.o_field_widget').val('a').trigger('input');

        assert.strictEqual(form.$('td input.o_field_widget').length, 1,
            "should not have unselected the row after edition");

        form.$('td input.o_field_widget').val('abc').trigger('input');
        form.$buttons.find('.o_form_button_save').click();

        assert.strictEqual(form.$('td:contains(abc)').length, 1,
            "should have a row with the correct value");
        form.destroy();
    });

    QUnit.test('one2many list, the context is properly evaluated and sent', function (assert) {
        assert.expect(2);

        var form = createView({
            View: FormView,
            model: 'partner',
            data: this.data,
            arch: '<form string="Partners">' +
                    '<field name="int_field"/>' +
                    '<field name="p" context="{\'hello\': \'world\', \'abc\': int_field}">' +
                        '<tree editable="top">' +
                            '<field name="foo"/>' +
                        '</tree>' +
                    '</field>' +
                '</form>',
            res_id: 1,
            mockRPC: function (route, args) {
                if (args.method === 'default_get') {
                    var context = args.kwargs.context;
                    assert.strictEqual(context.hello, "world");
                    assert.strictEqual(context.abc, 10);
                }
                return this._super.apply(this, arguments);
            },
        });

        form.$buttons.find('.o_form_button_edit').click();
        form.$('tbody td.o_field_x2many_list_row_add a').click();
        form.destroy();
    });

    QUnit.test('one2many with many2many widget: create', function (assert) {
        assert.expect(10);

        var form = createView({
            View: FormView,
            model: 'partner',
            data: this.data,
            arch:'<form string="Partners">' +
                    '<field name="turtles" widget="many2many">' +
                        '<tree>' +
                            '<field name="turtle_foo"/>' +
                            '<field name="turtle_qux"/>' +
                            '<field name="turtle_int"/>' +
                            '<field name="product_id"/>' +
                        '</tree>' +
                        '<form>' +
                            '<group>' +
                                '<field name="turtle_foo"/>' +
                                '<field name="turtle_bar"/>' +
                                '<field name="turtle_int"/>' +
                                '<field name="product_id"/>' +
                            '</group>' +
                        '</form>' +
                    '</field>' +
                '</form>',
            archs: {
                'turtle,false,list': '<tree><field name="display_name"/><field name="turtle_foo"/><field name="turtle_bar"/><field name="product_id"/></tree>',
                'turtle,false,search': '<search><field name="turtle_foo"/><field name="turtle_bar"/><field name="product_id"/></search>',
            },
            session: {},
            res_id: 1,
            mockRPC: function (route, args) {
                if (route === '/web/dataset/call_kw/turtle/create') {
                    assert.ok(args.args, "should write on the turtle record");
                }
                if (route === '/web/dataset/call_kw/partner/write') {
                    assert.strictEqual(args.args[0][0], 1, "should write on the partner record 1");
                    assert.strictEqual(args.args[1].turtles[0][0], 6, "should send only a 'replace with' command");
                }
                return this._super.apply(this, arguments);
            },
        });

        form.$buttons.find('.o_form_button_edit').click();
        form.$('.o_field_x2many_list_row_add a').click();

        assert.strictEqual($('.modal .o_data_row').length, 2,
            "sould have 2 records in the select view (the last one is not displayed because it is already selected)");

        $('.modal .o_data_row:first .o_list_record_selector input').click();
        $('.modal .o_select_button').click();
        $('.o_form_button_save').click();
        form.$buttons.find('.o_form_button_edit').click();
        form.$('.o_field_x2many_list_row_add a').click();

        assert.strictEqual($('.modal .o_data_row').length, 1,
            "sould have 1 record in the select view");

        $('.modal-footer button:eq(1)').click();
        $('.modal input.o_field_widget[name="turtle_foo"]').val('tototo').trigger('input');
        $('.modal input.o_field_widget[name="turtle_int"]').val(50).trigger('input');
        var $many2one = $('.modal [name="product_id"] input').click();
        var $dropdown = $many2one.autocomplete('widget');
        $dropdown.find('li:first a').mouseenter();
        $dropdown.find('li:first a').click();

        $('.modal-footer button:contains(&):first').click();

        assert.strictEqual($('.modal').length, 0, "sould close the modals");

        assert.strictEqual(form.$('.o_data_row').length, 3,
            "sould have 3 records in one2many list");
        assert.strictEqual(form.$('.o_data_row').text(), "blip1.59yop1.50tototo1.550xphone",
            "should display the record values in one2many list");

        $('.o_form_button_save').click();

        form.destroy();
    });

    QUnit.test('one2many with many2many widget: edition', function (assert) {
        assert.expect(7);

        var form = createView({
            View: FormView,
            model: 'partner',
            data: this.data,
            arch:'<form string="Partners">' +
                    '<field name="turtles" widget="many2many">' +
                        '<tree>' +
                            '<field name="turtle_foo"/>' +
                            '<field name="turtle_qux"/>' +
                            '<field name="turtle_int"/>' +
                            '<field name="product_id"/>' +
                        '</tree>' +
                        '<form>' +
                            '<group>' +
                                '<field name="turtle_foo"/>' +
                                '<field name="turtle_bar"/>' +
                                '<field name="turtle_int"/>' +
                                '<field name="turtle_trululu"/>' +
                                '<field name="product_id"/>' +
                            '</group>' +
                        '</form>' +
                    '</field>' +
                '</form>',
            archs: {
                'turtle,false,list': '<tree><field name="display_name"/><field name="turtle_foo"/><field name="turtle_bar"/><field name="product_id"/></tree>',
                'turtle,false,search': '<search><field name="turtle_foo"/><field name="turtle_bar"/><field name="product_id"/></search>',
            },
            session: {},
            res_id: 1,
            mockRPC: function (route, args) {
                if (route === '/web/dataset/call_kw/turtle/write') {
                    assert.strictEqual(args.args[0].length, 1, "should write on the turtle record");
                    assert.deepEqual(args.args[1], {"product_id":37}, "should write only the product_id on the turtle record");
                }
                if (route === '/web/dataset/call_kw/partner/write') {
                    assert.strictEqual(args.args[0][0], 1, "should write on the partner record 1");
                    assert.strictEqual(args.args[1].turtles[0][0], 6, "should send only a 'replace with' command");
                }
                return this._super.apply(this, arguments);
            },
        });

        form.$('.o_data_row:first').click();
        assert.strictEqual($('.modal .modal-title').first().text().trim(), 'Open: one2many turtle field',
            "modal should use the python field string as title");
        $('.modal .o_form_button_cancel').click();
        form.$buttons.find('.o_form_button_edit').click();

        // edit the first one2many record
        form.$('.o_data_row:first').click();
        var $many2one = $('.modal [name="product_id"] input').click();
        var $dropdown = $many2one.autocomplete('widget');
        $dropdown.find('li:first a').mouseenter();
        $dropdown.find('li:first a').click();
        $('.modal-footer button:first').click();

        $('.o_form_button_save').click(); // don't save anything because the one2many does not change

        // add a one2many record
        form.$buttons.find('.o_form_button_edit').click();
        form.$('.o_field_x2many_list_row_add a').click();
        $('.modal .o_data_row:first .o_list_record_selector input').click();
        $('.modal .o_select_button').click();

        // edit the second one2many record
        form.$('.o_data_row:eq(1)').click();
        $many2one = $('.modal [name="product_id"] input').click();
        $dropdown = $many2one.autocomplete('widget');
        $dropdown.find('li:first a').mouseenter();
        $dropdown.find('li:first a').click();
        $('.modal-footer button:first').click();

        $('.o_form_button_save').click();

        form.destroy();
    });

    QUnit.test('new record, the context is properly evaluated and sent', function (assert) {
        assert.expect(2);

        this.data.partner.fields.int_field.default = 17;
        var n = 0;

        var form = createView({
            View: FormView,
            model: 'partner',
            data: this.data,
            arch: '<form string="Partners">' +
                    '<field name="int_field"/>' +
                    '<field name="p" context="{\'hello\': \'world\', \'abc\': int_field}">' +
                        '<tree editable="top">' +
                            '<field name="foo"/>' +
                        '</tree>' +
                    '</field>' +
                '</form>',
            mockRPC: function (route, args) {
                if (args.method === 'default_get') {
                    n++;
                    if (n === 2) {
                        var context = args.kwargs.context;
                        assert.strictEqual(context.hello, "world");
                        assert.strictEqual(context.abc, 17);
                    }
                }
                return this._super.apply(this, arguments);
            },
        });

        form.$buttons.find('.o_form_button_edit').click();
        form.$('tbody td.o_field_x2many_list_row_add a').click();
        form.destroy();
    });

    QUnit.test('parent data is properly sent on an onchange rpc', function (assert) {
        assert.expect(1);

        this.data.partner.onchanges = {bar: function () {}};
        var form = createView({
            View: FormView,
            model: 'partner',
            data: this.data,
            arch: '<form string="Partners">' +
                    '<field name="foo"/>' +
                    '<field name="p">' +
                        '<tree editable="top">' +
                            '<field name="bar"/>' +
                        '</tree>' +
                    '</field>' +
                '</form>',
            res_id: 1,
            mockRPC: function (route, args) {
                if (args.method === 'onchange') {
                    var fieldValues = args.args[1];
                    assert.strictEqual(fieldValues.trululu.foo, "yop",
                        "should have properly sent the parent foo value");
                }
                return this._super.apply(this, arguments);
            },
        });

        form.$buttons.find('.o_form_button_edit').click();
        form.$('tbody td.o_field_x2many_list_row_add a').click();
        form.destroy();
    });

    QUnit.test('parent data is properly sent on an onchange rpc, new record', function (assert) {
        assert.expect(6);

        this.data.turtle.onchanges = {turtle_bar: function () {}};
        var form = createView({
            View: FormView,
            model: 'partner',
            data: this.data,
            arch: '<form string="Partners">' +
                    '<field name="foo"/>' +
                    '<field name="turtles">' +
                        '<tree editable="top">' +
                            '<field name="turtle_bar"/>' +
                        '</tree>' +
                    '</field>' +
                '</form>',
            mockRPC: function (route, args) {
                assert.step(args.method);
                if (args.method === 'onchange' && args.model === 'turtle') {
                    var fieldValues = args.args[1];
                    assert.strictEqual(fieldValues.turtle_trululu.foo, "My little Foo Value",
                        "should have properly sent the parent foo value");
                }
                return this._super.apply(this, arguments);
            },
        });

        form.$buttons.find('.o_form_button_edit').click();
        form.$('tbody td.o_field_x2many_list_row_add a').click();
        assert.verifySteps(['default_get', 'onchange', 'default_get', 'onchange']);
        form.destroy();
    });

    QUnit.test('id in one2many obtained in onchange is properly set', function (assert) {
        assert.expect(1);

        this.data.partner.onchanges.turtles = function (obj) {
            obj.turtles = [
                [5],
                [1, 3, {turtle_foo: "kawa"}]
            ];
        };
        var form = createView({
            View: FormView,
            model: 'partner',
            data: this.data,
            arch: '<form string="Partners">' +
                    '<field name="turtles">' +
                        '<tree>' +
                            '<field name="id"/>' +
                            '<field name="turtle_foo"/>' +
                        '</tree>' +
                    '</field>' +
                '</form>',
        });

        assert.strictEqual(form.$('tr.o_data_row').text(), '3kawa',
            "should have properly displayed id and foo field");
        form.destroy();
    });

    QUnit.test('id field in one2many in a new record', function (assert) {
        assert.expect(1);

        var form = createView({
            View: FormView,
            model: 'partner',
            data: this.data,
            arch: '<form string="Partners">' +
                    '<field name="turtles">' +
                        '<tree editable="bottom">' +
                            '<field name="id" invisible="1"/>' +
                            '<field name="turtle_foo"/>' +
                        '</tree>' +
                    '</field>' +
                '</form>',
            mockRPC: function (route, args) {
                if (args.method === 'create') {
                    var virtualID = args.args[0].turtles[0][1];
                    assert.deepEqual(args.args[0].turtles,
                        [[0, virtualID, {turtle_foo: "cat"}]],
                        'should send proper commands');
                }
                return this._super.apply(this, arguments);
            },
        });
        form.$('td.o_field_x2many_list_row_add a').click();
        form.$('td input[name="turtle_foo"]').val('cat').trigger('input');
        form.$buttons.find('.o_form_button_save').click();

        form.destroy();
    });

    QUnit.test('sub form view with a required field', function (assert) {
        assert.expect(2);
        this.data.partner.fields.foo.required = true;
        this.data.partner.fields.foo.default = null;

        var form = createView({
            View: FormView,
            model: 'partner',
            data: this.data,
            arch: '<form string="Partners">' +
                    '<field name="p">' +
                        '<form string="Partner">' +
                            '<group><field name="foo"/></group>' +
                        '</form>' +
                        '<tree>' +
                            '<field name="foo"/>' +
                        '</tree>' +
                    '</field>' +
                '</form>',
            res_id: 1,
        });

        form.$buttons.find('.o_form_button_edit').click();
        form.$('tbody td.o_field_x2many_list_row_add a').click();
        $('.modal-footer button.btn-primary').first().click();

        assert.strictEqual($('.modal').length, 1, "should still have an open modal");
        assert.strictEqual($('.modal tbody label.o_field_invalid').length, 1,
            "should have displayed invalid fields");
        form.destroy();
    });

    QUnit.test('one2many list with action button', function (assert) {
        assert.expect(4);

        this.data.partner.records[0].p = [2];

        var form = createView({
            View: FormView,
            model: 'partner',
            data: this.data,
            arch: '<form string="Partners">' +
                    '<field name="int_field"/>' +
                    '<field name="p">' +
                        '<tree>' +
                            '<field name="foo"/>' +
                            '<button name="method_name" type="object" icon="fa-plus"/>' +
                        '</tree>' +
                    '</field>' +
                '</form>',
            res_id: 1,
            intercepts: {
                execute_action: function (event) {
                    assert.deepEqual(event.data.env.currentID, 2,
                        'should call with correct id');
                    assert.strictEqual(event.data.env.model, 'partner',
                        'should call with correct model');
                    assert.strictEqual(event.data.action_data.name, 'method_name',
                        "should call correct method");
                    assert.strictEqual(event.data.action_data.type, 'object',
                        'should have correct type');
                },
            },
        });

        form.$('.o_list_button button').click();

        form.destroy();
    });

    QUnit.test('one2many kanban with action button', function (assert) {
        assert.expect(4);

        this.data.partner.records[0].p = [2];

        var form = createView({
            View: FormView,
            model: 'partner',
            data: this.data,
            arch: '<form string="Partners">' +
                    '<field name="p">' +
                        '<kanban>' +
                            '<field name="foo"/>' +
                            '<templates>' +
                                '<t t-name="kanban-box">' +
                                    '<div>' +
                                        '<span><t t-esc="record.foo.value"/></span>' +
                                        '<button name="method_name" type="object" class="fa fa-plus"/>' +
                                    '</div>' +
                                '</t>' +
                            '</templates>' +
                        '</kanban>' +
                    '</field>' +
                '</form>',
            res_id: 1,
            intercepts: {
                execute_action: function (event) {
                    assert.deepEqual(event.data.env.currentID, 2,
                        'should call with correct id');
                    assert.strictEqual(event.data.env.model, 'partner',
                        'should call with correct model');
                    assert.strictEqual(event.data.action_data.name, 'method_name',
                        "should call correct method");
                    assert.strictEqual(event.data.action_data.type, 'object',
                        'should have correct type');
                },
            },
        });

        form.$('.oe_kanban_action_button').click();

        form.destroy();
    });

    QUnit.test('one2many kanban with edit type action and domain widget (widget using SpecialData)', function (assert) {
        assert.expect(1);

        this.data.turtle.fields.model_name = {string: "Domain Condition Model", type: "char"};
        this.data.turtle.fields.condition = {string: "Domain Condition", type: "char"};
        _.each(this.data.turtle.records, function (record) {
            record.model_name = 'partner';
            record.condition = '[]';
        });

        var form = createView({
            View: FormView,
            model: 'partner',
            data: this.data,
            arch: '<form string="Partners">' +
                    '<group>' +
                        '<field name="turtles" mode="kanban">' +
                            '<kanban>' +
                                '<templates>' +
                                    '<t t-name="kanban-box">' +
                                        '<div><field name="display_name"/></div>' +
                                        '<div><field name="turtle_foo"/></div>' +
                                        // field without Widget in the list
                                        '<div><field name="condition"/></div>' +
                                        '<div> <a type="edit"> Edit </a> </div>' +
                                    '</t>' +
                                '</templates>' +
                            '</kanban>' +
                            '<form>' +
                                '<field name="product_id" widget="statusbar"/>' +
                                '<field name="model_name"/>' +
                                // field with Widget requiring specialData in the form
                                '<field name="condition" widget="domain" options="{\'model\': \'model_name\'}"/>' +
                            '</form>' +
                        '</field>' +
                    '</group>' +
                '</form>',
            res_id: 1,
        });

        form.$('.oe_kanban_action:eq(0)').click();
        assert.strictEqual($('.o_domain_selector').length, 1, "should add domain selector widget");
        form.destroy();
    });

    QUnit.test('one2many list with onchange and domain widget (widget using SpecialData)', function (assert) {
        assert.expect(3);

        this.data.turtle.fields.model_name = {string: "Domain Condition Model", type: "char"};
        this.data.turtle.fields.condition = {string: "Domain Condition", type: "char"};
        _.each(this.data.turtle.records, function (record) {
            record.model_name = 'partner';
            record.condition = '[]';
        });
        this.data.partner.onchanges = {
            turtles: function (obj) {
                var virtualID = obj.turtles[1][1];
                obj.turtles = [
                    [5], // delete all
                    [0, virtualID, {
                        display_name: "coucou",
                        product_id: [37, "xphone"],
                        turtle_bar: false,
                        turtle_foo: "has changed",
                        turtle_int: 42,
                        turtle_qux: 9.8,
                        partner_ids: [],
                        turtle_ref: 'product,37',
                        model_name: 'partner',
                        condition: '[]',
                    }],
                ];
            },
        };
        var nbFetchSpecialDomain = 0;
        var form = createView({
            View: FormView,
            model: 'partner',
            data: this.data,
            arch: '<form string="Partners">' +
                    '<group>' +
                        '<field name="turtles" mode="tree">' +
                            '<tree>' +
                                '<field name="display_name"/>' +
                                '<field name="turtle_foo"/>' +
                                // field without Widget in the list
                                '<field name="condition"/>' +
                            '</tree>' +
                            '<form>' +
                                '<field name="model_name"/>' +
                                // field with Widget requiring specialData in the form
                                '<field name="condition" widget="domain" options="{\'model\': \'model_name\'}"/>' +
                            '</form>' +
                        '</field>' +
                    '</group>' +
                '</form>',
            res_id: 1,
            viewOptions: {
                mode: 'edit',
            },
            mockRPC: function (route) {
                if (route === '/web/dataset/call_kw/partner/search_count') {
                    nbFetchSpecialDomain++;
                }
                return this._super.apply(this, arguments);
            }
        });

        form.$('.o_field_one2many .o_field_x2many_list_row_add a').click();
        assert.strictEqual($('.modal').length, 1, "form view dialog should be opened");
        $('.modal-body input[name="model_name"]').val('partner').trigger('input');
        $('.modal-footer button:first').click();

        assert.strictEqual(form.$('.o_field_one2many tbody tr:first').text(), "coucouhas changed[]",
            "the onchange should create one new record and remove the existing");

        form.$('.o_field_one2many .o_list_view tbody tr:eq(0) td:first').click();

        form.$buttons.find('.o_form_button_save').click();
        assert.strictEqual(nbFetchSpecialDomain, 1,
            "should only fetch special domain once");
        form.destroy();
    });

    QUnit.test('one2many without inline tree arch', function (assert) {
        assert.expect(2);

        this.data.partner.records[0].turtles = [2,3];

        var form = createView({
            View: FormView,
            model: 'partner',
            data: this.data,
            arch: '<form string="Partners">' +
                    '<group>' +
                        '<field name="p" widget="many2many_tags"/>' + // check if the view don not call load view (widget without useSubview)
                        '<field name="turtles"/>' +
                        '<field name="timmy" invisible="1"/>' + // check if the view don not call load view in invisible
                    '</group>' +
                '</form>',
            res_id: 1,
            archs: {
                "turtle,false,list": '<tree string="Turtles"><field name="turtle_bar"/><field name="display_name"/><field name="partner_ids"/></tree>',
            }
        });

        assert.strictEqual(form.$('.o_field_widget[name="turtles"] .o_list_view').length, 1,
            'should display one2many list view in the modal');

        assert.strictEqual(form.$('.o_data_row').length, 2,
            'should display the 2 turtles');

        form.destroy();
    });

    QUnit.test('many2one and many2many in one2many', function (assert) {
        assert.expect(11);

        this.data.turtle.records[1].product_id = 37;
        this.data.partner.records[0].turtles = [2, 3];

        var form = createView({
            View: FormView,
            model: 'partner',
            data: this.data,
            arch: '<form string="Partners">' +
                    '<group>' +
                        '<field name="int_field"/>' +
                        '<field name="turtles">' +
                            '<form string="Turtles">' +
                                '<group>' +
                                    '<field name="product_id"/>' +
                                '</group>' +
                            '</form>' +
                            '<tree editable="top">' +
                                '<field name="display_name"/>' +
                                '<field name="product_id"/>' +
                                '<field name="partner_ids" widget="many2many_tags"/>' +
                            '</tree>' +
                        '</field>' +
                    '</group>' +
                '</form>',
            res_id: 1,
            mockRPC: function (route, args) {
                if (args.method === 'write') {
                    var commands = args.args[1].turtles;
                    assert.strictEqual(commands.length, 2,
                        "should have generated 2 commands");
                    assert.deepEqual(commands[0], [1, 2, {
                        partner_ids: [[6, false, [2, 1]]],
                        product_id: 41,
                    }], "generated commands should be correct");
                    assert.deepEqual(commands[1], [4, 3, false],
                        "generated commands should be correct");
                }
                return this._super.apply(this, arguments);
            },
        });

        assert.strictEqual(form.$('.o_data_row').length, 2,
            'should display the 2 turtles');
        assert.strictEqual(form.$('.o_data_row:first td:nth(1)').text(), 'xphone',
            "should correctly display the m2o");
        assert.strictEqual(form.$('.o_data_row:first td:nth(2) .badge').length, 2,
            "m2m should contain two tags");
        assert.strictEqual(form.$('.o_data_row:first td:nth(2) .badge:first span').text(),
            'second record', "m2m values should have been correctly fetched");

        form.$('.o_data_row:first').click();

        assert.strictEqual($('.modal .o_field_widget').text(), "xphone",
            'should display the form view dialog with the many2one value');
        $('.modal-footer button').click(); // close the modal

        form.$buttons.find('.o_form_button_edit').click();

        // edit the m2m of first row
        form.$('.o_list_view tbody td:first()').click();
        // remove a tag
        form.$('.o_field_many2manytags .badge:contains(aaa) .o_delete').click();
        assert.strictEqual(form.$('.o_selected_row .o_field_many2manytags .o_badge_text:contains(aaa)').length, 0,
            "tag should have been correctly removed");
        // add a tag
        var $m2mInput = form.$('.o_selected_row .o_field_many2manytags input');
        $m2mInput.click();
        $m2mInput.autocomplete('widget').find('li:first()').click();
        assert.strictEqual(form.$('.o_selected_row .o_field_many2manytags .o_badge_text:contains(first record)').length, 1,
            "tag should have been correctly added");

        // edit the m2o of first row
        var $m2oInput = form.$('.o_selected_row .o_field_many2one:first input');
        $m2oInput.click();
        $m2oInput.autocomplete('widget').find('li:contains(xpad)').mouseover().click();
        assert.strictEqual(form.$('.o_selected_row .o_field_many2one:first input').val(), 'xpad',
            "m2o value should have been updated");

        // save (should correctly generate the commands)
        form.$buttons.find('.o_form_button_save').click();

        form.destroy();
    });

    QUnit.test('many2manytag in one2many, onchange, some modifiers, and more than one page', function (assert) {
        assert.expect(9);

        this.data.partner.records[0].turtles = [1,2,3];

        this.data.partner.onchanges.turtles = function () {};

        var form = createView({
            View: FormView,
            model: 'partner',
            data: this.data,
            arch: '<form string="Partners">' +
                    '<field name="turtles">' +
                        '<tree editable="top" limit="2">' +
                            '<field name="turtle_foo"/>' +
                            '<field name="partner_ids" widget="many2many_tags" attrs="{\'readonly\': [(\'turtle_foo\', \'=\', \'a\')]}"/>' +
                        '</tree>' +
                    '</field>' +
                '</form>',
            res_id: 1,
            viewOptions: {mode: 'edit'},
            mockRPC: function (route, args) {
                assert.step(args.method);
                return this._super.apply(this, arguments);
            },
        });
        assert.strictEqual(form.$('.o_data_row').length, 2,
            'there should be only 2 rows displayed');
        form.$('.o_list_record_remove').click();
        form.$('.o_list_record_remove').click();

        assert.strictEqual(form.$('.o_data_row').length, 1,
            'there should be just one remaining row');

        assert.verifySteps([
            "read",  // initial read on partner
            "read",  // initial read on turtle
            "read",  // batched read on partner (field partner_ids)
            "read",  // after first delete, read on turtle (to fetch 3rd record)
            "onchange",  // after first delete, onchange on field turtles
            "onchange"   // onchange after second delete
        ]);

        form.destroy();
    });

    QUnit.test('onchange many2many in one2many list editable', function (assert) {
        assert.expect(14);

        this.data.product.records.push({
            id: 1,
            display_name: "xenomorphe",
        });

        this.data.turtle.onchanges = {
            product_id: function (rec) {
                if (rec.product_id) {
                    rec.partner_ids = [
                        [5],
                        [4, rec.product_id === 41 ? 1 : 2]
                    ];
                }
            },
        };
        var partnerOnchange = function (rec) {
            if (!rec.int_field || !rec.turtles.length) {
                return;
            }
            rec.turtles = [
                [5],
                [0, 0, {
                    display_name: 'new line',
                    product_id: [37, 'xphone'],
                    partner_ids: [
                        [5],
                        [4, 1]
                    ]
                }],
                [0, rec.turtles[0][1], {
                    display_name: rec.turtles[0][2].display_name,
                    product_id: [1, 'xenomorphe'],
                    partner_ids: [
                        [5],
                        [4, 2]
                    ]
                }],
            ];
        };

        this.data.partner.onchanges = {
            int_field: partnerOnchange,
            turtles: partnerOnchange,
        };

        var form = createView({
            View: FormView,
            model: 'partner',
            data: this.data,
            arch: '<form string="Partners">' +
                    '<group>' +
                        '<field name="int_field"/>' +
                        '<field name="turtles">' +
                            '<tree editable="bottom">' +
                                '<field name="display_name"/>' +
                                '<field name="product_id"/>' +
                                '<field name="partner_ids" widget="many2many_tags"/>' +
                            '</tree>' +
                        '</field>' +
                    '</group>' +
                '</form>',
        });

        // add new line (first, xpad)
        form.$('.o_field_x2many_list_row_add a').click();
        form.$('input[name="display_name"]').val('first').trigger('input');
        form.$('div[name="product_id"] input').click();
        // the onchange won't be generated
        $('li.ui-menu-item a:contains(xpad)').trigger('mouseenter').click();

        assert.strictEqual(form.$('.o_field_many2manytags.o_input').length, 1,
            'should display the line in editable mode');
        assert.strictEqual(form.$('.o_field_many2one input').val(), "xpad",
            'should display the product xpad');
        assert.strictEqual(form.$('.o_field_many2manytags.o_input .o_badge_text').text(), "first record",
            'should display the tag from the onchange');

        form.$('input.o_field_integer[name="int_field"]').click();

        assert.strictEqual(form.$('.o_data_cell.o_required_modifier').text(), "xpad",
            'should display the product xpad');
        assert.strictEqual(form.$('.o_field_many2manytags:not(.o_input) .o_badge_text').text(), "first record",
            'should display the tag in readonly');

        // enable the many2many onchange and generate it
        form.$('input.o_field_integer[name="int_field"]').val('10').trigger('input');

        assert.strictEqual(form.$('.o_data_cell.o_required_modifier').text(), "xenomorphexphone",
            'should display the product xphone and xenomorphe');
        assert.strictEqual(form.$('.o_data_row').text().replace(/\s+/g, ' '), "firstxenomorphe second record new linexphone first record ",
            'should display the name, one2many and many2many value');

        // disable the many2many onchange
        form.$('input.o_field_integer[name="int_field"]').val('0').trigger('input');

<<<<<<< HEAD
        // remove and start over
        form.$('.o_list_record_remove:first i').click();
        form.$('.o_list_record_remove:first i').click();
=======
        // delete and start over
        form.$('.o_list_record_delete:first button').click();
        form.$('.o_list_record_delete:first button').click();
>>>>>>> 39d9c362

        // enable the many2many onchange
        form.$('input.o_field_integer[name="int_field"]').val('10').trigger('input');

        // add new line (first, xenomorphe)
        form.$('.o_field_x2many_list_row_add a').click();
        form.$('input[name="display_name"]').val('first').trigger('input');
        form.$('div[name="product_id"] input').click();
        // generate the onchange
        $('li.ui-menu-item a:contains(xenomorphe)').trigger('mouseenter').click();

        assert.strictEqual(form.$('.o_field_many2manytags.o_input').length, 1,
            'should display the line in editable mode');
        assert.strictEqual(form.$('.o_field_many2one input').val(), "xenomorphe",
            'should display the product xenomorphe');
        assert.strictEqual(form.$('.o_field_many2manytags.o_input .o_badge_text').text(), "second record",
            'should display the tag from the onchange');

        // put list in readonly mode
        form.$('input.o_field_integer[name="int_field"]').click();

        assert.strictEqual(form.$('.o_data_cell.o_required_modifier').text(), "xenomorphexphone",
            'should display the product xphone and xenomorphe');
        assert.strictEqual(form.$('.o_field_many2manytags:not(.o_input) .o_badge_text').text(), "second recordfirst record",
            'should display the tag in readonly (first record and second record)');

        form.$('input.o_field_integer[name="int_field"]').val('10').trigger('input');

        assert.strictEqual(form.$('.o_data_row').text().replace(/\s+/g, ' '), "firstxenomorphe second record new linexphone first record ",
            'should display the name, one2many and many2many value');

        form.$buttons.find('.o_form_button_save').click();

        assert.strictEqual(form.$('.o_data_row').text().replace(/\s+/g, ' '), "firstxenomorphe second record new linexphone first record ",
            'should display the name, one2many and many2many value after save');

        form.destroy();
    });

    QUnit.test('load view for x2many in one2many', function (assert) {
        assert.expect(2);

        this.data.turtle.records[1].product_id = 37;
        this.data.partner.records[0].turtles = [2,3];
        this.data.partner.records[2].turtles = [1,3];

        var form = createView({
            View: FormView,
            model: 'partner',
            data: this.data,
            arch: '<form string="Partners">' +
                    '<group>' +
                        '<field name="int_field"/>' +
                        '<field name="turtles">' +
                            '<form string="Turtles">' +
                                '<group>' +
                                    '<field name="product_id"/>' +
                                    '<field name="partner_ids"/>' +
                                '</group>' +
                            '</form>' +
                            '<tree>' +
                                '<field name="display_name"/>' +
                            '</tree>' +
                        '</field>' +
                    '</group>' +
                '</form>',
            res_id: 1,
            archs: {
                "partner,false,list": '<tree string="Partners"><field name="display_name"/></tree>',
            },
        });

        assert.strictEqual(form.$('.o_data_row').length, 2,
            'should display the 2 turtles');

        form.$('.o_data_row:first').click();

        assert.strictEqual($('.modal .o_field_widget[name="partner_ids"] .o_list_view').length, 1,
            'should display many2many list view in the modal');

        form.destroy();
    });

    QUnit.test('one2many (who contains a one2many) with tree view and without form view', function (assert) {
        assert.expect(1);

        // avoid error in _postprocess

        var form = createView({
            View: FormView,
            model: 'partner',
            data: this.data,
            arch: '<form string="Partners">' +
                    '<group>' +
                        '<field name="turtles">' +
                            '<tree>' +
                                '<field name="partner_ids"/>' +
                            '</tree>' +
                        '</field>' +
                    '</group>' +
                '</form>',
            res_id: 1,
            archs: {
                "turtle,false,form": '<form string="Turtles"><field name="turtle_foo"/></form>',
            },
        });

        form.$('.o_data_row:first').click();

        assert.strictEqual($('.modal .o_field_widget[name="turtle_foo"]').text(), 'blip',
            'should open the modal and display the form field');

        form.destroy();
    });

    QUnit.test('one2many with x2many in form view (but not in list view)', function (assert) {
        assert.expect(1);

        // avoid error when saving the edited related record (because the
        // related x2m field is unknown in the inline list view)
        // also ensure that the changes are correctly saved

        this.data.turtle.fields.o2m = {string: "o2m", type: "one2many", relation: 'user'};

        var form = createView({
            View: FormView,
            model: 'partner',
            data: this.data,
            arch: '<form string="Partners">' +
                    '<group>' +
                        '<field name="turtles">' +
                            '<tree>' +
                                '<field name="turtle_foo"/>' +
                            '</tree>' +
                        '</field>' +
                    '</group>' +
                '</form>',
            res_id: 1,
            archs: {
                "turtle,false,form": '<form string="Turtles">' +
                        '<field name="partner_ids" widget="many2many_tags"/>' +
                    '</form>',
            },
            viewOptions: {
                mode: 'edit',
            },
            mockRPC: function (route, args) {
                if (args.method === 'write') {
                    assert.deepEqual(args.args[1].turtles, [[1, 2, {
                        partner_ids: [[6, false, [2, 4, 1]]],
                    }]]);
                }
                return this._super.apply(this, arguments);
            },
        });

        form.$('.o_data_row:first').click(); // edit first record

        var $input = $('.modal .o_field_many2manytags input');
        $input.click(); // opens the dropdown
        $input.autocomplete('widget').find('li').click(); // add 'first record'

        // add a many2many tag and save
        $('.modal .o_field_x2many_list_row_add a').click();
        $('.modal .o_field_widget[name=name]').val('test').trigger('input');
        $('.modal .modal-footer .btn-primary').click(); // save

        form.$buttons.find('.o_form_button_save').click();

        form.destroy();
    });

    QUnit.test('many2many list in a one2many opened by a many2one', function (assert) {
        assert.expect(1);

        this.data.turtle.records[1].turtle_trululu = 2;
        var form = createView({
            View: FormView,
            model: 'partner',
            data: this.data,
            arch: '<form string="Partners">' +
                    '<field name="turtles">' +
                        '<tree editable="bottom">' +
                            '<field name="turtle_trululu"/>' +
                        '</tree>' +
                    '</field>' +
                '</form>',
            res_id: 1,
            archs: {
                "partner,false,form": '<form string="P">' +
                        '<field name="timmy"/>' +
                    '</form>',
                "partner_type,false,list": '<tree editable="bottom">' +
                        '<field name="display_name"/>' +
                    '</tree>',
                "partner_type,false,search": '<search>' +
                    '</search>',
            },
            viewOptions: {
                mode: 'edit',
            },
            mockRPC: function (route, args) {
                if (route === '/web/dataset/call_kw/partner/get_formview_id') {
                    return $.when(false);
                }
                if (args.method === 'write') {
                    assert.deepEqual(args.args[1].timmy, [[6,  false, [12]]],
                        'should properly write ids');
                }
                return this._super.apply(this, arguments);
            },
        });

        // edit the first partner in the one2many partner form view
        form.$('.o_data_row:first td.o_data_cell').click();
        // open form view for many2one
        form.$('.o_external_button').click();

        // click on add, to add a new partner in the m2m
        $('.modal .o_field_x2many_list_row_add a').click();

        // select the partner_type 'gold' (this closes the 2nd modal)
        $('.modal td:contains(gold)').click();

        // confirm the changes in the modal
        $('.modal .modal-footer .btn-primary').click();

        form.$buttons.find('.o_form_button_save').click();
        form.destroy();
    });

    QUnit.test('nested x2many default values', function (assert) {
        assert.expect(2);

        var form = createView({
            View: FormView,
            model: 'partner',
            data: this.data,
            arch: '<form string="Partners">' +
                    '<field name="turtles">' +
                        '<tree editable="top">' +
                            '<field name="partner_ids" widget="many2many_tags"/>' +
                        '</tree>' +
                    '</field>' +
                '</form>',
            mockRPC: function (route, args) {
                if (args.model === 'partner' && args.method === 'default_get') {
                    return $.when({turtles: [[0, 0, {
                        partner_ids: [[6, 0, [4]]],
                    }]]});
                }
                return this._super.apply(this, arguments);
            },
        });

        assert.strictEqual(form.$('.o_list_view .o_field_many2manytags[name="partner_ids"] .badge').length, 1,
            "m2mtags should contain one tag");
        assert.strictEqual(form.$('.o_list_view .o_field_many2manytags[name="partner_ids"] .o_badge_text').text(),
            'aaa', "tag name should have been correctly loaded");

        form.destroy();
    });

    QUnit.test('one2many (who contains display_name) with tree view and without form view', function (assert) {
        assert.expect(1);

        // avoid error in _fetchX2Manys

        var form = createView({
            View: FormView,
            model: 'partner',
            data: this.data,
            arch: '<form string="Partners">' +
                    '<group>' +
                        '<field name="turtles">' +
                            '<tree>' +
                                '<field name="display_name"/>' +
                            '</tree>' +
                        '</field>' +
                    '</group>' +
                '</form>',
            res_id: 1,
            archs: {
                "turtle,false,form": '<form string="Turtles"><field name="turtle_foo"/></form>',
            },
        });

        form.$('.o_data_row:first').click();

        assert.strictEqual($('.modal .o_field_widget[name="turtle_foo"]').text(), 'blip',
            'should open the modal and display the form field');

        form.destroy();
    });

    QUnit.test('one2many field with virtual ids', function (assert) {
        assert.expect(11);

        var form = createView({
            View: FormView,
            model: 'partner',
            data: this.data,
            arch: '<form string="Partners">' +
                    '<sheet>' +
                        '<group>' +
                            '<notebook>' +
                                '<page>' +
                                    '<field name="p" mode="kanban">' +
                                        '<kanban>' +
                                            '<templates>' +
                                                '<t t-name="kanban-box">' +
                                                    '<div class="oe_kanban_details">' +
                                                        '<div class="o_test_id">' +
                                                            '<field name="id"/>' +
                                                        '</div>' +
                                                        '<div class="o_test_foo">' +
                                                            '<field name="foo"/>' +
                                                        '</div>' +
                                                    '</div>' +
                                                '</t>' +
                                            '</templates>' +
                                        '</kanban>' +
                                    '</field>' +
                                '</page>' +
                            '</notebook>' +
                        '</group>' +
                    '</sheet>' +
                '</form>',
            archs: {
                'partner,false,form': '<form string="Associated partners">' +
                                        '<field name="foo"/>' +
                                      '</form>',
            },
            res_id: 4,
        });

        assert.strictEqual(form.$('.o_field_widget .o_kanban_view').length, 1,
            "should have one inner kanban view for the one2many field");
        assert.strictEqual(form.$('.o_field_widget .o_kanban_view .o_kanban_record:not(.o_kanban_ghost)').length, 0,
            "should not have kanban records yet");

        // // switch to edit mode and create a new kanban record
        form.$buttons.find('.o_form_button_edit').click();
        form.$('.o_field_widget .o-kanban-button-new').click();

        // save & close the modal
        assert.strictEqual($('.modal-content input.o_field_widget').val(), 'My little Foo Value',
            "should already have the default value for field foo");
        $('.modal-content .btn-primary').first().click();

        assert.strictEqual(form.$('.o_field_widget .o_kanban_view').length, 1,
            "should have one inner kanban view for the one2many field");
        assert.strictEqual(form.$('.o_field_widget .o_kanban_view .o_kanban_record:not(.o_kanban_ghost)').length, 1,
            "should now have one kanban record");
        assert.strictEqual(form.$('.o_field_widget .o_kanban_view .o_kanban_record:not(.o_kanban_ghost) .o_test_id').text(),
            '', "should not have a value for the id field");
        assert.strictEqual(form.$('.o_field_widget .o_kanban_view .o_kanban_record:not(.o_kanban_ghost) .o_test_foo').text(),
            'My little Foo Value', "should have a value for the foo field");

        // save the view to force a create of the new record in the one2many
        form.$buttons.find('.o_form_button_save').click();
        assert.strictEqual(form.$('.o_field_widget .o_kanban_view').length, 1,
            "should have one inner kanban view for the one2many field");
        assert.strictEqual(form.$('.o_field_widget .o_kanban_view .o_kanban_record:not(.o_kanban_ghost)').length, 1,
            "should now have one kanban record");
        assert.notEqual(form.$('.o_field_widget .o_kanban_view .o_kanban_record:not(.o_kanban_ghost) .o_test_id').text(),
            '', "should now have a value for the id field");
        assert.strictEqual(form.$('.o_field_widget .o_kanban_view .o_kanban_record:not(.o_kanban_ghost) .o_test_foo').text(),
            'My little Foo Value', "should still have a value for the foo field");

        form.destroy();
    });

    QUnit.test('focusing fields in one2many list', function (assert) {
        assert.expect(2);

        var form = createView({
            View: FormView,
            model: 'partner',
            data: this.data,
            arch: '<form string="Partners">' +
                    '<group>' +
                        '<field name="turtles">' +
                            '<tree editable="top">' +
                                '<field name="turtle_foo"/>' +
                                '<field name="turtle_int"/>' +
                            '</tree>' +
                        '</field>' +
                    '</group>' +
                    '<field name="foo"/>' +
                '</form>',
            res_id: 1,
        });
        form.$buttons.find('.o_form_button_edit').click();

        form.$('.o_data_row:first td:first').click();
        assert.strictEqual(form.$('input[name="turtle_foo"]')[0], document.activeElement,
            "turtle foo field should have focus");

        form.$('input[name="turtle_foo"]').trigger({type: 'keydown', which: $.ui.keyCode.TAB});
        assert.strictEqual(form.$('input[name="turtle_int"]')[0], document.activeElement,
            "turtle int field should have focus");
        form.destroy();
    });

    QUnit.test('one2many list editable = top', function (assert) {
        assert.expect(6);

        this.data.turtle.fields.turtle_foo.default = "default foo turtle";
        var form = createView({
            View: FormView,
            model: 'partner',
            data: this.data,
            arch: '<form string="Partners">' +
                    '<group>' +
                        '<field name="turtles">' +
                            '<tree editable="top">' +
                                '<field name="turtle_foo"/>' +
                            '</tree>' +
                        '</field>' +
                    '</group>' +
                '</form>',
            res_id: 1,
            mockRPC: function (route, args) {
                if (args.method === 'write') {
                    var commands = args.args[1].turtles;
                    assert.strictEqual(commands[0][0], 0,
                        "first command is a create");
                    assert.strictEqual(commands[1][0], 4,
                        "second command is a link to");
                }
                return this._super.apply(this, arguments);
            },
        });
        form.$buttons.find('.o_form_button_edit').click();

        assert.strictEqual(form.$('.o_data_row').length, 1,
            "should start with one data row");

        form.$('.o_field_x2many_list_row_add a').click();

        assert.strictEqual(form.$('.o_data_row').length, 2,
            "should have 2 data rows");
        assert.strictEqual(form.$('tr.o_data_row:first input').val(), 'default foo turtle',
            "first row should be the new value");
        assert.ok(form.$('tr.o_data_row:first').hasClass('o_selected_row'),
            "first row should be selected");

        form.$buttons.find('.o_form_button_save').click();
        form.destroy();
    });

    QUnit.test('one2many list editable = bottom', function (assert) {
        assert.expect(6);
        this.data.turtle.fields.turtle_foo.default = "default foo turtle";

        var form = createView({
            View: FormView,
            model: 'partner',
            data: this.data,
            arch: '<form string="Partners">' +
                    '<group>' +
                        '<field name="turtles">' +
                            '<tree editable="bottom">' +
                                '<field name="turtle_foo"/>' +
                            '</tree>' +
                        '</field>' +
                    '</group>' +
                '</form>',
            res_id: 1,
            mockRPC: function (route, args) {
                if (args.method === 'write') {
                    var commands = args.args[1].turtles;
                    assert.strictEqual(commands[0][0], 4,
                        "first command is a link to");
                    assert.strictEqual(commands[1][0], 0,
                        "second command is a create");
                }
                return this._super.apply(this, arguments);
            },
        });
        form.$buttons.find('.o_form_button_edit').click();

        assert.strictEqual(form.$('.o_data_row').length, 1,
            "should start with one data row");

        form.$('.o_field_x2many_list_row_add a').click();

        assert.strictEqual(form.$('.o_data_row').length, 2,
            "should have 2 data rows");
        assert.strictEqual(form.$('tr.o_data_row:eq(1) input').val(), 'default foo turtle',
            "second row should be the new value");
        assert.ok(form.$('tr.o_data_row:eq(1)').hasClass('o_selected_row'),
            "second row should be selected");

        form.$buttons.find('.o_form_button_save').click();
        form.destroy();
    });

    QUnit.test('x2many fields use their "mode" attribute', function (assert) {
        assert.expect(1);

        var form = createView({
            View: FormView,
            model: 'partner',
            data: this.data,
            arch: '<form string="Partners">' +
                    '<group>' +
                        '<field mode="kanban" name="turtles">' +
                            '<tree>' +
                                '<field name="turtle_foo"/>' +
                            '</tree>' +
                            '<kanban>' +
                                '<templates>' +
                                    '<t t-name="kanban-box">' +
                                        '<div>' +
                                            '<field name="turtle_int"/>' +
                                        '</div>' +
                                    '</t>' +
                                '</templates>' +
                            '</kanban>' +
                        '</field>' +
                    '</group>' +
                '</form>',
            res_id: 1,
        });

        assert.strictEqual(form.$('.o_field_one2many .o_kanban_view').length, 1,
            "should have rendered a kanban view");

        form.destroy();
    });

    QUnit.test('one2many list editable, no onchange when required field is not set', function (assert) {
        assert.expect(7);

        this.data.turtle.fields.turtle_foo.required = true;
        this.data.partner.onchanges = {
            turtles: function (obj) {
                obj.int_field = obj.turtles.length;
            },
        };
        this.data.partner.records[0].int_field = 0;
        this.data.partner.records[0].turtles = [];

        var form = createView({
            View: FormView,
            model: 'partner',
            data: this.data,
            arch: '<form string="Partners">' +
                    '<field name="int_field"/>' +
                    '<field name="turtles">' +
                        '<tree editable="top">' +
                            '<field name="turtle_int"/>' +
                            '<field name="turtle_foo"/>' +
                        '</tree>' +
                    '</field>' +
                '</form>',
            mockRPC: function (route, args) {
                assert.step(args.method);
                return this._super.apply(this, arguments);
            },
            res_id: 1,
        });
        form.$buttons.find('.o_form_button_edit').click();

        assert.strictEqual(form.$('.o_field_widget[name="int_field"]').val(), "0",
            "int_field should start with value 0");
        form.$('.o_field_x2many_list_row_add a').click();
        assert.strictEqual(form.$('.o_field_widget[name="int_field"]').val(), "0",
            "int_field should still be 0 (no onchange should have been done yet");

        assert.verifySteps(['read', 'default_get'], "no onchange should have been applied");

        form.$('.o_field_widget[name="turtle_foo"]').val("some text").trigger('input');
        assert.strictEqual(form.$('.o_field_widget[name="int_field"]').val(), "1",
            "int_field should now be 1 (the onchange should have been done");

        form.destroy();
    });

    QUnit.test('one2many list editable: trigger onchange when row is valid', function (assert) {
        // should omit require fields that aren't in the view as they (obviously)
        // have no value, when checking the validity of required fields
        // shouldn't consider numerical fields with value 0 as unset
        assert.expect(12);

        this.data.turtle.fields.turtle_foo.required = true;
        this.data.turtle.fields.turtle_qux.required = true; // required field not in the view
        this.data.turtle.fields.turtle_bar.required = true; // required boolean field with no default
        delete this.data.turtle.fields.turtle_bar.default;
        this.data.turtle.fields.turtle_int.required = true; // required int field (default 0)
        this.data.turtle.fields.turtle_int.default = 0;
        this.data.turtle.fields.partner_ids.required = true; // required many2many
        this.data.partner.onchanges = {
            turtles: function (obj) {
                obj.int_field = obj.turtles.length;
            },
        };
        this.data.partner.records[0].int_field = 0;
        this.data.partner.records[0].turtles = [];

        var form = createView({
            View: FormView,
            model: 'partner',
            data: this.data,
            arch: '<form string="Partners">' +
                    '<field name="int_field"/>' +
                    '<field name="turtles"/>' +
                '</form>',
            mockRPC: function (route, args) {
                assert.step(args.method);
                return this._super.apply(this, arguments);
            },
            archs: {
                'turtle,false,list' : '<tree editable="top">' +
                        '<field name="turtle_qux"/>' +
                        '<field name="turtle_bar"/>' +
                        '<field name="turtle_int"/>' +
                        '<field name="turtle_foo"/>' +
                        '<field name="partner_ids" widget="many2many_tags"/>' +
                    '</tree>',
            },
            res_id: 1,
        });
        form.$buttons.find('.o_form_button_edit').click();

        assert.strictEqual(form.$('.o_field_widget[name="int_field"]').val(), "0",
            "int_field should start with value 0");

        // add a new row (which is invalid at first)
        form.$('.o_field_x2many_list_row_add a').click();
        assert.strictEqual(form.$('.o_field_widget[name="int_field"]').val(), "0",
            "int_field should still be 0 (no onchange should have been done yet)");
        assert.verifySteps(['load_views', 'read', 'default_get'], "no onchange should have been applied");

        // fill turtle_foo field
        form.$('.o_field_widget[name="turtle_foo"]').val("some text").trigger('input');
        assert.strictEqual(form.$('.o_field_widget[name="int_field"]').val(), "0",
            "int_field should still be 0 (no onchange should have been done yet)");
        assert.verifySteps(['load_views', 'read', 'default_get'], "no onchange should have been applied");

        // fill partner_ids field with a tag (all required fields will then be set)
        var $m2mInput = form.$('.o_field_widget[name=partner_ids] input');
        $m2mInput.click();
        $m2mInput.autocomplete('widget').find('li:first()').click();
        assert.strictEqual(form.$('.o_field_widget[name="int_field"]').val(), "1",
            "int_field should now be 1 (the onchange should have been done");

        form.destroy();
    });

    QUnit.test('one2many list editable: \'required\' modifiers is properly working', function (assert) {
        assert.expect(3);

        this.data.partner.onchanges = {
            turtles: function (obj) {
                obj.int_field = obj.turtles.length;
            },
        };

        this.data.partner.records[0].turtles = [];

        var form = createView({
            View: FormView,
            model: 'partner',
            data: this.data,
            arch: '<form string="Partners">' +
                    '<field name="int_field"/>' +
                    '<field name="turtles">' +
                        '<tree editable="top">' +
                            '<field name="turtle_foo" required="1"/>' +
                        '</tree>' +
                    '</field>' +
                '</form>',
            res_id: 1,
        });
        form.$buttons.find('.o_form_button_edit').click();

        assert.strictEqual(form.$('.o_field_widget[name="int_field"]').val(), "10",
            "int_field should start with value 10");

        form.$('.o_field_x2many_list_row_add a').click();

        assert.strictEqual(form.$('.o_field_widget[name="int_field"]').val(), "10",
            "int_field should still be 10 (no onchange, because line is not valid)");

        // fill turtle_foo field
        form.$('.o_field_widget[name="turtle_foo"]').val("some text").trigger('input');

        assert.strictEqual(form.$('.o_field_widget[name="int_field"]').val(), "1",
            "int_field should be 1 (onchange triggered, because line is now valid)");

        form.destroy();
    });

    QUnit.test('one2many list editable: \'required\' modifiers is properly working, part 2', function (assert) {
        assert.expect(3);

        this.data.partner.onchanges = {
            turtles: function (obj) {
                obj.int_field = obj.turtles.length;
            },
        };

        this.data.partner.records[0].turtles = [];

        var form = createView({
            View: FormView,
            model: 'partner',
            data: this.data,
            arch: '<form string="Partners">' +
                    '<field name="int_field"/>' +
                    '<field name="turtles">' +
                        '<tree editable="top">' +
                            '<field name="turtle_int"/>' +
                            '<field name="turtle_foo" attrs=\'{"required": [["turtle_int", "=", 0]]}\'/>' +
                        '</tree>' +
                    '</field>' +
                '</form>',
            res_id: 1,
        });
        form.$buttons.find('.o_form_button_edit').click();

        assert.strictEqual(form.$('.o_field_widget[name="int_field"]').val(), "10",
            "int_field should start with value 10");

        form.$('.o_field_x2many_list_row_add a').click();

        assert.strictEqual(form.$('.o_field_widget[name="int_field"]').val(), "10",
            "int_field should still be 10 (no onchange, because line is not valid)");

        // fill turtle_int field
        form.$('.o_field_widget[name="turtle_int"]').val("1").trigger('input');

        assert.strictEqual(form.$('.o_field_widget[name="int_field"]').val(), "1",
            "int_field should be 1 (onchange triggered, because line is now valid)");

        form.destroy();
    });

    QUnit.test('one2many list editable: add new line before onchange returns', function (assert) {
        // If the user adds a new row (with a required field with onchange), selects
        // a value for that field, then adds another row before the onchange returns,
        // the editable list must wait for the onchange to return before trying to
        // unselect the first row, otherwise it will be detected as invalid.
        assert.expect(7);

        this.data.turtle.onchanges = {
            turtle_trululu: function () {},
        };

        var def;
        var form = createView({
            View: FormView,
            model: 'partner',
            data: this.data,
            arch: '<form string="Partners">' +
                    '<field name="turtles">' +
                        '<tree editable="bottom">' +
                            '<field name="turtle_trululu" required="1"/>' +
                        '</tree>' +
                    '</field>' +
                '</form>',
            mockRPC: function (route, args) {
                var result = this._super.apply(this, arguments);
                if (args.method === 'onchange') {
                    return $.when(def).then(_.constant(result));
                }
                return result;
            },
        });

        // add a first line but hold the onchange back
        form.$('.o_field_x2many_list_row_add a').click();
        assert.strictEqual(form.$('.o_data_row').length, 1,
            "should have created the first row immediately");
        def = $.Deferred();
        form.$('.o_field_many2one input').click();
        form.$('.o_field_many2one input').autocomplete('widget').find('a').first().click();

        // try to add a second line and check that it is correctly waiting
        // for the onchange to return
        form.$('.o_field_x2many_list_row_add a').click();
        assert.strictEqual($('.modal').length, 0, "no modal should be displayed");
        assert.strictEqual($('.o_field_invalid').length, 0,
            "no field should be marked as invalid");
        assert.strictEqual(form.$('.o_data_row').length, 1,
            "should wait for the onchange to create the second row");
        assert.ok(form.$('.o_data_row').hasClass('o_selected_row'),
            "first row should still be in edition");

        // resolve the onchange def
        def.resolve();
        assert.strictEqual(form.$('.o_data_row').length, 2,
            "second row should now have been created");
        assert.notOk(form.$('.o_data_row:first').hasClass('o_selected_row'),
            "first row should no more be in edition");

        form.destroy();
    });

    QUnit.test('editable list: multiple clicks on Add an item do not create invalid rows', function (assert) {
        assert.expect(3);

        this.data.turtle.onchanges = {
            turtle_trululu: function () {},
        };

        var def;
        var form = createView({
            View: FormView,
            model: 'partner',
            data: this.data,
            arch: '<form string="Partners">' +
                    '<field name="turtles">' +
                        '<tree editable="bottom">' +
                            '<field name="turtle_trululu" required="1"/>' +
                        '</tree>' +
                    '</field>' +
                '</form>',
            mockRPC: function (route, args) {
                var result = this._super.apply(this, arguments);
                if (args.method === 'onchange') {
                    return $.when(def).then(_.constant(result));
                }
                return result;
            },
        });

        // click twice to add a new line
        def = $.Deferred();
        form.$('.o_field_x2many_list_row_add a').click();
        form.$('.o_field_x2many_list_row_add a').click();
        assert.strictEqual(form.$('.o_data_row').length, 0,
            "no row should have been created yet (waiting for the onchange)");

        // resolve the onchange def
        def.resolve();
        assert.strictEqual(form.$('.o_data_row').length, 1,
            "only one row should have been created");
        assert.ok(form.$('.o_data_row:first').hasClass('o_selected_row'),
            "the created row should be in edition");

        form.destroy();
    });

    QUnit.test('editable list: value reset by an onchange', function (assert) {
        // this test reproduces a subtle behavior that may occur in a form view:
        // the user adds a record in a one2many field, and directly clicks on a
        // datetime field of the form view which has an onchange, which totally
        // overrides the value of the one2many (commands 5 and 0). The handler
        // that switches the edited row to readonly is then called after the
        // new value of the one2many field is applied (the one returned by the
        // onchange), so the row that must go to readonly doesn't exist anymore.
        assert.expect(2);

        this.data.partner.onchanges = {
            datetime: function (obj) {
                obj.turtles = [[5], [0, 0, {display_name: 'new'}]];
            },
        };

        var def;
        var form = createView({
            View: FormView,
            model: 'partner',
            data: this.data,
            arch: '<form string="Partners">' +
                    '<field name="datetime"/>' +
                    '<field name="turtles">' +
                        '<tree editable="bottom">' +
                            '<field name="display_name"/>' +
                        '</tree>' +
                    '</field>' +
                '</form>',
            mockRPC: function (route, args) {
                var result = this._super.apply(this, arguments);
                if (args.method === 'onchange') {
                    return $.when(def).then(_.constant(result));
                }
                return result;
            },
        });

        // trigger the two onchanges
        form.$('.o_field_x2many_list_row_add a').click();
        form.$('.o_data_row .o_field_widget').val('a name').trigger('input');
        def = $.Deferred();
        form.$('.o_datepicker_input').click(); // focusout o2m and set value to today
        var dateTimeVal = fieldUtils.format.datetime(moment(), {timezone: false});
        form.$('.o_datepicker_input').val(dateTimeVal).trigger('change');

        // resolve the onchange def
        def.resolve();

        assert.strictEqual(form.$('.o_data_row').length, 1,
            "should have one record in the o2m");
        assert.strictEqual(form.$('.o_data_row .o_data_cell').text(), 'new',
            "should be the record created by the onchange");

        form.destroy();
    });

    QUnit.test('editable list: onchange that returns a warning', function (assert) {
        assert.expect(5);

        this.data.turtle.onchanges = {
            display_name: function () {},
        };

        var form = createView({
            View: FormView,
            model: 'partner',
            data: this.data,
            arch: '<form string="Partners">' +
                    '<field name="turtles">' +
                        '<tree editable="bottom">' +
                            '<field name="display_name"/>' +
                        '</tree>' +
                    '</field>' +
                '</form>',
            res_id: 1,
            mockRPC: function (route, args) {
                if (args.method === 'onchange') {
                    assert.step(args.method);
                    return $.when({
                        value: {},
                        warning: {
                            title: "Warning",
                            message: "You must first select a partner"
                        },
                    });
                }
                return this._super.apply(this, arguments);
            },
            viewOptions: {
                mode: 'edit',
            },
            intercepts: {
                warning: function () {
                    assert.step('warning');
                },
            },
        });

        // add a line (this should trigger an onchange and a warning)
        form.$('.o_field_x2many_list_row_add a').click();

        // check if 'Add an item' still works (this should trigger an onchange
        // and a warning again)
        form.$('.o_field_x2many_list_row_add a').click();

        assert.verifySteps(['onchange', 'warning', 'onchange', 'warning']);

        form.destroy();
    });

    QUnit.test('editable list: contexts are correctly sent', function (assert) {
        assert.expect(5);

        this.data.partner.records[0].timmy = [12];
        var form = createView({
            View: FormView,
            model: 'partner',
            data: this.data,
            arch: '<form>' +
                    '<field name="foo"/>' +
                    '<field name="timmy" context="{\'key\': parent.foo}">' +
                        '<tree editable="top">' +
                            '<field name="display_name"/>' +
                        '</tree>' +
                    '</field>' +
                '</form>',
            mockRPC: function (route, args) {
                if (args.method === 'read' && args.model === 'partner') {
                    assert.deepEqual(args.kwargs.context, {
                        active_field: 2,
                        bin_size: true,
                        someKey: 'some value',
                    }, "sent context should be correct");
                }
                if (args.method === 'read' && args.model === 'partner_type') {
                    assert.deepEqual(args.kwargs.context, {
                        key: 'yop',
                        active_field: 2,
                        someKey: 'some value',
                    }, "sent context should be correct");
                }
                if (args.method === 'write') {
                    assert.deepEqual(args.kwargs.context, {
                        active_field: 2,
                        someKey: 'some value',
                    }, "sent context should be correct");
                }
                return this._super.apply(this, arguments);
            },
            session: {
                user_context: {someKey: 'some value'},
            },
            viewOptions: {
                mode: 'edit',
                context: {active_field: 2},
            },
            res_id: 1,
        });

        form.$('.o_data_cell:first').click();
        form.$('.o_field_widget[name=display_name]').val('abc').trigger('input');
        form.$buttons.find('.o_form_button_save').click();

        form.destroy();
    });

    QUnit.test('resetting invisible one2manys', function (assert) {
        assert.expect(3);

        this.data.partner.records[0].turtles = [];
        this.data.partner.onchanges.foo = function (obj) {
            obj.turtles = [[5], [4, 1]];
        };

        var form = createView({
            View: FormView,
            model: 'partner',
            data: this.data,
            arch: '<form>' +
                    '<field name="foo"/>' +
                    '<field name="turtles" invisible="1"/>' +
                '</form>',
            viewOptions: {
                mode: 'edit',
            },
            res_id: 1,
            mockRPC: function (route, args) {
                assert.step(args.method);
                return this._super.apply(this, arguments);
            },
        });

        form.$('input[name="foo"]').val('abcd').trigger('input');
        assert.verifySteps(['read', 'onchange']);

        form.destroy();
    });

    QUnit.test('one2many: onchange that returns unknow field in list, but not in form', function (assert) {
        assert.expect(5);

        this.data.partner.onchanges = {
            name: function () {},
        };

        var form = createView({
            View: FormView,
            model: 'partner',
            data: this.data,
            arch: '<form string="Partners">' +
                    '<field name="name"/>' +
                    '<field name="p">' +
                        '<tree>' +
                            '<field name="display_name"/>' +
                        '</tree>' +
                        '<form string="Partners">' +
                            '<field name="display_name"/>' +
                            '<field name="timmy" widget="many2many_tags"/>' +
                        '</form>' +
                    '</field>' +
                '</form>',
            mockRPC: function (route, args) {
                if (args.method === 'onchange') {
                    return $.when({
                        value: {
                            p: [[5], [0, 0, {display_name: 'new', timmy: [[5], [4, 12]]}]],
                        },
                    });
                }
                return this._super.apply(this, arguments);
            },
        });

        assert.strictEqual(form.$('.o_data_row').length, 1,
            "the one2many should contain one row");
        assert.strictEqual(form.$('.o_field_widget[name="timmy"]').length, 0,
            "timmy should not be displayed in the list view");

        form.$('.o_data_row td:first').click(); // open the record

        assert.strictEqual($('.modal .o_field_many2manytags[name="timmy"]').length, 1,
            "timmy should be displayed in the form view");
        assert.strictEqual($('.modal .o_field_many2manytags[name="timmy"] .badge').length, 1,
            "m2mtags should contain one tag");
        assert.strictEqual($('.modal .o_field_many2manytags[name="timmy"] .o_badge_text').text(),
            'gold', "tag name should have been correctly loaded");

        form.destroy();
    });

    QUnit.test('onchange and required fields with override in arch', function (assert) {
        assert.expect(4);

        this.data.partner.onchanges = {
            turtles: function (obj) {}
        };
        this.data.turtle.fields.turtle_foo.required = true;
        this.data.partner.records[0].turtles = [];

        var form = createView({
            View: FormView,
            model: 'partner',
            data: this.data,
            arch:'<form string="Partners">' +
                    '<field name="turtles">' +
                        '<tree editable="bottom">' +
                            '<field name="turtle_int"/>' +
                            '<field name="turtle_foo" required="0"/>' +
                        '</tree>' +
                    '</field>' +
                '</form>',
            res_id: 1,
            mockRPC: function (route, args) {
                assert.step(args.method);
                return this._super.apply(this, arguments);
            },
        });
        form.$buttons.find('.o_form_button_edit').click();

        // triggers an onchange on partner, because the new record is valid
        form.$('.o_field_x2many_list_row_add a').click();

        assert.verifySteps(['read', 'default_get', 'onchange']);
        form.destroy();
    });

    QUnit.test('onchange on a one2many containing a one2many', function (assert) {
        // the purpose of this test is to ensure that the onchange specs are
        // correctly and recursively computed
        assert.expect(1);

        this.data.partner.onchanges = {
            p: function () {}
        };
        var checkOnchange = false;
        var form = createView({
            View: FormView,
            model: 'partner',
            data: this.data,
            arch:'<form string="Partners">' +
                    '<field name="p">' +
                        '<tree><field name="display_name"/></tree>' +
                        '<form>' +
                            '<field name="display_name"/>' +
                            '<field name="p">' +
                                '<tree editable="bottom"><field name="display_name"/></tree>' +
                            '</field>' +
                        '</form>' +
                    '</field>' +
                '</form>',
            mockRPC: function (route, args) {
                if (args.method === 'onchange' && checkOnchange) {
                    assert.strictEqual(args.args[3]['p.p.display_name'], '',
                        "onchange specs should be computed recursively");
                }
                return this._super.apply(this, arguments);
            },
        });

        form.$('.o_field_x2many_list_row_add a').click();
        $('.modal .o_field_x2many_list_row_add a').click();
        $('.modal .o_data_cell input').val('new record').trigger('input');
        checkOnchange = true;
        $('.modal .modal-footer .btn-primary').click(); // save (should trigger the onchange)

        form.destroy();
    });

    QUnit.test('editing tabbed one2many (editable=bottom)', function (assert) {
        assert.expect(12);

        this.data.partner.records[0].turtles = [];
        for (var i = 0; i < 42; i++) {
            var id = 100 + i;
            this.data.turtle.records.push({id: id, turtle_foo: 'turtle' + (id-99)});
            this.data.partner.records[0].turtles.push(id);
        }

        var form = createView({
            View: FormView,
            model: 'partner',
            data: this.data,
            arch:'<form string="Partners">' +
                    '<sheet>' +
                        '<field name="turtles">' +
                            '<tree editable="bottom">' +
                                '<field name="turtle_foo"/>' +
                            '</tree>' +
                        '</field>' +
                    '</sheet>' +
                '</form>',
            res_id: 1,
            mockRPC: function (route, args) {
                assert.step(args.method);
                if (args.method === 'write') {
                    assert.strictEqual(args.args[1].turtles[40][0], 0, 'should send a create command');
                    assert.deepEqual(args.args[1].turtles[40][2], {turtle_foo: 'rainbow dash'});
                }
                return this._super.apply(this, arguments);
            },
        });


        form.$buttons.find('.o_form_button_edit').click();
        form.$('.o_field_x2many_list_row_add a').click();

        assert.strictEqual(form.$('tr.o_data_row').length, 41,
            "should have 41 data rows on the current page");
        assert.ok(form.$('tr.o_data_row').last().hasClass('o_selected_row'),
            "last row should be selected");

        form.$('.o_data_row input[name="turtle_foo"]').val('rainbow dash').trigger('input');
        form.$buttons.find('.o_form_button_save').click();

        assert.strictEqual(form.$('tr.o_data_row').length, 40,
        "should have 40 data rows on the current page");

        assert.verifySteps(['read', 'read', 'default_get', 'write', 'read', 'read']);
        form.destroy();
    });

    QUnit.test('editing tabbed one2many (editable=bottom), again...', function (assert) {
        assert.expect(1);

        this.data.partner.records[0].turtles = [];
        for (var i = 0; i < 9; i++) {
            var id = 100 + i;
            this.data.turtle.records.push({id: id, turtle_foo: 'turtle' + (id-99)});
            this.data.partner.records[0].turtles.push(id);
        }

        var form = createView({
            View: FormView,
            model: 'partner',
            data: this.data,
            arch:'<form string="Partners">' +
                    '<field name="turtles">' +
                        '<tree editable="bottom" limit="3">' +
                            '<field name="turtle_foo"/>' +
                        '</tree>' +
                    '</field>' +
                '</form>',
            res_id: 1,
        });


        form.$buttons.find('.o_form_button_edit').click();
        form.$('.o_field_x2many_list_row_add a').click();
        form.$('.o_data_row input[name="turtle_foo"]').val('rainbow dash').trigger('input');
        form.$('.o_x2m_control_panel .o_pager_next').click();
        form.$('.o_x2m_control_panel .o_pager_next').click();

        assert.strictEqual(form.$('tr.o_data_row').length, 3,
            "should have 3 data rows on the current page");
        form.destroy();
    });

    QUnit.test('editing tabbed one2many (editable=top)', function (assert) {
        assert.expect(15);

        this.data.partner.records[0].turtles = [];
        this.data.turtle.fields.turtle_foo.default = "default foo";
        for (var i = 0; i < 42; i++) {
            var id = 100 + i;
            this.data.turtle.records.push({id: id, turtle_foo: 'turtle' + (id-99)});
            this.data.partner.records[0].turtles.push(id);
        }

        var form = createView({
            View: FormView,
            model: 'partner',
            data: this.data,
            arch:'<form string="Partners">' +
                    '<sheet>' +
                        '<field name="turtles">' +
                            '<tree editable="top">' +
                                '<field name="turtle_foo"/>' +
                            '</tree>' +
                        '</field>' +
                    '</sheet>' +
                '</form>',
            res_id: 1,
            mockRPC: function (route, args) {
                assert.step(args.method);
                if (args.method === 'write') {
                    assert.strictEqual(args.args[1].turtles[40][0], 0);
                    assert.deepEqual(args.args[1].turtles[40][2], {turtle_foo: 'rainbow dash'});
                }
                return this._super.apply(this, arguments);
            },
        });


        form.$buttons.find('.o_form_button_edit').click();
        form.$('.o_pager_next').click();

        assert.strictEqual(form.$('tr.o_data_row').length, 2,
            "should have 2 data rows on the current page");

        form.$('.o_field_x2many_list_row_add a').click();

        assert.strictEqual(form.$('tr.o_data_row').length, 3,
            "should have 3 data rows on the current page (2 records and the created line)");

        assert.ok(form.$('tr.o_data_row').first().hasClass('o_selected_row'),
            "first row should be selected");

        assert.strictEqual(form.$('tr.o_data_row input').val(), 'default foo',
            "selected input should have correct string");

        form.$('.o_data_row input[name="turtle_foo"]').val('rainbow dash').trigger('input');
        form.$buttons.find('.o_form_button_save').click();

        assert.strictEqual(form.$('tr.o_data_row').length, 40,
            "should have 40 data rows on the current page");

        assert.verifySteps(['read', 'read', 'read', 'default_get', 'write', 'read', 'read']);
        form.destroy();
    });

    QUnit.test('one2many field: change value before pending onchange returns', function (assert) {
        var done = assert.async();
        assert.expect(2);

        var M2O_DELAY = relationalFields.FieldMany2One.prototype.AUTOCOMPLETE_DELAY;
        relationalFields.FieldMany2One.prototype.AUTOCOMPLETE_DELAY = 0;

        this.data.partner.onchanges = {
            int_field: function () {}
        };
        var def;
        var form = createView({
            View: FormView,
            model: 'partner',
            data: this.data,
            arch:'<form string="Partners">' +
                    '<field name="p">' +
                        '<tree editable="bottom">' +
                            '<field name="int_field"/>' +
                            '<field name="trululu"/>' +
                        '</tree>' +
                    '</field>' +
                '</form>',
            mockRPC: function (route, args) {
                var result = this._super.apply(this, arguments);
                if (args.method === 'onchange') {
                    // delay the onchange RPC
                    return $.when(def).then(_.constant(result));
                }
                return result;
            },
        });

        form.$('.o_field_x2many_list_row_add a').click();
        def = $.Deferred();
        form.$('.o_field_widget[name=int_field]')
            .val('44')
            .trigger('input');

        var $dropdown = form.$('.o_field_many2one input').autocomplete('widget');
        // set trululu before onchange
        form.$('.o_field_many2one input').val('first').trigger('keydown').trigger('keyup');
        // complete the onchange
        def.resolve();
        assert.strictEqual(form.$('.o_field_many2one input').val(), 'first',
            'should have kept the new value');
        concurrency.delay(0).then(function () {
            // check name_search result
            assert.strictEqual($dropdown.find('li:not(.o_m2o_dropdown_option)').length, 1,
                        'autocomplete should contains 1 suggestion');

            relationalFields.FieldMany2One.prototype.AUTOCOMPLETE_DELAY = M2O_DELAY;
            form.destroy();
            done();
        });
    });

    QUnit.test('focus is correctly reset after an onchange in an x2many', function (assert) {
        assert.expect(2);

        this.data.partner.onchanges = {
            int_field: function () {}
        };
        var def;
        var form = createView({
            View: FormView,
            model: 'partner',
            data: this.data,
            arch:'<form string="Partners">' +
                    '<field name="p">' +
                        '<tree editable="bottom">' +
                            '<field name="int_field"/>' +
                            '<button string="hello"/>' +
                            '<field name="qux"/>' +
                            '<field name="trululu"/>' +
                        '</tree>' +
                    '</field>' +
                '</form>',
            mockRPC: function (route, args) {
                var result = this._super.apply(this, arguments);
                if (args.method === 'onchange') {
                    // delay the onchange RPC
                    return $.when(def).then(_.constant(result));
                }
                return result;
            },
        });

        form.$('.o_field_x2many_list_row_add a').click();
        def = $.Deferred();
        form.$('.o_field_widget[name=int_field]')
            .val('44')
            .trigger('input')
            .trigger({type: 'keydown', which: $.ui.keyCode.TAB});
        def.resolve();

        assert.strictEqual(document.activeElement, form.$('.o_field_widget[name=qux]')[0],
            "qux field should have the focus");

        form.$('.o_field_many2one input').click();
        form.$('.o_field_many2one input').autocomplete('widget').find('a').first().click();
        assert.strictEqual(form.$('.o_field_many2one input').val(), 'first record',
            "the one2many field should have the expected value");

        form.destroy();
    });

    QUnit.test('checkbox in an x2many that triggers an onchange', function (assert) {
        assert.expect(1);

        this.data.partner.onchanges = {
            bar: function () {}
        };

        var form = createView({
            View: FormView,
            model: 'partner',
            data: this.data,
            arch: '<form string="Partners">' +
                    '<field name="p">' +
                        '<tree editable="bottom">' +
                            '<field name="bar"/>' +
                        '</tree>' +
                    '</field>' +
                '</form>',
        });

        form.$('.o_field_x2many_list_row_add a').click();

        form.$('.o_field_widget[name=bar] input').click();
        assert.notOk(form.$('.o_field_widget[name=bar] input').prop('checked'),
            "the checkbox should be unticked");

        form.destroy();
    });

    QUnit.test('one2many with default value: edit line to make it invalid', function (assert) {
        assert.expect(3);

        this.data.partner.fields.p.default = [
            [0, false, {foo: "coucou", int_field: 5}],
        ];

        var form = createView({
            View: FormView,
            model: 'partner',
            data: this.data,
            arch:'<form string="Partners">' +
                    '<field name="p">' +
                        '<tree editable="bottom">' +
                            '<field name="foo"/>' +
                            '<field name="int_field"/>' +
                        '</tree>' +
                    '</field>' +
                '</form>',
        });

        // edit the line and enter an invalid value for int_field
        form.$('.o_data_row .o_data_cell:nth(1)').click();
        form.$('.o_field_widget[name=int_field]').val('e').trigger('input');
        form.$el.click(); // try to validate the line

        assert.strictEqual(form.$('.o_data_row.o_selected_row').length, 1,
            "line should not have been removed and should still be in edition");
        assert.strictEqual($('.modal').length, 1,
            "a confirmation dialog should be opened");
        assert.ok(form.$('.o_field_widget[name=int_field]').hasClass('o_field_invalid'),
            "should indicate that int_field is invalid");

        form.destroy();
    });

    QUnit.test('default value for nested one2manys (coming from onchange)', function (assert) {
        assert.expect(3);

        this.data.partner.onchanges.p = function (obj) {
            obj.p = [
                [5],
                [0, 0, {turtles: [[5], [4, 1]]}], // link record 1 by default
            ];
        };

        var form = createView({
            View: FormView,
            model: 'partner',
            data: this.data,
            arch: '<form>' +
                    '<sheet>' +
                        '<field name="p">' +
                            '<tree><field name="turtles"/></tree>' +
                        '</field>' +
                    '</sheet>' +
                '</form>',
            mockRPC: function (route, args) {
                if (args.method === 'create') {
                    assert.strictEqual(args.args[0].p[0][0], 0,
                        "should send a command 0 (CREATE) for p");
                    assert.deepEqual(args.args[0].p[0][2], {turtles: [[4, 1, false]]},
                        "should send the correct values");
                }
                return this._super.apply(this, arguments);
            },
        });

        assert.strictEqual(form.$('.o_data_cell').text(), '1 record',
            "should correctly display the value of the inner o2m");

        form.$buttons.find('.o_form_button_save').click();

        form.destroy();
    });

    QUnit.test('display correct value after validation error', function (assert) {
        assert.expect(4);

        this.data.partner.onchanges.turtles = function () { };

        var form = createView({
            View: FormView,
            model: 'partner',
            data: this.data,
            arch: '<form>' +
                    '<sheet>' +
                        '<field name="turtles">' +
                            '<tree editable="bottom">' +
                                '<field name="turtle_foo"/>' +
                            '</tree>' +
                        '</field>' +
                    '</sheet>' +
                '</form>',
            mockRPC: function (route, args) {
                if (args.method === 'onchange') {
                    if (args.args[1].turtles[0][2].turtle_foo === 'pinky') {
                        // we simulate a validation error.  In the 'real' web client,
                        // the server error will be used by the session to display
                        // an error dialog.  From the point of view of the basic
                        // model, the deferred is just rejected.
                        return $.Deferred().reject();
                    }
                }
                if (args.method === 'write') {
                    assert.deepEqual(args.args[1].turtles[0], [1,2,{turtle_foo: 'foo'}],
                        'should send the "good" value');
                }
                return this._super.apply(this, arguments);
            },
            viewOptions: {mode: 'edit'},
            res_id: 1,
        });

        assert.strictEqual(form.$('.o_data_row .o_data_cell:nth(0)').text(), 'blip',
            "initial text should be correct");

        // click and edit value to 'foo', which will trigger onchange
        form.$('.o_data_row .o_data_cell:nth(0)').click();
        form.$('.o_field_widget[name=turtle_foo]').val('foo').trigger('input');
        form.$el.click();
        assert.strictEqual(form.$('.o_data_row .o_data_cell:nth(0)').text(), 'foo',
            "field should have been changed to foo");

        // click and edit value to 'pinky', which trigger a failed onchange
        form.$('.o_data_row .o_data_cell:nth(0)').click();
        form.$('.o_field_widget[name=turtle_foo]').val('pinky').trigger('input');
        form.$el.click();

        assert.strictEqual(form.$('.o_data_row .o_data_cell:nth(0)').text(), 'foo',
            "turtle_foo text should now be set back to foo");

        // we make sure here that when we save, the values are the current
        // values displayed in the field.
        form.$buttons.find('.o_form_button_save').click();

        form.destroy();
    });

    QUnit.test('propagate context to sub views', function (assert) {
        assert.expect(5);

        var form = createView({
            View: FormView,
            model: 'partner',
            data: this.data,
            arch: '<form>' +
                    '<sheet>' +
                        '<field name="turtles">' +
                            '<tree editable="bottom">' +
                                '<field name="turtle_foo"/>' +
                            '</tree>' +
                        '</field>' +
                    '</sheet>' +
                '</form>',
            mockRPC: function (route, args) {
                assert.strictEqual(args.kwargs.context.flutter, 'shy',
                    'view context key should be used for every rpcs');
                return this._super.apply(this, arguments);
            },
            viewOptions: {context: {flutter: 'shy'}},
        });
        form.$('.o_field_x2many_list_row_add a').click();
        form.$('input[name="turtle_foo"]').val('pinky pie').trigger('input');
        form.$buttons.find('.o_form_button_save').click();

        form.destroy();
    });

    QUnit.test('onchange on nested one2manys', function (assert) {
        assert.expect(6);

        this.data.partner.onchanges.display_name = function (obj) {
            if (obj.display_name) {
                obj.p = [
                    [5],
                    [0, 0, {
                        display_name: 'test',
                        turtles: [[5], [0, 0, {display_name: 'test nested'}]],
                    }],
                ];
            }
        };

        var form = createView({
            View: FormView,
            model: 'partner',
            data: this.data,
            arch: '<form>' +
                    '<sheet>' +
                        '<field name="display_name"/>' +
                        '<field name="p">' +
                            '<tree>' +
                                '<field name="display_name"/>' +
                            '</tree>' +
                            '<form>' +
                                '<field name="turtles">' +
                                    '<tree><field name="display_name"/></tree>' +
                                '</field>' +
                            '</form>' +
                        '</field>' +
                    '</sheet>' +
                '</form>',
            mockRPC: function (route, args) {
                if (args.method === 'create') {
                    assert.strictEqual(args.args[0].p[0][0], 0,
                        "should send a command 0 (CREATE) for p");
                    assert.strictEqual(args.args[0].p[0][2].display_name, 'test',
                        "should send the correct values");
                    assert.strictEqual(args.args[0].p[0][2].turtles[0][0], 0,
                        "should send a command 0 (CREATE) for turtles");
                    assert.deepEqual(args.args[0].p[0][2].turtles[0][2], {display_name: 'test nested'},
                        "should send the correct values");
                }
                return this._super.apply(this, arguments);
            },
        });

        form.$('.o_field_widget[name=display_name]').val('trigger onchange').trigger('input');

        assert.strictEqual(form.$('.o_data_cell').text(), 'test',
            "should have added the new row to the one2many");

        // open the new subrecord to check the value of the nested o2m, and to
        // ensure that it will be saved
        form.$('.o_data_cell:first').click();
        assert.strictEqual($('.modal .o_data_cell').text(), 'test nested',
            "should have added the new row to the nested one2many");
        $('.modal .modal-footer .btn-primary').click();

        form.$buttons.find('.o_form_button_save').click();

        form.destroy();
    });

    QUnit.test('one2many with multiple pages and sequence field', function (assert) {
        assert.expect(1);

        this.data.partner.records[0].turtles = [3, 2, 1];
        this.data.partner.onchanges.turtles = function () {};

        var form = createView({
            View: FormView,
            model: 'partner',
            data: this.data,
            arch:'<form string="Partners">' +
                    '<field name="turtles">' +
                        '<tree limit="2">' +
                            '<field name="turtle_int" widget="handle"/>' +
                            '<field name="turtle_foo"/>' +
                            '<field name="partner_ids" invisible="1"/>' +
                        '</tree>' +
                    '</field>' +
                '</form>',
            res_id: 1,
            mockRPC: function (route, args) {
                if (args.method === 'onchange') {
                    return $.when({value: { turtles: [
                        [5],
                        [1, 1, {turtle_foo: "from onchange", partner_ids: [[5]]}],
                    ]}});
                }
                return this._super(route, args);
            },
            viewOptions: {
                mode: 'edit',
            },
        });
<<<<<<< HEAD
        form.$('.o_list_record_remove:first i').click();
=======
        form.$('button[name="delete"]').first().click();
>>>>>>> 39d9c362
        assert.strictEqual(form.$('.o_data_row').text(), 'from onchange',
            'onchange has been properly applied');
        form.destroy();
    });

    QUnit.test('one2many with multiple pages and sequence field, part2', function (assert) {
        assert.expect(1);

        this.data.partner.records[0].turtles = [3, 2, 1];
        this.data.partner.onchanges.turtles = function () {};

        var form = createView({
            View: FormView,
            model: 'partner',
            data: this.data,
            arch:'<form string="Partners">' +
                    '<field name="turtles">' +
                        '<tree limit="2">' +
                            '<field name="turtle_int" widget="handle"/>' +
                            '<field name="turtle_foo"/>' +
                            '<field name="partner_ids" invisible="1"/>' +
                        '</tree>' +
                    '</field>' +
                '</form>',
            res_id: 1,
            mockRPC: function (route, args) {
                if (args.method === 'onchange') {
                    return $.when({value: { turtles: [
                        [5],
                        [1, 1, {turtle_foo: "from onchange id2", partner_ids: [[5]]}],
                        [1, 3, {turtle_foo: "from onchange id3", partner_ids: [[5]]}],
                    ]}});
                }
                return this._super(route, args);
            },
            viewOptions: {
                mode: 'edit',
            },
        });
<<<<<<< HEAD
        form.$('.o_list_record_remove:first i').click();
=======
        form.$('button[name="delete"]').first().click();
>>>>>>> 39d9c362
        assert.strictEqual(form.$('.o_data_row').text(), 'from onchange id2from onchange id3',
            'onchange has been properly applied');
        form.destroy();
    });

    QUnit.test('one2many with several pages, onchange and default order', function (assert) {
        // This test reproduces a specific scenario where a one2many is displayed
        // over several pages, and has a default order such that a record that
        // would normally be on page 1 is actually on another page. Moreover,
        // there is an onchange on that one2many which converts all commands 4
        // (LINK_TO) into commands 1 (UPDATE), which is standard in the ORM.
        // This test ensures that the record displayed on page 2 is never fully
        // read.
        assert.expect(8);

        var data = this.data;
        data.partner.records[0].turtles = [1, 2, 3];
        data.turtle.records[0].partner_ids = [1];
        data.partner.onchanges = {
            turtles: function (obj) {
                var res = _.map(obj.turtles, function (command) {
                    if (command[0] === 1) { // already an UPDATE command: do nothing
                        return command;
                    }
                    // convert LINK_TO commands to UPDATE commands
                    var id = command[1];
                    var record = _.findWhere(data.turtle.records, {id: id});
                    return [1, id, _.pick(record, ['turtle_int', 'turtle_foo', 'partner_ids'])];
                });
                obj.turtles = [[5]].concat(res);
            },
        };

        var form = createView({
            View: FormView,
            model: 'partner',
            data: data,
            arch: '<form string="Partners">' +
                    '<field name="turtles">' +
                        '<tree editable="top" limit="2" default_order="turtle_foo">' +
                            '<field name="turtle_int"/>' +
                            '<field name="turtle_foo" class="foo"/>' +
                            '<field name="partner_ids" widget="many2many_tags"/>' +
                        '</tree>' +
                    '</field>' +
                '</form>',
            mockRPC: function (route, args) {
                var ids = args.method === 'read' ? ' [' + args.args[0] + ']' : '';
                assert.step(args.method + ids);
                return this._super.apply(this, arguments);
            },
            res_id: 1,
            viewOptions: {
                mode: 'edit',
            },
        });

        assert.strictEqual(form.$('.o_data_cell.foo').text(), 'blipkawa',
            "should display two records out of three, in the correct order");

        // edit turtle_int field of first row
        form.$('.o_data_cell:first').click();
        form.$('.o_field_widget[name=turtle_int]').val(3).trigger('input');
        form.$el.click(); // leave edition

        assert.strictEqual(form.$('.o_data_cell.foo').text(), 'blipkawa',
            "should still display the same two records");

        assert.verifySteps([
            'read [1]', // main record
            'read [1,2,3]', // one2many (turtle_foo, all records)
            'read [2,3]', // one2many (all fields in view, records of first page)
            'read [2,4]', // many2many inside one2many (partner_ids), first page only
            'onchange',
        ]);

        form.destroy();
    });

    QUnit.test('new record, with one2many with more default values than limit', function (assert) {
        assert.expect(2);

        var form = createView({
            View: FormView,
            model: 'partner',
            data: this.data,
            arch:'<form string="Partners">' +
                    '<field name="turtles">' +
                        '<tree limit="2">' +
                            '<field name="turtle_foo"/>' +
                        '</tree>' +
                    '</field>' +
                '</form>',
            context: { default_turtles: [1,2,3]},
            viewOptions: {
                mode: 'edit',
            },
        });
        assert.strictEqual(form.$('.o_data_row').text(), 'yopblip',
            'data has been properly loaded');
        form.$buttons.find('.o_form_button_save').click();

        assert.strictEqual(form.$('.o_data_row').text(), 'yopblip',
            'data has been properly saved');
        form.destroy();
    });

    QUnit.test('add a new line after limit is reached should behave nicely', function (assert) {
        assert.expect(2);

        this.data.partner.records[0].turtles = [1,2,3];

        this.data.partner.onchanges = {
            turtles: function (obj) {
                obj.turtles = [
                    [5],
                    [1, 1, {turtle_foo: "yop"}],
                    [1, 2, {turtle_foo: "blip"}],
                    [1, 3, {turtle_foo: "kawa"}],
                    [0, obj.turtles[3][2], {turtle_foo: "abc"}],
                ];
            },
        };

        var form = createView({
            View: FormView,
            model: 'partner',
            data: this.data,
            arch:'<form string="Partners">' +
                    '<field name="turtles">' +
                        '<tree limit="3" editable="bottom">' +
                            '<field name="turtle_foo" required="1"/>' +
                        '</tree>' +
                    '</field>' +
                '</form>',
            res_id: 1,
            viewOptions: {
                mode: 'edit',
            },
        });

        form.$('.o_field_x2many_list_row_add a').click();
        assert.strictEqual(form.$('.o_data_row').length, 4, 'should have 4 data rows');
        form.$('.o_input[name="turtle_foo"]').val('a').trigger('input');
        assert.strictEqual(form.$('.o_data_row').length, 4,
            'should still have 4 data rows (the limit is increased to 4)');

        form.destroy();
    });

    QUnit.test('onchange in a one2Many, but not in main record, with non inline view', function (assert) {
        assert.expect(6);

        this.data.partner.fields.sequence = {string: 'Sequence', type: 'integer'};
        this.data.partner.records[0].sequence = 1;
        this.data.partner.records[1].sequence = 2;
        this.data.partner.onchanges = {sequence: function () {}};

        this.data.partner_type.fields.partner_ids = {string: "Partner", type: "one2many", relation: 'partner'};
        this.data.partner_type.records[0].partner_ids = [1,2];

        var form = testUtils.createView({
            View: FormView,
            model: 'partner_type',
            data: this.data,
            arch: '<form><field name="partner_ids"/></form>',
            archs: {
                'partner,false,list': '<tree string="Vendors">' +
                                            '<field name="sequence" widget="handle"/>' +
                                            '<field name="display_name"/>' +
                                      '</tree>',
            },
            res_id: 12,
            mockRPC: function (route, args) {
                assert.step(args.method);
                return this._super.apply(this, arguments);
            },
            viewOptions: {mode: 'edit'},
        });

        // swap 2 lines in the one2many
        testUtils.dragAndDrop(form.$('.ui-sortable-handle:eq(1)'), form.$('tbody tr').first(),
                                {position: 'top'});
        assert.verifySteps(['load_views', 'read', 'read', 'onchange', 'onchange']);
        form.destroy();
    });

    QUnit.module('FieldMany2Many');

    QUnit.test('many2many kanban: edition', function (assert) {
        assert.expect(28);

        this.data.partner.records[0].timmy = [12, 14];
        this.data.partner_type.records.push({id: 15, display_name: "red", color: 6});
        this.data.partner_type.records.push({id: 18, display_name: "yellow", color: 4});
        this.data.partner_type.records.push({id: 21, display_name: "blue", color: 1});

        var form = createView({
            View: FormView,
            model: 'partner',
            data: this.data,
            arch: '<form string="Partners">' +
                    '<field name="timmy">' +
                        '<kanban>' +
                            '<field name="display_name"/>' +
                            '<templates>' +
                                '<t t-name="kanban-box">' +
                                    '<div class="oe_kanban_global_click">' +
                                        '<a t-if="!read_only_mode" type="delete" class="fa fa-times pull-right delete_icon"/>' +
                                        '<span><t t-esc="record.display_name.value"/></span>' +
                                    '</div>' +
                                '</t>' +
                            '</templates>' +
                        '</kanban>' +
                        '<form string="Partners">' +
                            '<field name="display_name"/>' +
                        '</form>' +
                    '</field>' +
                '</form>',
            archs: {
                'partner_type,false,form': '<form string="Types"><field name="display_name"/></form>',
                'partner_type,false,list': '<tree string="Types"><field name="display_name"/></tree>',
                'partner_type,false,search': '<search string="Types">' +
                                                '<field name="name" string="Name"/>' +
                                            '</search>',
            },
            res_id: 1,
            mockRPC: function (route, args) {
                if (route === '/web/dataset/call_kw/partner_type/write') {
                    assert.strictEqual(args.args[1].display_name, "new name", "should write 'new_name'");
                }
                if (route === '/web/dataset/call_kw/partner_type/create') {
                    assert.strictEqual(args.args[0].display_name, "A new type", "should create 'A new type'");
                }
                if (route === '/web/dataset/call_kw/partner/write') {
                    var commands = args.args[1].timmy;
                    assert.strictEqual(commands.length, 1, "should have generated one command");
                    assert.strictEqual(commands[0][0], 6, "generated command should be REPLACE WITH");
                    // get the created type's id
                    var createdType = _.findWhere(this.data.partner_type.records, {
                        display_name: "A new type"
                    });
                    var ids = _.sortBy([12, 15, 18, 21].concat(createdType.id), _.identity.bind(_));
                    assert.ok(_.isEqual(_.sortBy(commands[0][2], _.identity.bind(_)), ids),
                        "new value should be " + ids);
                }
                return this._super.apply(this, arguments);
            },
        });

        // the SelectCreateDialog requests the session, so intercept its custom
        // event to specify a fake session to prevent it from crashing
        testUtils.intercept(form, 'get_session', function (event) {
            event.data.callback({user_context: {}});
        });

        assert.ok(!form.$('.o_kanban_view .delete_icon').length,
            'delete icon should not be visible in readonly');
        assert.ok(!form.$('.o_field_many2many .o-kanban-button-new').length,
            '"Add" button should not be visible in readonly');

        form.$buttons.find('.o_form_button_edit').click();

        assert.strictEqual(form.$('.o_kanban_record:not(.o_kanban_ghost)').length, 2,
            'should contain 2 records');
        assert.strictEqual(form.$('.o_kanban_record:first() span').text(), 'gold',
            'display_name of subrecord should be the one in DB');
        assert.ok(form.$('.o_kanban_view .delete_icon').length,
            'delete icon should be visible in edit');
        assert.ok(form.$('.o_field_many2many .o-kanban-button-new').length,
            '"Add" button should be visible in edit');

        // edit existing subrecord
        form.$('.oe_kanban_global_click:first()').click();

        $('.modal .o_form_view input').val('new name').trigger('input');
        $('.modal .modal-footer .btn-primary').click(); // save
        assert.strictEqual(form.$('.o_kanban_record:first() span').text(), 'new name',
            'value of subrecord should have been updated');

        // add subrecords
        // -> single select
        form.$('.o_field_many2many .o-kanban-button-new').click();
        assert.ok($('.modal .o_list_view').length, "should have opened a list view in a modal");
        assert.strictEqual($('.modal .o_list_view tbody .o_list_record_selector').length, 3,
            "list view should contain 3 records");
        $('.modal .o_list_view tbody tr:contains(red)').click(); // select red
        assert.ok(!$('.modal .o_list_view').length, "should have closed the modal");
        assert.strictEqual(form.$('.o_kanban_record:not(.o_kanban_ghost)').length, 3,
            'kanban should now contain 3 records');
        assert.ok(form.$('.o_kanban_record:contains(red)').length,
            'record "red" should be in the kanban');

        // -> multiple select
        form.$('.o_field_many2many .o-kanban-button-new').click();
        assert.ok($('.modal .o_select_button').prop('disabled'), "select button should be disabled");
        assert.strictEqual($('.modal .o_list_view tbody .o_list_record_selector').length, 2,
            "list view should contain 2 records");
        $('.modal .o_list_view thead .o_list_record_selector input').click(); // select all
        $('.modal .o_select_button').click(); // validate selection
        assert.ok(!$('.modal .o_select_button').prop('disabled'), "select button should be enabled");
        assert.ok(!$('.modal .o_list_view').length, "should have closed the modal");
        assert.strictEqual(form.$('.o_kanban_record:not(.o_kanban_ghost)').length, 5,
            'kanban should now contain 5 records');
        // -> created record
        form.$('.o_field_many2many .o-kanban-button-new').click();
        $('.modal .modal-footer .btn-primary:nth(1)').click(); // click on 'Create'
        assert.ok($('.modal .o_form_view.o_form_editable').length,
            "should have opened a form view in edit mode, in a modal");
        $('.modal .o_form_view input').val('A new type').trigger('input');
        $('.modal:nth(1) .modal-footer .btn-primary:first()').click(); // click on 'Save & Close'
        assert.ok(!$('.modal').length, "should have closed both modals");
        assert.strictEqual(form.$('.o_kanban_record:not(.o_kanban_ghost)').length, 6,
            'kanban should now contain 6 records');
        assert.ok(form.$('.o_kanban_record:contains(A new type)').length,
            'the newly created type should be in the kanban');

        // delete subrecords
        form.$('.o_kanban_record:contains(silver) .delete_icon').click();
        assert.strictEqual(form.$('.o_kanban_record:not(.o_kanban_ghost)').length, 5,
            'should contain 5 records');
        assert.ok(!form.$('.o_kanban_record:contains(silver)').length,
            'the removed record should not be in kanban anymore');

        // save the record
        form.$buttons.find('.o_form_button_save').click();
        form.destroy();
    });

    QUnit.test('many2many kanban: create action disabled', function (assert) {
        assert.expect(4);

        this.data.partner.records[0].timmy = [12, 14];

        var form = createView({
            View: FormView,
            model: 'partner',
            data: this.data,
            arch:'<form string="Partners">' +
                    '<field name="timmy">' +
                        '<kanban create="0">' +
                            '<field name="display_name"/>' +
                            '<templates>' +
                                '<t t-name="kanban-box">' +
                                    '<div class="oe_kanban_global_click">' +
                                        '<a t-if="!read_only_mode" type="delete" class="fa fa-times pull-right delete_icon"/>' +
                                        '<span><t t-esc="record.display_name.value"/></span>' +
                                    '</div>' +
                                '</t>' +
                            '</templates>' +
                        '</kanban>' +
                    '</field>' +
                '</form>',
            archs: {
                'partner_type,false,list': '<tree><field name="name"/></tree>',
                'partner_type,false,search': '<search>' +
                                            '<field name="display_name" string="Name"/>' +
                                        '</search>',
            },
            res_id: 1,
            session: {user_context: {}},
        });

        assert.ok(!form.$('.o-kanban-button-new').length,
            '"Add" button should not be available in readonly');

        form.$buttons.find('.o_form_button_edit').click();

        assert.ok(form.$('.o-kanban-button-new').length,
            '"Add" button should be available in edit');
        assert.ok(form.$('.o_kanban_view .delete_icon').length,
            'delete icon should be visible in edit');

        form.$('.o-kanban-button-new').click(); // click on 'Add'
        assert.strictEqual($('.modal .modal-footer .btn-primary').length, 1, // only button 'Select'
            '"Create" button should not be available in the modal');

        form.destroy();
    });

    QUnit.test('many2many list (non editable): edition', function (assert) {
        assert.expect(27);

        this.data.partner.records[0].timmy = [12, 14];
        this.data.partner_type.records.push({id: 15, display_name: "bronze", color: 6});
        this.data.partner_type.fields.float_field = {string: 'Float', type: 'float'};
        var form = createView({
            View: FormView,
            model: 'partner',
            data: this.data,
            arch: '<form string="Partners">' +
                    '<field name="timmy">' +
                        '<tree>' +
                            '<field name="display_name"/><field name="float_field"/>' +
                        '</tree>' +
                        '<form string="Partners">' +
                            '<field name="display_name"/>' +
                        '</form>' +
                    '</field>' +
                '</form>',
            archs: {
                'partner_type,false,list': '<tree><field name="display_name"/></tree>',
                'partner_type,false,search': '<search><field name="display_name"/></search>',
            },
            res_id: 1,
            mockRPC: function (route, args) {
                if (args.method !== 'load_views') {
                    assert.step(_.last(route.split('/')));
                }
                if (args.method === 'write' && args.model === 'partner') {
                    assert.deepEqual(args.args[1].timmy, [
                        [6, false, [12, 15]],
                    ]);
                }
                return this._super.apply(this, arguments);
            },
        });

        assert.ok(!form.$('.o_list_record_remove').length,
            'delete icon should not be visible in readonly');
        assert.ok(!form.$('.o_field_x2many_list_row_add').length,
            '"Add an item" should not be visible in readonly');

        form.$buttons.find('.o_form_button_edit').click();

        assert.strictEqual(form.$('.o_list_view td.o_list_number').length, 2,
            'should contain 2 records');
        assert.strictEqual(form.$('.o_list_view tbody td:first()').text(), 'gold',
            'display_name of first subrecord should be the one in DB');
        assert.ok(form.$('.o_list_record_remove').length,
            'delete icon should be visible in edit');
        assert.ok(form.$('.o_field_x2many_list_row_add').length,
            '"Add an item" should be visible in edit');

        // edit existing subrecord
        form.$('.o_list_view tbody tr:first()').click();

        $('.modal .o_form_view input').val('new name').trigger('input');
        $('.modal .modal-footer .btn-primary').click(); // save
        assert.strictEqual(form.$('.o_list_view tbody td:first()').text(), 'new name',
            'value of subrecord should have been updated');

        // add new subrecords
        form.$('.o_field_x2many_list_row_add a').click();
        assert.strictEqual($('.modal .o_list_view').length, 1,
            "a modal should be open");
        assert.strictEqual($('.modal .o_list_view .o_data_row').length, 1,
            "the list should contain one row");
        $('.modal .o_list_view .o_data_row').click(); // select a record
        assert.strictEqual($('.modal .o_list_view').length, 0,
            "the modal should be closed");
        assert.strictEqual(form.$('.o_list_view td.o_list_number').length, 3,
            'should contain 3 subrecords');

        // remove subrecords
        form.$('.o_list_record_remove:nth(1)').click();
        assert.strictEqual(form.$('.o_list_view td.o_list_number').length, 2,
            'should contain 2 subrecords');
        assert.strictEqual(form.$('.o_list_view .o_data_row td:first').text(), 'new name',
            'the updated row still has the correct values');

        // save
        form.$buttons.find('.o_form_button_save').click();
        assert.strictEqual(form.$('.o_list_view td.o_list_number').length, 2,
            'should contain 2 subrecords');
        assert.strictEqual(form.$('.o_list_view .o_data_row td:first').text(),
            'new name', 'the updated row still has the correct values');

        assert.verifySteps([
            'read', // main record
            'read', // relational field
            'read', // relational record in dialog
            'write', // save relational record from dialog
            'read', // relational field (updated)
            'search_read', // list view in dialog
            'read', // relational field (updated)
            'write', // save main record
            'read', // main record
            'read', // relational field
        ]);

        form.destroy();
    });

    QUnit.test('many2many list (editable): edition', function (assert) {
        assert.expect(31);

        this.data.partner.records[0].timmy = [12, 14];
        this.data.partner_type.records.push({id: 15, display_name: "bronze", color: 6});
        this.data.partner_type.fields.float_field = {string: 'Float', type: 'float'};
        var form = createView({
            View: FormView,
            model: 'partner',
            data: this.data,
            arch: '<form string="Partners">' +
                    '<field name="timmy">' +
                        '<tree editable="top">' +
                            '<field name="display_name"/><field name="float_field"/>' +
                        '</tree>' +
                    '</field>' +
                '</form>',
            archs: {
                'partner_type,false,list': '<tree><field name="display_name"/></tree>',
                'partner_type,false,search': '<search><field name="display_name"/></search>',
            },
            mockRPC: function (route, args) {
                if (args.method !== 'load_views') {
                    assert.step(_.last(route.split('/')));
                }
                if (args.method === 'write') {
                    assert.deepEqual(args.args[1].timmy, [
                        [6, false, [12, 15]],
                        [1, 12, {display_name: 'new name'}],
                    ]);
                }
                return this._super.apply(this, arguments);
            },
            res_id: 1,
        });

        assert.ok(!form.$('.o_list_record_remove').length,
            'delete icon should not be visible in readonly');
        assert.ok(!form.$('.o_field_x2many_list_row_add').length,
            '"Add an item" should not be visible in readonly');

        form.$buttons.find('.o_form_button_edit').click();

        assert.strictEqual(form.$('.o_list_view td.o_list_number').length, 2,
            'should contain 2 records');
        assert.strictEqual(form.$('.o_list_view tbody td:first()').text(), 'gold',
            'display_name of first subrecord should be the one in DB');
        assert.ok(form.$('.o_list_record_remove').length,
            'delete icon should be visible in edit');
        assert.ok(form.$('td.o_list_record_remove i').first().hasClass('fa fa-times'),
            "should have X icons to remove (unlink) records");
        assert.ok(form.$('.o_field_x2many_list_row_add').length,
            '"Add an item" should not visible in edit');

        // edit existing subrecord
        form.$('.o_list_view tbody td:first()').click();
        assert.ok(!$('.modal').length,
            'in edit, clicking on a subrecord should not open a dialog');
        assert.ok(form.$('.o_list_view tbody tr:first()').hasClass('o_selected_row'),
            'first row should be in edition');
        form.$('.o_list_view input:first()').val('new name').trigger('input');
        assert.ok(form.$('.o_list_view .o_data_row:first').hasClass('o_selected_row'),
            'first row should still be in edition');
        assert.strictEqual(form.$('.o_list_view input[name=display_name]').get(0),
            document.activeElement, 'edited field should still have the focus');
        form.$el.click(); // click outside the list to validate the row
        assert.ok(!form.$('.o_list_view tbody tr:first').hasClass('o_selected_row'),
            'first row should not be in edition anymore');
        assert.strictEqual(form.$('.o_list_view tbody td:first()').text(), 'new name',
            'value of subrecord should have been updated');
        assert.verifySteps(['read', 'read']);

        // add new subrecords
        form.$('.o_field_x2many_list_row_add a').click();
        assert.strictEqual($('.modal .o_list_view').length, 1,
            "a modal should be open");
        assert.strictEqual($('.modal .o_list_view .o_data_row').length, 1,
            "the list should contain one row");
        $('.modal .o_list_view .o_data_row').click(); // select a record
        assert.strictEqual($('.modal .o_list_view').length, 0,
            "the modal should be closed");
        assert.strictEqual(form.$('.o_list_view td.o_list_number').length, 3,
            'should contain 3 subrecords');

        // remove subrecords
        form.$('.o_list_record_remove:nth(1)').click();
        assert.strictEqual(form.$('.o_list_view td.o_list_number').length, 2,
            'should contain 2 subrecord');
        assert.strictEqual(form.$('.o_list_view tbody .o_data_row td:first').text(),
            'new name', 'the updated row still has the correct values');

        // save
        form.$buttons.find('.o_form_button_save').click();
        assert.strictEqual(form.$('.o_list_view td.o_list_number').length, 2,
            'should contain 2 subrecords');
        assert.strictEqual(form.$('.o_list_view .o_data_row td:first').text(),
            'new name', 'the updated row still has the correct values');

        assert.verifySteps([
            'read', // main record
            'read', // relational field
            'search_read', // list view in dialog
            'read', // relational field (updated)
            'write', // save main record
            'read', // main record
            'read', // relational field
        ]);

        form.destroy();
    });

    QUnit.test('many2many: create & delete attributes', function (assert) {
        assert.expect(4);

        this.data.partner.records[0].timmy = [12, 14];

        var form = createView({
            View: FormView,
            model: 'partner',
            data: this.data,
            arch:'<form string="Partners">' +
                    '<field name="timmy">' +
                        '<tree create="true" delete="true">' +
                            '<field name="color"/>' +
                        '</tree>' +
                    '</field>' +
                '</form>',
            res_id: 1,
        });

        form.$buttons.find('.o_form_button_edit').click();

        assert.strictEqual(form.$('.o_field_x2many_list_row_add').length, 1, "should have the 'Add an item' link");
        assert.strictEqual(form.$('.o_list_record_remove').length, 2, "should have the 'Add an item' link");

        form.destroy();

        form = createView({
            View: FormView,
            model: 'partner',
            data: this.data,
            arch:'<form string="Partners">' +
                    '<field name="timmy">' +
                        '<tree create="false" delete="false">' +
                            '<field name="color"/>' +
                        '</tree>' +
                    '</field>' +
                '</form>',
            res_id: 1,
        });

        form.$buttons.find('.o_form_button_edit').click();

        assert.strictEqual(form.$('.o_field_x2many_list_row_add').length, 0, "should not have the 'Add an item' link");
        assert.strictEqual(form.$('.o_list_record_remove').length, 0, "should not have the 'Add an item' link");

        form.destroy();
    });

    QUnit.test('many2many list: create action disabled', function (assert) {
        assert.expect(2);
        var form = createView({
            View: FormView,
            model: 'partner',
            data: this.data,
            arch:'<form string="Partners">' +
                    '<field name="timmy">' +
                        '<tree create="0">' +
                            '<field name="name"/>' +
                        '</tree>' +
                    '</field>' +
                '</form>',
            res_id: 1,
        });

        assert.ok(!form.$('.o_field_x2many_list_row_add').length,
            '"Add an item" link should not be available in readonly');

        form.$buttons.find('.o_form_button_edit').click();

        assert.ok(!form.$('.o_field_x2many_list_row_add').length,
            '"Add an item" link should not be available in edit either');

        form.destroy();
    });

    QUnit.test('many2many list: list of id as default value', function (assert) {
        assert.expect(1);

        this.data.partner.fields.turtles.default = [2, 3];
        this.data.partner.fields.turtles.type = "many2many";

        var form = createView({
            View: FormView,
            model: 'partner',
            data: this.data,
            arch:'<form string="Partners">' +
                    '<field name="turtles">' +
                        '<tree>' +
                            '<field name="turtle_foo"/>' +
                        '</tree>' +
                    '</field>' +
                '</form>',
        });

        assert.strictEqual(form.$('td.o_data_cell').text(), "blipkawa",
            "should have loaded default data");

        form.destroy();
    });

    QUnit.test('many2many checkboxes with default values', function (assert) {
        assert.expect(7);

        this.data.partner.fields.turtles.default = [3];
        this.data.partner.fields.turtles.type = "many2many";

        var form = createView({
            View: FormView,
            model: 'partner',
            data: this.data,
            arch:'<form string="Partners">' +
                    '<field name="turtles" widget="many2many_checkboxes">' +
                    '</field>' +
                '</form>',
            mockRPC: function (route, args) {
                if (args.method === 'create') {
                    assert.deepEqual(args.args[0].turtles, [[6, false, [1]]],
                        "correct values should have been sent to create");
                }
                return this._super.apply(this, arguments);
            }
        });

        assert.notOk(form.$('.o_checkbox input').eq(0).prop('checked'),
            "first checkbox should not be checked");
        assert.notOk(form.$('.o_checkbox input').eq(1).prop('checked'),
            "second checkbox should not be checked");
        assert.ok(form.$('.o_checkbox input').eq(2).prop('checked'),
            "third checkbox should be checked");

        form.$('.o_checkbox input:checked').click();  // Uncheck default record
        form.$('.o_checkbox input').first().click();  // Check first record
        form.$('.o_checkbox input').first().click();  // Uncheck first record
        form.$('.o_checkbox input').first().click();  // Recheck first record

        assert.ok(form.$('.o_checkbox input').eq(0).prop('checked'),
            "first checkbox should be checked");
        assert.notOk(form.$('.o_checkbox input').eq(1).prop('checked'),
            "second checkbox should not be checked");
        assert.notOk(form.$('.o_checkbox input').eq(2).prop('checked'),
            "third checkbox should not be checked");

        form.$buttons.find('.o_form_button_save').click();

        form.destroy();
    });

    QUnit.test('many2many checkboxes with default values', function (assert) {
        assert.expect(7);

        this.data.partner.fields.turtles.default = [3];
        this.data.partner.fields.turtles.type = "many2many";

        var form = createView({
            View: FormView,
            model: 'partner',
            data: this.data,
            arch:'<form string="Partners">' +
                    '<field name="turtles" widget="many2many_checkboxes">' +
                    '</field>' +
                '</form>',
            mockRPC: function (route, args) {
                if (args.method === 'create') {
                    assert.deepEqual(args.args[0].turtles, [[6, false, [1]]],
                        "correct values should have been sent to create");
                }
                return this._super.apply(this, arguments);
            }
        });

        assert.notOk(form.$('.o_checkbox input').eq(0).prop('checked'),
            "first checkbox should not be checked");
        assert.notOk(form.$('.o_checkbox input').eq(1).prop('checked'),
            "second checkbox should not be checked");
        assert.ok(form.$('.o_checkbox input').eq(2).prop('checked'),
            "third checkbox should be checked");

        form.$('.o_checkbox input:checked').click();  // Uncheck default record
        form.$('.o_checkbox input').first().click();  // Check first record
        form.$('.o_checkbox input').first().click();  // Uncheck first record
        form.$('.o_checkbox input').first().click();  // Recheck first record

        assert.ok(form.$('.o_checkbox input').eq(0).prop('checked'),
            "first checkbox should be checked");
        assert.notOk(form.$('.o_checkbox input').eq(1).prop('checked'),
            "second checkbox should not be checked");
        assert.notOk(form.$('.o_checkbox input').eq(2).prop('checked'),
            "third checkbox should not be checked");

        form.$buttons.find('.o_form_button_save').click();

        form.destroy();
    });

    QUnit.test('many2many list with x2many: add a record', function (assert) {
        assert.expect(18);

        this.data.partner_type.fields.m2m = {
            string: "M2M", type: "many2many", relation: 'turtle',
        };
        this.data.partner_type.records[0].m2m = [1, 2];
        this.data.partner_type.records[1].m2m = [2, 3];

        var form = createView({
            View: FormView,
            model: 'partner',
            data: this.data,
            arch:'<form string="Partners">' +
                    '<field name="timmy"/>' +
                '</form>',
            res_id: 1,
            archs: {
                'partner_type,false,list': '<tree>' +
                        '<field name="display_name"/>' +
                        '<field name="m2m" widget="many2many_tags"/>' +
                    '</tree>',
                'partner_type,false,search': '<search>' +
                        '<field name="display_name" string="Name"/>' +
                    '</search>',
            },
            mockRPC: function (route, args) {
                if (args.method !== 'load_views') {
                    assert.step(_.last(route.split('/')) + ' on ' + args.model);
                }
                if (args.model === 'turtle') {
                    assert.step(args.args[0]); // the read ids
                }
                return this._super.apply(this, arguments);
            },
            viewOptions: {
                mode: 'edit',
            },
        });

        form.$('.o_field_x2many_list_row_add a').click();
        $('.modal .o_data_row:first').click(); // add a first record to the relation

        assert.strictEqual(form.$('.o_data_row').length, 1,
            "the record should have been added to the relation");
        assert.strictEqual(form.$('.o_data_row:first .o_badge_text').text(), 'leonardodonatello',
            "inner m2m should have been fetched and correctly displayed");

        form.$('.o_field_x2many_list_row_add a').click();
        $('.modal .o_data_row:first').click(); // add a second record to the relation

        assert.strictEqual(form.$('.o_data_row').length, 2,
            "the second record should have been added to the relation");
        assert.strictEqual(form.$('.o_data_row:nth(1) .o_badge_text').text(), 'donatelloraphael',
            "inner m2m should have been fetched and correctly displayed");

        assert.verifySteps([
            'read on partner',
            'search_read on partner_type',
            'read on turtle',
            [1, 2, 3],
            'read on partner_type',
            'read on turtle',
            [1, 2],
            'search_read on partner_type',
            'read on turtle',
            [2, 3],
            'read on partner_type',
            'read on turtle',
            [2, 3],
        ]);

        form.destroy();
    });

    QUnit.test('many2many with a domain', function (assert) {
        // The domain specified on the field should not be replaced by the potential
        // domain the user writes in the dialog, they should rather be concatenated
        assert.expect(2);

        var form = createView({
            View: FormView,
            model: 'partner',
            data: this.data,
            arch:'<form string="Partners">' +
                    '<field name="timmy" domain="[[\'display_name\', \'=\', \'gold\']]"/>' +
                '</form>',
            res_id: 1,
            archs: {
                'partner_type,false,list': '<tree>' +
                        '<field name="display_name"/>' +
                    '</tree>',
                'partner_type,false,search': '<search>' +
                        '<field name="display_name" string="Name"/>' +
                    '</search>',
            },
            viewOptions: {
                mode: 'edit',
            },
        });

        form.$('.o_field_x2many_list_row_add a').click();
        assert.strictEqual($('.modal .o_data_row').length, 1,
            "should contain only one row (gold)");

        $('.modal .o_searchview_input').trigger({type: 'keypress', which: 115}); // s
        $('.modal .o_searchview_input').trigger({type: 'keydown', which: 13}); // enter

        assert.strictEqual($('.modal .o_data_row').length, 0, "should contain no row");

        form.destroy();
    });

    QUnit.test('many2many list with onchange and edition of a record', function (assert) {
        assert.expect(8);

        this.data.partner.fields.turtles.type = "many2many";
        this.data.partner.onchanges.turtles = function () {};
        var form = createView({
            View: FormView,
            model: 'partner',
            data: this.data,
            arch:'<form string="Partners">' +
                    '<field name="turtles">' +
                        '<tree>' +
                            '<field name="turtle_foo"/>' +
                        '</tree>' +
                    '</field>' +
                '</form>',
            res_id: 1,
            archs: {
                'turtle,false,form': '<form string="Turtle Power"><field name="turtle_bar"/></form>',
            },
            mockRPC: function (route, args) {
                assert.step(args.method);
                return this._super.apply(this, arguments);
            },
        });

        form.$buttons.find('.o_form_button_edit').click();
        form.$('td.o_data_cell:first').click();

        $('.modal-body input[type="checkbox"]').click();
        $('.modal .modal-footer .btn-primary').first().click();

        // there is nothing left to save -> should not do a 'write' RPC
        form.$buttons.find('.o_form_button_save').click();

        assert.verifySteps([
            'read', // read initial record (on partner)
            'read', // read many2many turtles
            'load_views', // load arch of turtles form view
            'read', // read missing field when opening record in modal form view
            'write', // when saving the modal
            'onchange', // onchange should be triggered on partner
            'read', // reload many2many
        ]);

        form.destroy();
    });

    QUnit.test('onchange with 40+ commands for a many2many', function (assert) {
        // this test ensures that the basic_model correctly handles more LINK_TO
        // commands than the limit of the dataPoint (40 for x2many kanban)
        assert.expect(23);

        // create a lot of partner_types that will be linked by the onchange
        var commands = [[5]];
        for (var i = 0; i < 45; i++) {
            var id = 100 + i;
            this.data.partner_type.records.push({id: id, display_name: "type " + id});
            commands.push([4, id]);
        }
        this.data.partner.onchanges = {
            foo: function (obj) {
                obj.timmy = commands;
            },
        };

        var form = createView({
            View: FormView,
            model: 'partner',
            data: this.data,
            arch:'<form string="Partners">' +
                    '<field name="foo"/>' +
                    '<field name="timmy">' +
                        '<kanban>' +
                            '<field name="display_name"/>' +
                            '<templates>' +
                                '<t t-name="kanban-box">' +
                                    '<div><t t-esc="record.display_name.value"/></div>' +
                                '</t>' +
                            '</templates>' +
                        '</kanban>' +
                    '</field>' +
                '</form>',
            res_id: 1,
            mockRPC: function (route, args) {
                assert.step(args.method);
                if (args.method === 'write') {
                    assert.strictEqual(args.args[1].timmy[0][0], 6,
                        "should send a command 6");
                    assert.strictEqual(args.args[1].timmy[0][2].length, 45,
                        "should replace with 45 ids");
                }
                return this._super.apply(this, arguments);
            },
            viewOptions: {
                mode: 'edit',
            },
        });

        assert.verifySteps(['read']);

        form.$('.o_field_widget[name=foo]').val('trigger onchange').trigger('input');

        assert.verifySteps(['read', 'onchange', 'read']);
        assert.strictEqual(form.$('.o_x2m_control_panel .o_pager_counter').text().trim(),
            '1-40 / 45', "pager should be correct");
        assert.strictEqual(form.$('.o_kanban_record:not(".o_kanban_ghost")').length, 40,
            'there should be 40 records displayed on page 1');

        form.$('.o_pager_next').click();
        assert.verifySteps(['read', 'onchange', 'read', 'read']);
        assert.strictEqual(form.$('.o_x2m_control_panel .o_pager_counter').text().trim(),
            '41-45 / 45', "pager should be correct");
        assert.strictEqual(form.$('.o_kanban_record:not(".o_kanban_ghost")').length, 5,
            'there should be 5 records displayed on page 2');

        form.$buttons.find('.o_form_button_save').click();

        assert.strictEqual(form.$('.o_x2m_control_panel .o_pager_counter').text().trim(),
            '1-40 / 45', "pager should be correct");
        assert.strictEqual(form.$('.o_kanban_record:not(".o_kanban_ghost")').length, 40,
            'there should be 40 records displayed on page 1');

        form.$('.o_pager_next').click();
        assert.strictEqual(form.$('.o_x2m_control_panel .o_pager_counter').text().trim(),
            '41-45 / 45', "pager should be correct");
        assert.strictEqual(form.$('.o_kanban_record:not(".o_kanban_ghost")').length, 5,
            'there should be 5 records displayed on page 2');

        form.$('.o_pager_next').click(); // back to page 1
        assert.strictEqual(form.$('.o_x2m_control_panel .o_pager_counter').text().trim(),
            '1-40 / 45', "pager should be correct");
        assert.strictEqual(form.$('.o_kanban_record:not(".o_kanban_ghost")').length, 40,
            'there should be 40 records displayed on page 1');

        form.destroy();
    });

    QUnit.test('default_get, onchange, onchange on m2m', function (assert) {
        assert.expect(1);

        this.data.partner.onchanges.int_field = function (obj) {
            if (obj.int_field === 2) {
                assert.deepEqual(obj.timmy, [
                    [6, false, [12]],
                    [1, 12, {display_name: 'gold'}]
                ]);
            }
            obj.timmy = [
                [5],
                [1, 12, {display_name: 'gold'}]
            ];
        };

        var form = createView({
            View: FormView,
            model: 'partner',
            data: this.data,
            arch: '<form>' +
                    '<sheet>' +
                        '<field name="timmy">' +
                            '<tree>' +
                                '<field name="display_name"/>' +
                            '</tree>' +
                        '</field>' +
                        '<field name="int_field"/>' +
                    '</sheet>' +
                '</form>',
        });

        form.$('.o_field_widget[name=int_field]').val(2).trigger('input');
        form.destroy();
    });

    QUnit.module('FieldStatus');

    QUnit.test('static statusbar widget on many2one field', function (assert) {
        assert.expect(5);

        this.data.partner.fields.trululu.domain = "[('bar', '=', True)]";
        this.data.partner.records[1].bar = false;

        var count = 0;
        var nb_fields_fetched;
        var form = createView({
            View: FormView,
            model: 'partner',
            data: this.data,
            arch:'<form string="Partners">' +
                    '<header><field name="trululu" widget="statusbar"/></header>' +
                    // the following field seem useless, but its presence was the
                    // cause of a crash when evaluating the field domain.
                    '<field name="timmy" invisible="1"/>' +
                '</form>',
            mockRPC: function (route, args) {
                if (args.method === 'search_read') {
                    count++;
                    nb_fields_fetched = args.kwargs.fields.length;
                }
                return this._super.apply(this, arguments);
            },
            res_id: 1,
            config: {device: {isMobile: false}},
        });

        assert.strictEqual(count, 1, 'once search_read should have been done to fetch the relational values');
        assert.strictEqual(nb_fields_fetched, 1, 'search_read should only fetch field id');
        assert.strictEqual(form.$('.o_statusbar_status button:not(.dropdown-toggle)').length, 2, "should have 2 status");
        assert.strictEqual(form.$('.o_statusbar_status button:disabled').length, 2,
            "all status should be disabled");
        assert.ok(form.$('.o_statusbar_status button[data-value="4"]').hasClass('btn-primary'),
            "selected status should be btn-primary");

        form.destroy();
    });

    QUnit.test('static statusbar widget on many2one field with domain', function (assert) {
        assert.expect(1);

        var form = createView({
            View: FormView,
            model: 'partner',
            data: this.data,
            arch:'<form string="Partners">' +
                    '<header><field name="trululu" domain="[(\'user_id\',\'=\',uid)]" widget="statusbar"/></header>' +
                '</form>',
            mockRPC: function (route, args) {
                if (args.method === 'search_read') {
                    assert.deepEqual(args.kwargs.domain, ['|', ['id', '=', 4], ['user_id', '=', 17]],
                        "search_read should sent the correct domain");
                }
                return this._super.apply(this, arguments);
            },
            res_id: 1,
            session: {user_context: {uid: 17}},
        });

        form.destroy();
    });

    QUnit.test('clickable statusbar widget on many2one field', function (assert) {
        assert.expect(3);

        var form = createView({
            View: FormView,
            model: 'partner',
            data: this.data,
            arch:'<form string="Partners">' +
                    '<header><field name="trululu" widget="statusbar" clickable="True"/></header>' +
                '</form>',
            res_id: 1,
            config: {device: {isMobile: false}},
        });

        var $selectedStatus = form.$('.o_statusbar_status button[data-value="4"]');
        assert.ok($selectedStatus.hasClass('btn-primary') && $selectedStatus.hasClass('disabled'),
            "selected status should be btn-primary and disabled");
        var $clickable = form.$('.o_statusbar_status button.btn-default:not(.dropdown-toggle):not(:disabled)');
        assert.strictEqual($clickable.length, 2,
            "other status should be btn-default and not disabled");
        $clickable.last().click(); // (last is visually the first here (css))
        var $status = form.$('.o_statusbar_status button[data-value="1"]');
        assert.ok($status.hasClass("btn-primary") && $status.hasClass("disabled"),
            "value should have been updated");

        form.destroy();
    });

    QUnit.test('statusbar with no status', function (assert) {
        assert.expect(2);

        this.data.product.records = [];
        var form = createView({
            View: FormView,
            model: 'partner',
            data: this.data,
            arch:'<form string="Partners">' +
                    '<header><field name="product_id" widget="statusbar"/></header>' +
                '</form>',
            res_id: 1,
            config: {device: {isMobile: false}},
        });

        assert.ok(form.$('.o_statusbar_status').hasClass('o_field_empty'),
            'statusbar widget should have class o_field_empty');
        assert.strictEqual(form.$('.o_statusbar_status').children().length, 0,
            'statusbar widget should be empty');
        form.destroy();
    });

    QUnit.test('statusbar with domain but no value (create mode)', function (assert) {
        assert.expect(1);

        this.data.partner.fields.trululu.domain = "[('bar', '=', True)]";

        var form = createView({
            View: FormView,
            model: 'partner',
            data: this.data,
            arch:
                '<form string="Partners">' +
                    '<header><field name="trululu" widget="statusbar"/></header>' +
                '</form>',
            config: {device: {isMobile: false}},
        });

        assert.strictEqual(form.$('.o_statusbar_status button:disabled').length, 2, "should have 2 status");

        form.destroy();
    });

    QUnit.test('clickable statusbar should change m2o fetching domain in edit mode', function (assert) {
        assert.expect(2);

        this.data.partner.fields.trululu.domain = "[('bar', '=', True)]";

        var form = createView({
            View: FormView,
            model: 'partner',
            data: this.data,
            arch:
                '<form string="Partners">' +
                    '<header><field name="trululu" widget="statusbar" clickable="True"/></header>' +
                '</form>',
            res_id: 1,
            config: {device: {isMobile: false}},
        });

        form.$buttons.find('.o_form_button_edit').click();

        var $buttons = form.$('.o_statusbar_status button:not(.dropdown-toggle)');
        assert.strictEqual($buttons.length, 3, "there should be 3 status");
        $buttons.last().click(); // (last is visually the first here (css))
        assert.strictEqual(form.$('.o_statusbar_status button:not(.dropdown-toggle)').length, 2,
            "there should be 2 status left");

        form.destroy();
    });

    QUnit.test('statusbar fold_field option and statusbar_visible attribute', function (assert) {
        assert.expect(2);

        this.data.partner.records[0].bar = false;

        var form = createView({
            View: FormView,
            model: 'partner',
            data: this.data,
            arch:
                '<form string="Partners">' +
                    '<header><field name="trululu" widget="statusbar" options="{\'fold_field\': \'bar\'}"/>' +
                    '<field name="color" widget="statusbar" statusbar_visible="red"/></header>' +
                '</form>',
            res_id: 1,
            config: {device: {isMobile: false}},
        });

        form.$buttons.find('.o_form_button_edit').click();

        assert.strictEqual(form.$('.o_statusbar_status:first .dropdown-menu button.disabled').length, 1, "should have 1 folded status");
        assert.strictEqual(form.$('.o_statusbar_status:last button.disabled').length, 1, "should have 1 status (other discarded)");

        form.destroy();
    });

    QUnit.test('statusbar with dynamic domain', function (assert) {
        assert.expect(5);

        this.data.partner.fields.trululu.domain = "[('int_field', '>', qux)]";
        this.data.partner.records[2].int_field = 0;

        var rpcCount = 0;
        var form = createView({
            View: FormView,
            model: 'partner',
            data: this.data,
            arch:
                '<form string="Partners">' +
                    '<header><field name="trululu" widget="statusbar"/></header>' +
                    '<field name="qux"/>' +
                    '<field name="foo"/>' +
                '</form>',
            mockRPC: function (route, args) {
                if (args.method === 'search_read') {
                    rpcCount++;
                }
                return this._super.apply(this, arguments);
            },
            res_id: 1,
            config: {device: {isMobile: false}},
        });

        form.$buttons.find('.o_form_button_edit').click();

        assert.strictEqual(form.$('.o_statusbar_status button.disabled').length, 3, "should have 3 status");
        assert.strictEqual(rpcCount, 1, "should have done 1 search_read rpc");
        form.$('input:first').val(9.5).trigger("input").trigger("change");
        assert.strictEqual(form.$('.o_statusbar_status button.disabled').length, 2, "should have 2 status");
        assert.strictEqual(rpcCount, 2, "should have done 1 more search_read rpc");
        form.$('input:last').val("hey").trigger("input").trigger("change");
        assert.strictEqual(rpcCount, 2, "should not have done 1 more search_read rpc");

        form.destroy();
    });

    QUnit.module('FieldSelection');

    QUnit.test('widget selection in a list view', function (assert) {
        assert.expect(3);

        this.data.partner.records.forEach(function (r) {
            r.color = 'red';
        });

        var list = createView({
            View: ListView,
            model: 'partner',
            data: this.data,
            arch: '<tree string="Colors" editable="top">' +
                        '<field name="color"/>' +
                '</tree>',
        });

        assert.strictEqual(list.$('td:contains(Red)').length, 3,
            "should have 3 rows with correct value");
        list.$('td:contains(Red):first').click();

        var $td = list.$('tbody tr.o_selected_row td:not(.o_list_record_selector)');

        assert.strictEqual($td.find('select').length, 1, "td should have a child 'select'");
        assert.strictEqual($td.contents().length, 1, "select tag should be only child of td");
        list.destroy();
    });

    QUnit.test('widget selection,  edition and on many2one field', function (assert) {
        assert.expect(18);

        this.data.partner.onchanges = {product_id: function () {}};
        this.data.partner.records[0].product_id = 37;
        this.data.partner.records[0].trululu = false;

        var count = 0;
        var form = createView({
            View: FormView,
            model: 'partner',
            data: this.data,
            arch: '<form string="Partners">' +
                        '<field name="product_id" widget="selection"/>' +
                        '<field name="trululu" widget="selection"/>' +
                        '<field name="color" widget="selection"/>' +
                '</form>',
            res_id: 1,
            mockRPC: function (route, args) {
                count++;
                assert.step(args.method);
                return this._super(route, args);
            },
        });

        assert.ok(!form.$('select').length, "should not have a select tag in dom");
        assert.strictEqual(form.$('.o_field_widget[name=product_id]').text(), 'xphone',
            "should have rendered the many2one field correctly");
        assert.strictEqual(form.$('.o_field_widget[name=trululu]').text(), '',
            "should have rendered the unset many2one field correctly");
        assert.strictEqual(form.$('.o_field_widget[name=color]').text(), 'Red',
            "should have rendered the selection field correctly");

        form.$buttons.find('.o_form_button_edit').click();

        assert.strictEqual(form.$('select').length, 3,
            "should have 3 select tag in dom");
        assert.strictEqual(form.$('select[name="product_id"] option:contains(xphone)').length, 1,
            "should have fetched xphone option");
        assert.strictEqual(form.$('select[name="product_id"] option:contains(xpad)').length, 1,
            "should have fetched xpad option");
        assert.strictEqual(form.$('select[name="product_id"]').val(), "37",
            "should have correct product_id value");
        assert.strictEqual(form.$('select[name="trululu"]').val(), "false",
            "should not have any value in trululu field");
        form.$('select[name="product_id"]').val(41).trigger('change');

        assert.strictEqual(form.$('select[name="product_id"]').val(), "41",
            "should have a value of xphone");

        assert.strictEqual(form.$('select[name="color"]').val(), "\"red\"",
            "should have correct value in color field");

        assert.verifySteps(['read', 'name_search', 'name_search', 'onchange']);
        count = 0;
        form.reload();
        assert.strictEqual(count, 1, "should not reload product_id relation");
        form.destroy();
    });

    QUnit.test('unset selection field with 0 as key', function (assert) {
        // The server doesn't make a distinction between false value (the field
        // is unset), and selection 0, as in that case the value it returns is
        // false. So the client must convert false to value 0 if it exists.
        assert.expect(2);

        this.data.partner.fields.selection = {
            type: "selection",
            selection: [[0, "Value O"], [1, "Value 1"]],
        };

        var form = createView({
            View: FormView,
            model: 'partner',
            data: this.data,
            arch: '<form string="Partners">' +
                        '<field name="selection"/>' +
                '</form>',
            res_id: 1,
        });

        assert.strictEqual(form.$('.o_field_widget').text(), 'Value O',
            "the displayed value should be 'Value O'");
        assert.notOk(form.$('.o_field_widget').hasClass('o_field_empty'),
            "should not have class o_field_empty");

        form.destroy();
    });

    QUnit.test('unset selection field with string keys', function (assert) {
        // The server doesn't make a distinction between false value (the field
        // is unset), and selection 0, as in that case the value it returns is
        // false. So the client must convert false to value 0 if it exists. In
        // this test, it doesn't exist as keys are strings.
        assert.expect(2);

        this.data.partner.fields.selection = {
            type: "selection",
            selection: [['0', "Value O"], ['1', "Value 1"]],
        };

        var form = createView({
            View: FormView,
            model: 'partner',
            data: this.data,
            arch: '<form string="Partners">' +
                        '<field name="selection"/>' +
                '</form>',
            res_id: 1,
        });

        assert.strictEqual(form.$('.o_field_widget').text(), '',
            "there should be no displayed value");
        assert.ok(form.$('.o_field_widget').hasClass('o_field_empty'),
            "should have class o_field_empty");

        form.destroy();
    });

    QUnit.test('unset selection on a many2one field', function (assert) {
        assert.expect(1);

        var form = createView({
            View: FormView,
            model: 'partner',
            data: this.data,
            arch: '<form string="Partners">' +
                        '<field name="trululu" widget="selection"/>' +
                '</form>',
            mockRPC: function (route, args) {
                if (args.method === 'write') {
                    assert.strictEqual(args.args[1].trululu, false,
                        "should send 'false' as trululu value");
                }
                return this._super.apply(this, arguments);
            },
            res_id: 1,
            viewOptions: {
                mode: 'edit',
            },
        });

        form.$('select').val("false").trigger('change');
        form.$buttons.find('.o_form_button_save').click();

        form.destroy();
    });

    QUnit.test('field selection with many2ones and special characters', function (assert) {
        assert.expect(1);

        // edit the partner with id=4
        this.data.partner.records[2].display_name = '<span>hey</span>';
        var form = createView({
            View: FormView,
            model: 'partner',
            data: this.data,
            arch: '<form string="Partners">' +
                        '<field name="trululu" widget="selection"/>' +
                '</form>',
            res_id: 1,
            viewOptions: {mode: 'edit'},
        });
        assert.strictEqual(form.$('select option[value="4"]').text(), '<span>hey</span>');

        form.destroy();
    });

    QUnit.test('widget selection on a many2one: domain updated by an onchange', function (assert) {
        assert.expect(4);

        this.data.partner.onchanges = {
            int_field: function () {},
        };

        var domain = [];
        var form = createView({
            View: FormView,
            model: 'partner',
            data: this.data,
            arch: '<form>' +
                    '<field name="int_field"/>' +
                    '<field name="trululu" widget="selection"/>' +
                '</form>',
            res_id: 1,
            mockRPC: function (route, args) {
                if (args.method === 'onchange') {
                    domain = [['id', 'in', [10]]];
                    return $.when({
                        domain: {
                            trululu: domain,
                        }
                    });
                }
                if (args.method === 'name_search') {
                    assert.deepEqual(args.args[1], domain,
                        "sent domain should be correct");
                }
                return this._super(route, args);
            },
            viewOptions: {
                mode: 'edit',
            },
        });

        assert.strictEqual(form.$('.o_field_widget[name=trululu] option').length, 4,
            "should be 4 options in the selection");

        // trigger an onchange that will update the domain
        form.$('.o_field_widget[name=int_field]').val(2).trigger('input');

        assert.strictEqual(form.$('.o_field_widget[name=trululu] option').length, 1,
            "should be 1 option in the selection");

        form.destroy();
    });

    QUnit.module('FieldMany2ManyTags');

    QUnit.test('fieldmany2many tags with and without color', function (assert) {
        assert.expect(5);

        this.data.partner.fields.partner_ids = {string: "Partner", type: "many2many", relation: 'partner'};
        var form = createView({
            View: FormView,
            model: 'partner',
            data: this.data,
            arch:'<form string="Partners">' +
                    '<field name="partner_ids" widget="many2many_tags" options="{\'color_field\': \'color\'}"/>' +
                    '<field name="timmy" widget="many2many_tags"/>' +
                '</form>',
            mockRPC: function (route, args) {
                if (args.method ==='read' && args.model === 'partner_type') {
                    assert.deepEqual(args.args , [[12], ['display_name']], "should not read any color field");
                } else if (args.method ==='read' && args.model === 'partner') {
                    assert.deepEqual(args.args , [[1], ['display_name', 'color']], "should read color field");
                }
                return this._super.apply(this, arguments);
            }
        });

        // add a tag on field partner_ids
        var $input = form.$('.o_field_many2manytags[name="partner_ids"] input');
        $input.click(); // opens the dropdown
        $input.autocomplete('widget').find('li:first()').click(); // adds a tag

        // add a tag on field timmy
        $input = form.$('.o_field_many2manytags[name="timmy"] input');
        $input.click(); // opens the dropdown
        assert.strictEqual($input.autocomplete('widget').find('li').length, 3,
            "autocomplete dropdown should have 3 entries (2 values + 'Search and Edit...')");
        $input.autocomplete('widget').find('li:first()').click(); // adds a tag
        assert.strictEqual(form.$('.o_field_many2manytags[name="timmy"] > span').length, 1,
            "should contain 1 tag");
        assert.ok(form.$('.o_field_many2manytags[name="timmy"] > span:contains("gold")').length,
            "should contain newly added tag 'gold'");

        form.destroy();
    });

    QUnit.test('fieldmany2many tags with color: rendering and edition', function (assert) {
        assert.expect(28);

        this.data.partner.records[0].timmy = [12, 14];
        this.data.partner_type.records.push({id: 13, display_name: "red", color: 8});
        var form = createView({
            View: FormView,
            model: 'partner',
            data: this.data,
            arch:'<form string="Partners">' +
                    '<field name="timmy" widget="many2many_tags" options="{\'color_field\': \'color\', \'no_create_edit\': True}"/>' +
                '</form>',
            res_id: 1,
            mockRPC: function (route, args) {
                if (route === '/web/dataset/call_kw/partner/write') {
                    var commands = args.args[1].timmy;
                    assert.strictEqual(commands.length, 1, "should have generated one command");
                    assert.strictEqual(commands[0][0], 6, "generated command should be REPLACE WITH");
                    assert.ok(_.isEqual(_.sortBy(commands[0][2], _.identity.bind(_)), [12, 13]),
                        "new value should be [12, 13]");
                }
                if (args.method ==='read' && args.model === 'partner_type') {
                    assert.deepEqual(args.args[1], ['display_name', 'color'], "should read the color field");
                }
                return this._super.apply(this, arguments);
            },
        });
        assert.strictEqual(form.$('.o_field_many2manytags > span').length, 2,
            "should contain 2 tags");
        assert.ok(form.$('span:contains(gold)').length,
            'should have fetched and rendered gold partner tag');
        assert.ok(form.$('span:contains(silver)').length,
            'should have fetched and rendered silver partner tag');
        assert.strictEqual(form.$('span:first()').data('color'), 2,
            'should have correctly fetched the color');

        form.$buttons.find('.o_form_button_edit').click();

        assert.strictEqual(form.$('.o_field_many2manytags > span').length, 2,
            "should still contain 2 tags in edit mode");
        assert.ok(form.$('.o_tag_color_2 .o_badge_text:contains(gold)').length,
            'first tag should still contain "gold" and be color 2 in edit mode');
        assert.strictEqual(form.$('.o_field_many2manytags .o_delete').length, 2,
            "tags should contain a delete button");

        // add an other existing tag
        var $input = form.$('.o_field_many2manytags input');
        $input.click(); // opens the dropdown
        assert.strictEqual($input.autocomplete('widget').find('li').length, 1,
            "autocomplete dropdown should have 1 entry");
        assert.strictEqual($input.autocomplete('widget').find('li a:contains("red")').length, 1,
            "autocomplete dropdown should contain 'red'");
        $input.autocomplete('widget').find('li').click(); // add 'red'
        assert.strictEqual(form.$('.o_field_many2manytags > span').length, 3,
            "should contain 3 tags");
        assert.ok(form.$('.o_field_many2manytags > span:contains("red")').length,
            "should contain newly added tag 'red'");
        assert.ok(form.$('.o_field_many2manytags > span[data-color=8]:contains("red")').length,
            "should have fetched the color of added tag");

        // remove tag with id 14
        form.$('.o_field_many2manytags span[data-id=14] .o_delete').click();
        assert.strictEqual(form.$('.o_field_many2manytags > span').length, 2,
            "should contain 2 tags");
        assert.ok(!form.$('.o_field_many2manytags > span:contains("silver")').length,
            "should not contain tag 'silver' anymore");

        // save the record (should do the write RPC with the correct commands)
        form.$buttons.find('.o_form_button_save').click();

        // checkbox 'Hide in Kanban'
        $input = form.$('.o_field_many2manytags span[data-id=13]'); // selects 'red' tag
        $input.click(); // opens the colorpicker dropdown
        assert.ok(form.$('.o_field_many2manytags span[data-id=13] .o_colorpicker .o_checkbox'), "should have a checkbox in the colorpicker dropdown menu");

        $input.click();
        var $checkBox = form.$('.o_field_many2manytags span[data-id=13] .o_colorpicker .o_checkbox input');
        assert.notOk($checkBox.is(':checked'), "should have unticked checkbox in colorpicker dropdown menu");

        $checkBox.mousedown();
        $input = form.$('.o_field_many2manytags span[data-id=13]'); // refresh
        assert.equal($input.data('color'), "0", "should become transparent when toggling on checkbox");

        $input.click();
        $checkBox = form.$('.o_field_many2manytags span[data-id=13] .o_colorpicker .o_checkbox input'); // refresh
        assert.ok($checkBox.is(':checked'), "should have a ticked checkbox in colorpicker dropdown menu after mousedown");

        $checkBox.mousedown();
        $input = form.$('.o_field_many2manytags span[data-id=13]'); // refresh
        assert.equal($input.data('color'), "8", "should revert to old color when toggling off checkbox");

        $input.click();
        $checkBox = form.$('.o_field_many2manytags span[data-id=13] .o_colorpicker .o_checkbox input'); // refresh
        assert.notOk($checkBox.is(':checked'), "should have an unticked checkbox in colorpicker dropdown menu after 2nd click");

        // TODO: it would be nice to test the behaviors of the autocomplete dropdown
        // (like refining the research, creating new tags...), but ui-autocomplete
        // makes it difficult to test
        form.destroy();
    });

    QUnit.test('fieldmany2many tags view a domain', function (assert) {
        assert.expect(7);

        this.data.partner.fields.timmy.domain = [['id', '<', 50]];
        this.data.partner.records[0].timmy = [12];
        this.data.partner_type.records.push({id: 99, display_name: "red", color: 8});

        var form = createView({
            View: FormView,
            model: 'partner',
            data: this.data,
            arch:'<form string="Partners">' +
                    '<field name="timmy" widget="many2many_tags" options="{\'no_create_edit\': True}"/>' +
                '</form>',
            res_id: 1,
            mockRPC: function (route, args) {
                if (args.method === 'name_search') {
                    assert.deepEqual(args.kwargs.args, [['id', '<', 50], ['id', 'not in', [12]]],
                        "domain sent to name_search should be correct");
                    return $.when([[14, 'silver']]);
                }
                return this._super.apply(this, arguments);
            }
        });
        assert.strictEqual(form.$('.o_field_many2manytags > span').length, 1,
            "should contain 1 tag");
        assert.ok(form.$('span:contains(gold)').length,
            'should have fetched and rendered gold partner tag');

        form.$buttons.find('.o_form_button_edit').click();

        // add an other existing tag
        var $input = form.$('.o_field_many2manytags input');
        $input.click(); // opens the dropdown
        assert.strictEqual($input.autocomplete('widget').find('li').length, 1,
            "autocomplete dropdown should have 1 entry");
        assert.strictEqual($input.autocomplete('widget').find('li a:contains("silver")').length, 1,
            "autocomplete dropdown should contain 'silver'");
        $input.autocomplete('widget').find('li').click(); // add 'silver'
        assert.strictEqual(form.$('.o_field_many2manytags > span').length, 2,
            "should contain 2 tags");
        assert.ok(form.$('.o_field_many2manytags > span:contains("silver")').length,
            "should contain newly added tag 'silver'");

        form.destroy();
    });

    QUnit.test('fieldmany2many tags in a new record', function (assert) {
        assert.expect(7);

        var form = createView({
            View: FormView,
            model: 'partner',
            data: this.data,
            arch:'<form string="Partners">' +
                    '<field name="timmy" widget="many2many_tags"/>' +
                '</form>',
            mockRPC: function (route, args) {
                if (route === '/web/dataset/call_kw/partner/create') {
                    var commands = args.args[0].timmy;
                    assert.strictEqual(commands.length, 1, "should have generated one command");
                    assert.strictEqual(commands[0][0], 6, "generated command should be REPLACE WITH");
                    assert.ok(_.isEqual(commands[0][2], [12]), "new value should be [12]");
                }
                return this._super.apply(this, arguments);
            }
        });
        assert.ok(form.$('.o_form_view').hasClass('o_form_editable'), "form should be in edit mode");

        var $input = form.$('.o_field_many2manytags input');
        $input.click(); // opens the dropdown
        assert.strictEqual($input.autocomplete('widget').find('li').length, 3,
            "autocomplete dropdown should have 3 entries (2 values + 'Search and Edit...')");
        $input.autocomplete('widget').find('li:first()').click(); // adds a tag
        assert.strictEqual(form.$('.o_field_many2manytags > span').length, 1,
            "should contain 1 tag");
        assert.ok(form.$('.o_field_many2manytags > span:contains("gold")').length,
            "should contain newly added tag 'gold'");

        // save the record (should do the write RPC with the correct commands)
        form.$buttons.find('.o_form_button_save').click();
        form.destroy();
    });

    QUnit.test('fieldmany2many tags: update color', function (assert) {
        assert.expect(3);

        this.data.partner.records[0].timmy = [12, 14];
        this.data.partner_type.records[0].color = 0;

        var form = createView({
            View: FormView,
            model: 'partner',
            data: this.data,
            arch:'<form string="Partners">' +
                    '<field name="timmy" widget="many2many_tags" options="{\'color_field\': \'color\'}"/>' +
                '</form>',
            res_id: 1,
        });

        // First checks that default color 0 is rendered as 0 color
        assert.ok(form.$('span:first()').is('.o_tag_color_0'),
            'first tag color should be 0');

        // Update the color in readonly
        form.$('span:first()').click();
        $('.o_colorpicker a[data-color="1"]').trigger('mousedown'); // choose color 1
        assert.strictEqual(form.$('span:first()').data('color'), 1,
            'should have correctly updated the color (in readonly)');

        // Update the color in edit
        form.$buttons.find('.o_form_button_edit').click();
        form.$('span:first()').click();
        $('.o_colorpicker a[data-color="6"]').trigger('mousedown'); // choose color 6
        assert.strictEqual(form.$('span:first()').data('color'), 6,
            'should have correctly updated the color (in edit)');
        form.destroy();
    });

    QUnit.test('fieldmany2many tags in editable list', function (assert) {
        assert.expect(7);

        this.data.partner.records[0].timmy = [12];

        var list = createView({
            View: ListView,
            model: 'partner',
            data: this.data,
            context: {take: 'five'},
            arch:'<tree editable="bottom">' +
                    '<field name="foo"/>' +
                    '<field name="timmy" widget="many2many_tags"/>' +
                '</tree>',
            mockRPC: function (route, args) {
                if (args.method === 'read' && args.model === 'partner_type') {
                    assert.deepEqual(args.kwargs.context, {take: 'five'},
                        'The context should be passed to the RPC');
                }
            return this._super.apply(this, arguments);
            }
        });

        assert.strictEqual(list.$('.o_data_row:first .o_field_many2manytags .badge').length, 1,
            "m2m field should contain one tag");

        // edit first row
        list.$('.o_data_row:first td:nth(2)').click();

        var $m2o = list.$('.o_data_row:first .o_field_many2manytags .o_field_many2one');
        assert.strictEqual($m2o.length, 1, "a many2one widget should have been instantiated");

        // add a tag
        var $input = $m2o.find('input');
        $input.click();
        $input.autocomplete('widget').find('li:first()').click(); // adds a tag

        assert.strictEqual(list.$('.o_data_row:first .o_field_many2manytags .badge').length, 2,
            "m2m field should contain 2 tags");

        // leave edition
        list.$('.o_data_row:nth(1) td:nth(2)').click();

        assert.strictEqual(list.$('.o_data_row:first .o_field_many2manytags .badge').length, 2,
            "m2m field should contain 2 tags");

        list.destroy();
    });

    QUnit.test('search more in many2one: group and use the pager', function (assert) {
        assert.expect(2);

        this.data.partner.records.push({
            id: 5,
            display_name: "Partner 4",
        }, {
            id: 6,
            display_name: "Partner 5",
        }, {
            id: 7,
            display_name: "Partner 6",
        }, {
            id: 8,
            display_name: "Partner 7",
        }, {
            id: 9,
            display_name: "Partner 8",
        }, {
            id: 10,
            display_name: "Partner 9",
        });

        this.data.partner.fields.datetime.searchable = true;
        var form = createView({
            View: FormView,
            model: 'partner',
            data: this.data,
            arch: '<form string="Partners">' +
                    '<sheet>' +
                        '<group>' +
                            '<field name="trululu"/>' +
                        '</group>' +
                    '</sheet>' +
                '</form>',

            res_id: 1,
            archs: {
                'partner,false,list': '<tree limit="7"><field name="display_name"/></tree>',
                'partner,false,search': '<search><group>' +
                       '    <filter name="bar" string="Bar" context="{\'group_by\': \'bar\'}"/>' +
                        '</group></search>',
            },
            viewOptions: {
                mode: 'edit',
            },
        });

        var $dropdown = form.$('.o_field_many2one input').autocomplete('widget');
        form.$('.o_field_many2one input').click();
        $dropdown.find('.o_m2o_dropdown_option:contains(Search)').mouseenter().click();  // Open Search More

        $('.modal .o_searchview_more').click();  // Magnifying class for more filters
        $('.modal .o_search_options .o_group_by_menu a:contains(Bar)').click(); // group by 'Bar'

        $('.modal .o_group_header:first').click();
        assert.strictEqual($('.modal tbody:nth(1) .o_data_row').length, 7,
            "should display 7 records in the first page");
        $('.modal .o_group_header:first .o_pager_next').click();
        assert.strictEqual($('.modal tbody:nth(1) .o_data_row').length, 1,
            "should display 1 record in the second page");

        form.destroy();
    });

    QUnit.test('many2many_tags can load more than 40 records', function (assert) {
        assert.expect(1);

        this.data.partner.fields.partner_ids = {string: "Partner", type: "many2many", relation: 'partner'};
        this.data.partner.records[0].partner_ids = [];
        for (var i = 15; i < 115; i++) {
            this.data.partner.records.push({id: i, display_name: 'walter' + i});
            this.data.partner.records[0].partner_ids.push(i);
        }
        var form = createView({
            View: FormView,
            model: 'partner',
            data: this.data,
            arch: '<form string="Partners">' +
                    '<field name="partner_ids" widget="many2many_tags"/>' +
                '</form>',
            res_id: 1,
        });
        assert.strictEqual(form.$('.o_field_widget[name="partner_ids"] > span').length, 100,
            'should have rendered 100 tags');
        form.destroy();
    });

    QUnit.test('field many2many_tags keeps focus when being edited', function (assert) {
        assert.expect(7);

        this.data.partner.records[0].timmy = [12];
        this.data.partner.onchanges.foo = function (obj) {
            obj.timmy = [[5]]; // DELETE command
        };

        var form = createView({
            View: FormView,
            model: 'partner',
            data: this.data,
            arch:'<form string="Partners">' +
                    '<field name="foo"/>' +
                    '<field name="timmy" widget="many2many_tags"/>' +
                '</form>',
            res_id: 1,
        });

        form.$buttons.find('.o_form_button_edit').click();
        assert.strictEqual(form.$('.o_field_many2manytags > span').length, 1,
            "should contain one tag");

        // update foo, which will trigger an onchange and update timmy
        // -> m2mtags input should not have taken the focus
        form.$('input:first').focus();
        form.$('input:first').val('trigger onchange').trigger('input');
        assert.strictEqual(form.$('.o_field_many2manytags > span').length, 0,
            "should contain no tags");
        assert.strictEqual(form.$('input:first').get(0), document.activeElement,
            "foo input should have kept the focus");

        // add a tag -> m2mtags input should still have the focus
        form.$('.o_field_many2manytags input').click(); // opens the dropdown
        form.$('.o_field_many2manytags input').autocomplete('widget').find('li:first').click();
        assert.strictEqual(form.$('.o_field_many2manytags > span').length, 1,
            "should contain a tag");
        assert.strictEqual(form.$('.o_field_many2manytags input').get(0), document.activeElement,
            "m2m tags input should have kept the focus");

        // remove a tag -> m2mtags input should still have the focus
        form.$('.o_field_many2manytags .o_delete').click();
        assert.strictEqual(form.$('.o_field_many2manytags > span').length, 0,
            "should contain no tags");
        assert.strictEqual(form.$('.o_field_many2manytags input').get(0), document.activeElement,
            "m2m tags input should have kept the focus");

        form.destroy();
    });

    QUnit.module('FieldRadio');

    QUnit.test('fieldradio widget on a many2one in a new record', function (assert) {
        assert.expect(6);

        var form = createView({
            View: FormView,
            model: 'partner',
            data: this.data,
            arch: '<form>' +
                    '<field name="product_id" widget="radio"/>' +
                '</form>',
        });

        assert.ok(form.$('div.o_radio_item').length, "should have rendered outer div");
        assert.strictEqual(form.$('input.o_radio_input').length, 2, "should have 2 possible choices");
        assert.ok(form.$('label.o_form_label:contains(xphone)').length, "one of them should be xphone");
        assert.strictEqual(form.$('input:checked').length, 0, "none of the input should be checked");

        form.$("input.o_radio_input:first").click();

        assert.strictEqual(form.$('input:checked').length, 1, "one of the input should be checked");

        form.$buttons.find('.o_form_button_save').click();

        var newRecord = _.last(this.data.partner.records);
        assert.strictEqual(newRecord.product_id, 37, "should have saved record with correct value");
        form.destroy();
    });

    QUnit.test('fieldradio change value by onchange', function (assert) {
        assert.expect(4);

        this.data.partner.onchanges = {bar: function (obj) {
            obj.product_id = obj.bar ? 41 : 37;
            obj.color = obj.bar ? 'red' : 'black';
        }};

        var form = createView({
            View: FormView,
            model: 'partner',
            data: this.data,
            arch: '<form>' +
                    '<field name="bar"/>' +
                    '<field name="product_id" widget="radio"/>' +
                    '<field name="color" widget="radio"/>' +
                '</form>',
        });

        form.$("input[type='checkbox']").click();
        assert.strictEqual(form.$('input.o_radio_input[data-value="37"]:checked').length, 1, "one of the input should be checked");
        assert.strictEqual(form.$('input.o_radio_input[data-value="black"]:checked').length, 1, "the other of the input should be checked");
        form.$("input[type='checkbox']").click();
        assert.strictEqual(form.$('input.o_radio_input[data-value="41"]:checked').length, 1, "the other of the input should be checked");
        assert.strictEqual(form.$('input.o_radio_input[data-value="red"]:checked').length, 1, "one of the input should be checked");

        form.destroy();
    });

    QUnit.test('fieldradio widget on a selection in a new record', function (assert) {
        assert.expect(4);

        var form = createView({
            View: FormView,
            model: 'partner',
            data: this.data,
            arch: '<form>' +
                    '<field name="color" widget="radio"/>' +
                '</form>',
        });


        assert.ok(form.$('div.o_radio_item').length, "should have rendered outer div");
        assert.strictEqual(form.$('input.o_radio_input').length, 2, "should have 2 possible choices");
        assert.ok(form.$('label.o_form_label:contains(Red)').length, "one of them should be Red");

        // click on 2nd option
        form.$("input.o_radio_input").eq(1).click();

        form.$buttons.find('.o_form_button_save').click();

        var newRecord = _.last(this.data.partner.records);
        assert.strictEqual(newRecord.color, 'black', "should have saved record with correct value");
        form.destroy();
    });

    QUnit.test('fieldradio widget has o_horizontal or o_vertical class', function (assert) {
        assert.expect(2);

        this.data.partner.fields.color2 = this.data.partner.fields.color;

        var form = createView({
            View: FormView,
            model: 'partner',
            data: this.data,
            arch: '<form>' +
                    '<group>' +
                    '<field name="color" widget="radio"/>' +
                    '<field name="color2" widget="radio" options="{\'horizontal\': True}"/>' +
                    '</group>' +
                '</form>',
        });

        var btn1 = form.$('div.o_field_radio.o_vertical');
        var btn2 = form.$('div.o_field_radio.o_horizontal');

        assert.strictEqual(btn1.length, 1, "should have o_vertical class");
        assert.strictEqual(btn2.length, 1, "should have o_horizontal class");
        form.destroy();
    });

    QUnit.test('fieldradio widget with numerical keys encoded as strings', function (assert) {
        assert.expect(5);

        this.data.partner.fields.selection = {
            type: 'selection',
            selection: [['0', "Red"], ['1', "Black"]],
        };

        var form = createView({
            View: FormView,
            model: 'partner',
            data: this.data,
            arch: '<form>' +
                    '<field name="selection" widget="radio"/>' +
                '</form>',
            res_id: 1,
            mockRPC: function (route, args) {
                if (args.method === 'write') {
                    assert.strictEqual(args.args[1].selection, '1',
                        "should write correct value");
                }
                return this._super.apply(this, arguments);
            },
        });


        assert.strictEqual(form.$('.o_field_widget').text(), '',
            "field should be unset");

        form.$buttons.find('.o_form_button_edit').click();

        assert.strictEqual(form.$('.o_radio_input:checked').length, 0,
            "no value should be checked");

        form.$("input.o_radio_input:nth(1)").click(); // click on 2nd option

        form.$buttons.find('.o_form_button_save').click();

        assert.strictEqual(form.$('.o_field_widget').text(), 'Black',
            "value should be 'Black'");

        form.$buttons.find('.o_form_button_edit').click();

        assert.strictEqual(form.$('.o_radio_input[data-index=1]:checked').length, 1,
            "'Black' should be checked");

        form.destroy();
    });

    QUnit.test('widget radio on a many2one: domain updated by an onchange', function (assert) {
        assert.expect(4);

        this.data.partner.onchanges = {
            int_field: function () {},
        };

        var domain = [];
        var form = createView({
            View: FormView,
            model: 'partner',
            data: this.data,
            arch: '<form>' +
                    '<field name="int_field"/>' +
                    '<field name="trululu" widget="radio"/>' +
                '</form>',
            res_id: 1,
            mockRPC: function (route, args) {
                if (args.method === 'onchange') {
                    domain = [['id', 'in', [10]]];
                    return $.when({
                        value: {
                            trululu: false,
                        },
                        domain: {
                            trululu: domain,
                        },
                    });
                }
                if (args.method === 'search_read') {
                    assert.deepEqual(args.kwargs.domain, domain,
                        "sent domain should be correct");
                }
                return this._super(route, args);
            },
            viewOptions: {
                mode: 'edit',
            },
        });

        assert.strictEqual(form.$('.o_field_widget[name=trululu] .o_radio_item').length, 3,
            "should be 3 radio buttons");

        // trigger an onchange that will update the domain
        form.$('.o_field_widget[name=int_field]').val(2).trigger('input');

        assert.strictEqual(form.$('.o_field_widget[name=trululu] .o_radio_item').length, 0,
            "should be no more radio button");

        form.destroy();
    });

    QUnit.module('FieldMany2ManyCheckBoxes');

    QUnit.test('widget many2many_checkboxes', function (assert) {
        assert.expect(10);

        this.data.partner.records[0].timmy = [12];
        var form = createView({
            View: FormView,
            model: 'partner',
            data: this.data,
            arch:'<form string="Partners">' +
                    '<group><field name="timmy" widget="many2many_checkboxes"/></group>' +
                '</form>',
            res_id: 1,
        });

        assert.strictEqual(form.$('div.o_field_widget div.o_checkbox').length, 2,
            "should have fetched and displayed the 2 values of the many2many");

        assert.ok(form.$('div.o_field_widget div.o_checkbox input').eq(0).prop('checked'),
            "first checkbox should be checked");
        assert.notOk(form.$('div.o_field_widget div.o_checkbox input').eq(1).prop('checked'),
            "second checkbox should not be checked");

        assert.ok(form.$('div.o_field_widget div.o_checkbox input').prop('disabled'),
            "the checkboxes should be disabled");

        form.$buttons.find('.o_form_button_edit').click();

        assert.notOk(form.$('div.o_field_widget div.o_checkbox input').prop('disabled'),
            "the checkboxes should not be disabled");

        // add a m2m value by clicking on input
        form.$('div.o_field_widget div.o_checkbox input').eq(1).click();
        form.$buttons.find('.o_form_button_save').click();
        assert.deepEqual(this.data.partner.records[0].timmy, [12, 14],
            "should have added the second element to the many2many");
        assert.strictEqual(form.$('input:checked').length, 2,
            "both checkboxes should be checked");

        // remove a m2m value by clinking on label
        form.$buttons.find('.o_form_button_edit').click();
        form.$('div.o_field_widget div.o_checkbox + label').eq(0).click();
        form.$buttons.find('.o_form_button_save').click();
        assert.deepEqual(this.data.partner.records[0].timmy, [14],
            "should have removed the first element to the many2many");
        assert.notOk(form.$('div.o_field_widget div.o_checkbox input').eq(0).prop('checked'),
            "first checkbox should be checked");
        assert.ok(form.$('div.o_field_widget div.o_checkbox input').eq(1).prop('checked'),
            "second checkbox should not be checked");

        form.destroy();
    });

    QUnit.test('widget many2many_checkboxes: start non empty, then remove twice', function (assert) {
        assert.expect(2);

        this.data.partner.records[0].timmy = [12,14];
        var form = createView({
            View: FormView,
            model: 'partner',
            data: this.data,
            arch:'<form string="Partners">' +
                    '<group><field name="timmy" widget="many2many_checkboxes"/></group>' +
                '</form>',
            res_id: 1,
            viewOptions: {mode: 'edit'},
        });

        form.$('div.o_field_widget div.o_checkbox input').eq(0).click();
        form.$('div.o_field_widget div.o_checkbox input').eq(1).click();
        form.$buttons.find('.o_form_button_save').click();
        assert.notOk(form.$('div.o_field_widget div.o_checkbox input').eq(0).prop('checked'),
            "first checkbox should not be checked");
        assert.notOk(form.$('div.o_field_widget div.o_checkbox input').eq(1).prop('checked'),
            "second checkbox should not be checked");

        form.destroy();
    });

    QUnit.module('FieldMany2ManyBinaryMultiFiles');

    QUnit.test('widget many2many_binary', function (assert) {
        assert.expect(14);
        this.data['ir.attachment'] = {
            fields: {
                name: {string:"Name", type: "char"},
                mimetype: {string: "Mimetype", type: "char"},
            },
            records: [{
                id: 17,
                name: 'Marley&Me.jpg',
                mimetype: 'jpg',
            }],
        };
        this.data.turtle.fields.picture_ids = {
            string: "Pictures",
            type: "many2many",
            relation: 'ir.attachment',
        };
        this.data.turtle.records[0].picture_ids = [17];

        var form = createView({
            View: FormView,
            model: 'turtle',
            data: this.data,
            arch:'<form string="Turtles">' +
                    '<group><field name="picture_ids" widget="many2many_binary"/></group>' +
                '</form>',
            archs: {
                'ir.attachment,false,list': '<tree string="Pictures"><field name="name"/></tree>',
            },
            res_id: 1,
            mockRPC: function (route, args) {
                assert.step(route);
                if (route === '/web/dataset/call_kw/ir.attachment/read') {
                    assert.deepEqual(args.args[1], ['name', 'datas_fname', 'mimetype']);
                }
                return this._super.apply(this, arguments);
            },
        });

        assert.strictEqual(form.$('div.o_field_widget.oe_fileupload').length, 1,
            "there should be the attachment widget");
        assert.strictEqual(form.$('div.o_field_widget.oe_fileupload .oe_attachments').children().length, 1,
            "there should be no attachment");
        assert.strictEqual(form.$('div.o_field_widget.oe_fileupload .o_attach').length, 0,
            "there should not be an Add button (readonly)");
        assert.strictEqual(form.$('div.o_field_widget.oe_fileupload .oe_attachment .oe_delete').length, 0,
            "there should not be a Delete button (readonly)");

        // to edit mode
        form.$buttons.find('.o_form_button_edit').click();
        assert.strictEqual(form.$('div.o_field_widget.oe_fileupload .o_attach').length, 1,
            "there should be an Add button");
        assert.strictEqual(form.$('div.o_field_widget.oe_fileupload .o_attach').text().trim(), "Pictures",
            "the button should be correctly named");
        assert.strictEqual(form.$('div.o_field_widget.oe_fileupload .o_hidden_input_file form').length, 1,
            "there should be a hidden form to upload attachments");

        // TODO: add an attachment
        // no idea how to test this

        // delete the attachment
        form.$('div.o_field_widget.oe_fileupload .oe_attachment .oe_delete').click();


        assert.verifySteps([
            '/web/dataset/call_kw/turtle/read',
            '/web/dataset/call_kw/ir.attachment/read',
        ]);

        form.$buttons.find('.o_form_button_save').click();

        assert.strictEqual(form.$('div.o_field_widget.oe_fileupload .oe_attachments').children().length, 0,
            "there should be no attachment");

        form.destroy();
    });

    QUnit.test('name_create in form dialog', function (assert) {
        var done = assert.async();
        assert.expect(2);

        var M2O_DELAY = relationalFields.FieldMany2One.prototype.AUTOCOMPLETE_DELAY;
        relationalFields.FieldMany2One.prototype.AUTOCOMPLETE_DELAY = 0;

        var form = createView({
            View: FormView,
            model: 'partner',
            data: this.data,
            arch: '<form>' +
                    '<group>' +
                        '<field name="p">' +
                            '<tree>' +
                                '<field name="bar"/>' +
                            '</tree>' +
                            '<form>' +
                                '<field name="product_id"/>' +
                            '</form>' +
                        '</field>' +
                    '</group>' +
                '</form>',
            mockRPC: function (route, args) {
                if (args.method === 'name_create') {
                    assert.step('name_create');
                }
                return this._super.apply(this, arguments);
            },
        });

        form.$buttons.find('.o_form_button_edit').click();
        form.$('.o_field_x2many_list_row_add a').click();
        var $dropdown = $('.modal .o_field_many2one input').autocomplete('widget');
        $('.modal input').val('new record').trigger('keydown');
        concurrency.delay(0).then(function () {
            $dropdown.find('li:first()').click(); // quick create 'new record'
            assert.verifySteps(['name_create']);

            relationalFields.FieldMany2One.prototype.AUTOCOMPLETE_DELAY = M2O_DELAY;
            form.destroy();
            done();
        });
    });

    QUnit.module('FieldReference');

    QUnit.test('reference in form view', function (assert) {
        assert.expect(15);

        var form = createView({
            View: FormView,
            model: 'partner',
            data: this.data,
            arch: '<form string="Partners">' +
                    '<sheet>' +
                        '<group>' +
                            '<field name="reference" string="custom label"/>' +
                        '</group>' +
                    '</sheet>' +
                '</form>',
            archs: {
                'product,false,form': '<form string="Product"><field name="display_name"/></form>',
            },
            res_id: 1,
            mockRPC: function (route, args) {
                if (args.method === 'get_formview_action') {
                    assert.deepEqual(args.args[0], [37], "should call get_formview_action with correct id");
                    return $.when({
                        res_id: 17,
                        type: 'ir.actions.act_window',
                        target: 'current',
                        res_model: 'res.partner'
                    });
                }
                if (args.method === 'get_formview_id') {
                    assert.deepEqual(args.args[0], [37], "should call get_formview_id with correct id");
                    return $.when(false);
                }
                if (args.method === 'name_search') {
                    assert.strictEqual(args.model, 'partner_type',
                        "the name_search should be done on the newly set model");
                }
                if (args.method === 'write') {
                    assert.strictEqual(args.model, 'partner',
                        "should write on the current model");
                    assert.deepEqual(args.args, [[1], {reference: 'partner_type,12'}],
                        "should write the correct value");
                }
                return this._super(route, args);
            },
        });

        testUtils.intercept(form, 'do_action', function (event) {
            assert.strictEqual(event.data.action.res_id, 17,
                "should do a do_action with correct parameters");
        });

        assert.strictEqual(form.$('a.o_form_uri:contains(xphone)').length, 1,
                        "should contain a link");
        form.$('a.o_form_uri').click(); // click on the link in readonly mode (should trigger do_action)

        form.$buttons.find('.o_form_button_edit').click();

        assert.strictEqual(form.$('.o_field_widget').length, 2,
            "should contain two field widgets (selection and many2one)");
        assert.strictEqual(form.$('.o_field_many2one').length, 1,
            "should contain one many2one");
        assert.strictEqual(form.$('.o_field_widget select').val(), "product",
            "widget should contain one select with the model");
        assert.strictEqual(form.$('.o_field_widget input').val(), "xphone",
            "widget should contain one input with the record");

        var options = _.map(form.$('.o_field_widget select > option'), function (el) {
            return $(el).val();
        });
        assert.deepEqual(options, ['', 'product', 'partner_type', 'partner'],
            "the options should be correctly set");

        form.$('.o_external_button').click(); // click on the external button (should do an RPC)

        assert.strictEqual($('.modal .modal-title').text().trim(), 'Open: custom label',
                        "dialog title should display the custom string label");
        $('.modal .o_form_button_cancel').click();

        form.$('.o_field_widget select').val('partner_type').trigger('change');
        assert.strictEqual(form.$('.o_field_widget input').val(), "",
            "many2one value should be reset after model change");

        var $dropdown = form.$('.o_field_many2one input').autocomplete('widget');
        // change the value of the m2o with a suggestion of the dropdown
        form.$('.o_field_many2one input').click(); // will trigger a name_search on partner_type model
        $dropdown.find('li:first()').click();

        form.$buttons.find('.o_form_button_save').click();
        assert.strictEqual(form.$('a.o_form_uri:contains(gold)').length, 1,
                        "should contain a link with the new value");

        form.destroy();
    });

    QUnit.test('default_get and onchange with a reference field', function (assert) {
        assert.expect(8);

        this.data.partner.fields.reference.default = 'product,37';
        this.data.partner.onchanges = {
            int_field: function (obj) {
                if (obj.int_field !== 0) {
                    obj.reference = 'partner_type,' + obj.int_field;
                }
            },
        };

        var form = createView({
            View: FormView,
            model: 'partner',
            data: this.data,
            arch: '<form string="Partners">' +
                    '<sheet>' +
                        '<group>' +
                            '<field name="int_field"/>' +
                            '<field name="reference"/>' +
                        '</group>' +
                    '</sheet>' +
                '</form>',
            viewOptions: {
                mode: 'edit',
            },
            mockRPC: function (route, args) {
                if (args.method === 'name_get') {
                    assert.step(args.model);
                }
                return this._super(route, args);
            },
        });

        assert.verifySteps(['product'], "the first name_get should have been done");
        assert.strictEqual(form.$('.o_field_widget[name="reference"] select').val(), "product",
            "reference field model should be correctly set");
        assert.strictEqual(form.$('.o_field_widget[name="reference"] input').val(), "xphone",
            "reference field value should be correctly set");

        // trigger onchange
        form.$('.o_field_widget[name=int_field]').val(12).trigger('input');

        assert.verifySteps(['product', 'partner_type'], "the second name_get should have been done");
        assert.strictEqual(form.$('.o_field_widget[name="reference"] select').val(), "partner_type",
            "reference field model should be correctly set");
        assert.strictEqual(form.$('.o_field_widget[name="reference"] input').val(), "gold",
            "reference field value should be correctly set");
        form.destroy();
    });

    QUnit.test('widget reference on char field, reset by onchange', function (assert) {
        assert.expect(4);

        this.data.partner.records[0].foo = 'product,37';
        this.data.partner.onchanges = {
            int_field: function (obj) {
                obj.foo = 'product,' + obj.int_field;
            },
        };

        var nbNameGet = 0;
        var form = createView({
            View: FormView,
            model: 'partner',
            data: this.data,
            arch: '<form string="Partners">' +
                    '<sheet>' +
                        '<group>' +
                            '<field name="int_field"/>' +
                            '<field name="foo" widget="reference" readonly="1"/>' +
                        '</group>' +
                    '</sheet>' +
                '</form>',
            res_id: 1,
            viewOptions: {
                mode: 'edit',
            },
            mockRPC: function (route, args) {
                if (args.model === 'product' && args.method === 'name_get') {
                    nbNameGet++;
                }
                return this._super(route, args);
            },
        });

        assert.strictEqual(nbNameGet, 1,
            "the first name_get should have been done");
        assert.strictEqual(form.$('a[name="foo"]').text(), "xphone",
            "foo field should be correctly set");

        // trigger onchange
        form.$('.o_field_widget[name=int_field]').val(41).trigger('input');

        assert.strictEqual(nbNameGet, 2,
            "the second name_get should have been done");
        assert.strictEqual(form.$('a[name="foo"]').text(), "xpad",
            "foo field should have been updated");
        form.destroy();
    });

    QUnit.test('one2many invisible depends on parent field', function (assert) {
        assert.expect(4);

        this.data.partner.records[0].p = [2];
        var form = createView({
            View: FormView,
            model: 'partner',
            data: this.data,
            arch:'<form string="Partners">' +
                    '<sheet>' +
                        '<group>' +
                            '<field name="product_id"/>' +
                        '</group>' +
                        '<notebook>' +
                            '<page string="Partner page">' +
                                '<field name="bar"/>' +
                                '<field name="p">' +
                                    '<tree>' +
                                        '<field name="foo" attrs="{\'column_invisible\': [(\'parent.product_id\', \'!=\', False)]}"/>' +
                                        '<field name="bar" attrs="{\'column_invisible\': [(\'parent.bar\', \'=\', False)]}"/>' +
                                    '</tree>' +
                                '</field>' +
                            '</page>' +
                        '</notebook>' +
                    '</sheet>' +
                '</form>',
            res_id: 1,
        });
        assert.strictEqual(form.$('th').length, 2,
            "should be 2 columns in the one2many");
        form.$buttons.find('.o_form_button_edit').click();
        form.$('.o_field_many2one[name="product_id"] input').click();
        $('li.ui-menu-item a:contains(xpad)').trigger('mouseenter').click();
        assert.strictEqual(form.$('th').length, 1,
            "should be 1 column when the product_id is set");
        form.$('.o_field_many2one[name="product_id"] input').val('').trigger('keyup');
        assert.strictEqual(form.$('th').length, 2,
            "should be 2 columns in the one2many when product_id is not set");
        form.$('.o_field_boolean[name="bar"] input').click();
        assert.strictEqual(form.$('th').length, 1,
            "should be 1 column after the value change");
        form.destroy();
    });

});
});
});<|MERGE_RESOLUTION|>--- conflicted
+++ resolved
@@ -3950,26 +3950,16 @@
         });
         form.$buttons.find('.o_form_button_edit').click();
 
-<<<<<<< HEAD
-        assert.strictEqual(form.$('td.o_list_record_remove i').length, 2,
+        assert.strictEqual(form.$('td.o_list_record_remove button').length, 2,
             "should have 2 remove buttons");
 
-        assert.ok(form.$('td.o_list_record_remove i').first().hasClass('fa fa-times'),
+        assert.ok(form.$('td.o_list_record_remove button').first().hasClass('fa fa-times'),
             "should have X icons to remove (unlink) records");
 
-        form.$('td.o_list_record_remove i').first().click();
+        form.$('td.o_list_record_remove button').first().click();
 
         assert.strictEqual(form.$('td.o_list_record_remove i').length, 1,
             "should have 1 remove button (a record is supposed to have been unlinked)");
-=======
-        assert.strictEqual(form.$('td.o_list_record_delete button').length, 2,
-            "should have 2 delete buttons");
-
-        form.$('td.o_list_record_delete button').first().click();
-
-        assert.strictEqual(form.$('td.o_list_record_delete button').length, 1,
-            "should have 1 delete button (a record is supposed to have been unlinked)");
->>>>>>> 39d9c362
 
         // save and check that the correct command has been generated
         form.$buttons.find('.o_form_button_save').click();
@@ -4006,26 +3996,16 @@
         });
         form.$buttons.find('.o_form_button_edit').click();
 
-<<<<<<< HEAD
-        assert.strictEqual(form.$('td.o_list_record_remove i').length, 2,
+        assert.strictEqual(form.$('td.o_list_record_remove button').length, 2,
             "should have 2 remove buttons");
 
-        assert.ok(form.$('td.o_list_record_remove i').first().hasClass('fa fa-trash-o'),
+        assert.ok(form.$('td.o_list_record_remove button').first().hasClass('fa fa-trash-o'),
             "should have trash bin icons to remove (delete) records");
 
-        form.$('td.o_list_record_remove i').first().click();
+        form.$('td.o_list_record_remove button').first().click();
 
         assert.strictEqual(form.$('td.o_list_record_remove i').length, 1,
             "should have 1 remove button (a record is supposed to have been deleted)");
-=======
-        assert.strictEqual(form.$('td.o_list_record_delete button').length, 2,
-            "should have 2 delete buttons");
-
-        form.$('td.o_list_record_delete button').first().click();
-
-        assert.strictEqual(form.$('td.o_list_record_delete button').length, 1,
-            "should have 1 delete button (a record is supposed to have been deleted)");
->>>>>>> 39d9c362
 
         // save and check that the correct command has been generated
         form.$buttons.find('.o_form_button_save').click();
@@ -6767,15 +6747,9 @@
         // disable the many2many onchange
         form.$('input.o_field_integer[name="int_field"]').val('0').trigger('input');
 
-<<<<<<< HEAD
         // remove and start over
-        form.$('.o_list_record_remove:first i').click();
-        form.$('.o_list_record_remove:first i').click();
-=======
-        // delete and start over
-        form.$('.o_list_record_delete:first button').click();
-        form.$('.o_list_record_delete:first button').click();
->>>>>>> 39d9c362
+        form.$('.o_list_record_remove:first button').click();
+        form.$('.o_list_record_remove:first button').click();
 
         // enable the many2many onchange
         form.$('input.o_field_integer[name="int_field"]').val('10').trigger('input');
@@ -8508,11 +8482,7 @@
                 mode: 'edit',
             },
         });
-<<<<<<< HEAD
-        form.$('.o_list_record_remove:first i').click();
-=======
-        form.$('button[name="delete"]').first().click();
->>>>>>> 39d9c362
+        form.$('.o_list_record_remove:first button').click();
         assert.strictEqual(form.$('.o_data_row').text(), 'from onchange',
             'onchange has been properly applied');
         form.destroy();
@@ -8552,11 +8522,7 @@
                 mode: 'edit',
             },
         });
-<<<<<<< HEAD
-        form.$('.o_list_record_remove:first i').click();
-=======
-        form.$('button[name="delete"]').first().click();
->>>>>>> 39d9c362
+        form.$('.o_list_record_remove:first button').click();
         assert.strictEqual(form.$('.o_data_row').text(), 'from onchange id2from onchange id3',
             'onchange has been properly applied');
         form.destroy();
