# -*- coding: utf-8 -*-

import ast
import base64
import csv
import functools
import glob
import itertools
import logging
import operator
import datetime
import hashlib
import os
import re
import simplejson
import time
import urllib
import urllib2
import urlparse
import xmlrpclib
import zlib
from xml.etree import ElementTree
from cStringIO import StringIO

import babel.messages.pofile
import werkzeug.utils
import werkzeug.wrappers
try:
    import xlwt
except ImportError:
    xlwt = None

import openerp
import openerp.modules.registry
from openerp.tools.translate import _
from openerp.tools import config
from openerp import http

from openerp.http import request, serialize_exception as _serialize_exception

_logger = logging.getLogger(__name__)

#----------------------------------------------------------
# OpenERP Web helpers
#----------------------------------------------------------

def rjsmin(script):
    """ Minify js with a clever regex.
    Taken from http://opensource.perlig.de/rjsmin
    Apache License, Version 2.0 """
    def subber(match):
        """ Substitution callback """
        groups = match.groups()
        return (
            groups[0] or
            groups[1] or
            groups[2] or
            groups[3] or
            (groups[4] and '\n') or
            (groups[5] and ' ') or
            (groups[6] and ' ') or
            (groups[7] and ' ') or
            ''
        )

    result = re.sub(
        r'([^\047"/\000-\040]+)|((?:(?:\047[^\047\\\r\n]*(?:\\(?:[^\r\n]|\r?'
        r'\n|\r)[^\047\\\r\n]*)*\047)|(?:"[^"\\\r\n]*(?:\\(?:[^\r\n]|\r?\n|'
        r'\r)[^"\\\r\n]*)*"))[^\047"/\000-\040]*)|(?:(?<=[(,=:\[!&|?{};\r\n]'
        r')(?:[\000-\011\013\014\016-\040]|(?:/\*[^*]*\*+(?:[^/*][^*]*\*+)*/'
        r'))*((?:/(?![\r\n/*])[^/\\\[\r\n]*(?:(?:\\[^\r\n]|(?:\[[^\\\]\r\n]*'
        r'(?:\\[^\r\n][^\\\]\r\n]*)*\]))[^/\\\[\r\n]*)*/)[^\047"/\000-\040]*'
        r'))|(?:(?<=[\000-#%-,./:-@\[-^`{-~-]return)(?:[\000-\011\013\014\01'
        r'6-\040]|(?:/\*[^*]*\*+(?:[^/*][^*]*\*+)*/))*((?:/(?![\r\n/*])[^/'
        r'\\\[\r\n]*(?:(?:\\[^\r\n]|(?:\[[^\\\]\r\n]*(?:\\[^\r\n][^\\\]\r\n]'
        r'*)*\]))[^/\\\[\r\n]*)*/)[^\047"/\000-\040]*))|(?<=[^\000-!#%&(*,./'
        r':-@\[\\^`{|~])(?:[\000-\011\013\014\016-\040]|(?:/\*[^*]*\*+(?:[^/'
        r'*][^*]*\*+)*/))*(?:((?:(?://[^\r\n]*)?[\r\n]))(?:[\000-\011\013\01'
        r'4\016-\040]|(?:/\*[^*]*\*+(?:[^/*][^*]*\*+)*/))*)+(?=[^\000-\040"#'
        r'%-\047)*,./:-@\\-^`|-~])|(?<=[^\000-#%-,./:-@\[-^`{-~-])((?:[\000-'
        r'\011\013\014\016-\040]|(?:/\*[^*]*\*+(?:[^/*][^*]*\*+)*/)))+(?=[^'
        r'\000-#%-,./:-@\[-^`{-~-])|(?<=\+)((?:[\000-\011\013\014\016-\040]|'
        r'(?:/\*[^*]*\*+(?:[^/*][^*]*\*+)*/)))+(?=\+)|(?<=-)((?:[\000-\011\0'
        r'13\014\016-\040]|(?:/\*[^*]*\*+(?:[^/*][^*]*\*+)*/)))+(?=-)|(?:[\0'
        r'00-\011\013\014\016-\040]|(?:/\*[^*]*\*+(?:[^/*][^*]*\*+)*/))+|(?:'
        r'(?:(?://[^\r\n]*)?[\r\n])(?:[\000-\011\013\014\016-\040]|(?:/\*[^*'
        r']*\*+(?:[^/*][^*]*\*+)*/))*)+', subber, '\n%s\n' % script
    ).strip()
    return result

db_list = http.db_list

db_monodb = http.db_monodb

def serialize_exception(f):
    @functools.wraps(f)
    def wrap(*args, **kwargs):
        try:
            return f(*args, **kwargs)
        except Exception, e:
            _logger.exception("An exception occured during an http request")
            se = _serialize_exception(e)
            error = {
                'code': 200,
                'message': "OpenERP Server Error",
                'data': se
            }
            return werkzeug.exceptions.InternalServerError(simplejson.dumps(error))
    return wrap

def redirect_with_hash(url, code=303):
    if request.httprequest.user_agent.browser in ('msie', 'safari'): 
        # Most IE and Safari versions decided not to preserve location.hash upon
        # redirect. And even if IE10 pretends to support it, it still fails
        # inexplicably in case of multiple redirects (and we do have some).
        # See extensive test page at http://greenbytes.de/tech/tc/httpredirects/
        return "<html><head><script>window.location = '%s' + location.hash;</script></head></html>" % url
    return werkzeug.utils.redirect(url, code)

def module_topological_sort(modules):
    """ Return a list of module names sorted so that their dependencies of the
    modules are listed before the module itself

    modules is a dict of {module_name: dependencies}

    :param modules: modules to sort
    :type modules: dict
    :returns: list(str)
    """

    dependencies = set(itertools.chain.from_iterable(modules.itervalues()))
    # incoming edge: dependency on other module (if a depends on b, a has an
    # incoming edge from b, aka there's an edge from b to a)
    # outgoing edge: other module depending on this one

    # [Tarjan 1976], http://en.wikipedia.org/wiki/Topological_sorting#Algorithms
    #L ← Empty list that will contain the sorted nodes
    L = []
    #S ← Set of all nodes with no outgoing edges (modules on which no other
    #    module depends)
    S = set(module for module in modules if module not in dependencies)

    visited = set()
    #function visit(node n)
    def visit(n):
        #if n has not been visited yet then
        if n not in visited:
            #mark n as visited
            visited.add(n)
            #change: n not web module, can not be resolved, ignore
            if n not in modules: return
            #for each node m with an edge from m to n do (dependencies of n)
            for m in modules[n]:
                #visit(m)
                visit(m)
            #add n to L
            L.append(n)
    #for each node n in S do
    for n in S:
        #visit(n)
        visit(n)
    return L

def module_installed():
    # Candidates module the current heuristic is the /static dir
    loadable = http.addons_manifest.keys()
    modules = {}

    # Retrieve database installed modules
    # TODO The following code should move to ir.module.module.list_installed_modules()
    Modules = request.session.model('ir.module.module')
    domain = [('state','=','installed'), ('name','in', loadable)]
    for module in Modules.search_read(domain, ['name', 'dependencies_id']):
        modules[module['name']] = []
        deps = module.get('dependencies_id')
        if deps:
            deps_read = request.session.model('ir.module.module.dependency').read(deps, ['name'])
            dependencies = [i['name'] for i in deps_read]
            modules[module['name']] = dependencies

    sorted_modules = module_topological_sort(modules)
    return sorted_modules

def module_installed_bypass_session(dbname):
    loadable = http.addons_manifest.keys()
    modules = {}
    try:
        registry = openerp.modules.registry.RegistryManager.get(dbname)
        with registry.cursor() as cr:
            m = registry.get('ir.module.module')
            # TODO The following code should move to ir.module.module.list_installed_modules()
            domain = [('state','=','installed'), ('name','in', loadable)]
            ids = m.search(cr, 1, [('state','=','installed'), ('name','in', loadable)])
            for module in m.read(cr, 1, ids, ['name', 'dependencies_id']):
                modules[module['name']] = []
                deps = module.get('dependencies_id')
                if deps:
                    deps_read = registry.get('ir.module.module.dependency').read(cr, 1, deps, ['name'])
                    dependencies = [i['name'] for i in deps_read]
                    modules[module['name']] = dependencies
    except Exception,e:
        pass
    sorted_modules = module_topological_sort(modules)
    return sorted_modules

def module_boot(db=None):
    server_wide_modules = openerp.conf.server_wide_modules or ['web']
    serverside = []
    dbside = []
    for i in server_wide_modules:
        if i in http.addons_manifest:
            serverside.append(i)
    monodb = db or db_monodb()
    if monodb:
        dbside = module_installed_bypass_session(monodb)
        dbside = [i for i in dbside if i not in serverside]
    addons = serverside + dbside
    return addons

def concat_xml(file_list):
    """Concatenate xml files

    :param list(str) file_list: list of files to check
    :returns: (concatenation_result, checksum)
    :rtype: (str, str)
    """
    checksum = hashlib.new('sha1')
    if not file_list:
        return '', checksum.hexdigest()

    root = None
    for fname in file_list:
        with open(fname, 'rb') as fp:
            contents = fp.read()
            checksum.update(contents)
            fp.seek(0)
            xml = ElementTree.parse(fp).getroot()

        if root is None:
            root = ElementTree.Element(xml.tag)
        #elif root.tag != xml.tag:
        #    raise ValueError("Root tags missmatch: %r != %r" % (root.tag, xml.tag))

        for child in xml.getchildren():
            root.append(child)
    return ElementTree.tostring(root, 'utf-8'), checksum.hexdigest()

def concat_files(file_list, reader=None, intersperse=""):
    """ Concatenates contents of all provided files

    :param list(str) file_list: list of files to check
    :param function reader: reading procedure for each file
    :param str intersperse: string to intersperse between file contents
    :returns: (concatenation_result, checksum)
    :rtype: (str, str)
    """
    checksum = hashlib.new('sha1')
    if not file_list:
        return '', checksum.hexdigest()

    if reader is None:
        def reader(f):
            import codecs
            with codecs.open(f, 'rb', "utf-8-sig") as fp:
                return fp.read().encode("utf-8")

    files_content = []
    for fname in file_list:
        contents = reader(fname)
        checksum.update(contents)
        files_content.append(contents)

    files_concat = intersperse.join(files_content)
    return files_concat, checksum.hexdigest()

concat_js_cache = {}

def concat_js(file_list):
    content, checksum = concat_files(file_list, intersperse=';')
    if checksum in concat_js_cache:
        content = concat_js_cache[checksum]
    else:
        content = rjsmin(content)
        concat_js_cache[checksum] = content
    return content, checksum

def fs2web(path):
    """convert FS path into web path"""
    return '/'.join(path.split(os.path.sep))

def manifest_glob(extension, addons=None, db=None, include_remotes=False):
    if addons is None:
        addons = module_boot(db=db)
    else:
        addons = addons.split(',')
    r = []
    for addon in addons:
        manifest = http.addons_manifest.get(addon, None)
        if not manifest:
            continue
        # ensure does not ends with /
        addons_path = os.path.join(manifest['addons_path'], '')[:-1]
        globlist = manifest.get(extension, [])
        for pattern in globlist:
            if pattern.startswith(('http://', 'https://', '//')):
                if include_remotes:
                    r.append((None, pattern))
            else:
                for path in glob.glob(os.path.normpath(os.path.join(addons_path, addon, pattern))):
                    r.append((path, fs2web(path[len(addons_path):])))
    return r

def manifest_list(extension, mods=None, db=None, debug=False):
    """ list ressources to load specifying either:
    mods: a comma separated string listing modules
    db: a database name (return all installed modules in that database)
    """
    files = manifest_glob(extension, addons=mods, db=db, include_remotes=True)
    if not debug:
        path = '/web/webclient/' + extension
        if mods is not None:
            path += '?' + urllib.urlencode({'mods': mods})
        elif db:
            path += '?' + urllib.urlencode({'db': db})

        remotes = [wp for fp, wp in files if fp is None]
        return [path] + remotes
    return [wp for _fp, wp in files]

def get_last_modified(files):
    """ Returns the modification time of the most recently modified
    file provided

    :param list(str) files: names of files to check
    :return: most recent modification time amongst the fileset
    :rtype: datetime.datetime
    """
    files = list(files)
    if files:
        return max(datetime.datetime.fromtimestamp(os.path.getmtime(f))
                   for f in files)
    return datetime.datetime(1970, 1, 1)

def make_conditional(response, last_modified=None, etag=None):
    """ Makes the provided response conditional based upon the request,
    and mandates revalidation from clients

    Uses Werkzeug's own :meth:`ETagResponseMixin.make_conditional`, after
    setting ``last_modified`` and ``etag`` correctly on the response object

    :param response: Werkzeug response
    :type response: werkzeug.wrappers.Response
    :param datetime.datetime last_modified: last modification date of the response content
    :param str etag: some sort of checksum of the content (deep etag)
    :return: the response object provided
    :rtype: werkzeug.wrappers.Response
    """
    response.cache_control.must_revalidate = True
    response.cache_control.max_age = 0
    if last_modified:
        response.last_modified = last_modified
    if etag:
        response.set_etag(etag)
    return response.make_conditional(request.httprequest)

def login_and_redirect(db, login, key, redirect_url='/web'):
    request.session.authenticate(db, login, key)
    return set_cookie_and_redirect(redirect_url)

def set_cookie_and_redirect(redirect_url):
    redirect = werkzeug.utils.redirect(redirect_url, 303)
    redirect.autocorrect_location_header = False
    return redirect

def load_actions_from_ir_values(key, key2, models, meta):
    Values = request.session.model('ir.values')
    actions = Values.get(key, key2, models, meta, request.context)

    return [(id, name, clean_action(action))
            for id, name, action in actions]

def clean_action(action):
    action.setdefault('flags', {})
    action_type = action.setdefault('type', 'ir.actions.act_window_close')
    if action_type == 'ir.actions.act_window':
        return fix_view_modes(action)
    return action

# I think generate_views,fix_view_modes should go into js ActionManager
def generate_views(action):
    """
    While the server generates a sequence called "views" computing dependencies
    between a bunch of stuff for views coming directly from the database
    (the ``ir.actions.act_window model``), it's also possible for e.g. buttons
    to return custom view dictionaries generated on the fly.

    In that case, there is no ``views`` key available on the action.

    Since the web client relies on ``action['views']``, generate it here from
    ``view_mode`` and ``view_id``.

    Currently handles two different cases:

    * no view_id, multiple view_mode
    * single view_id, single view_mode

    :param dict action: action descriptor dictionary to generate a views key for
    """
    view_id = action.get('view_id') or False
    if isinstance(view_id, (list, tuple)):
        view_id = view_id[0]

    # providing at least one view mode is a requirement, not an option
    view_modes = action['view_mode'].split(',')

    if len(view_modes) > 1:
        if view_id:
            raise ValueError('Non-db action dictionaries should provide '
                             'either multiple view modes or a single view '
                             'mode and an optional view id.\n\n Got view '
                             'modes %r and view id %r for action %r' % (
                view_modes, view_id, action))
        action['views'] = [(False, mode) for mode in view_modes]
        return
    action['views'] = [(view_id, view_modes[0])]

def fix_view_modes(action):
    """ For historical reasons, OpenERP has weird dealings in relation to
    view_mode and the view_type attribute (on window actions):

    * one of the view modes is ``tree``, which stands for both list views
      and tree views
    * the choice is made by checking ``view_type``, which is either
      ``form`` for a list view or ``tree`` for an actual tree view

    This methods simply folds the view_type into view_mode by adding a
    new view mode ``list`` which is the result of the ``tree`` view_mode
    in conjunction with the ``form`` view_type.

    TODO: this should go into the doc, some kind of "peculiarities" section

    :param dict action: an action descriptor
    :returns: nothing, the action is modified in place
    """
    if not action.get('views'):
        generate_views(action)

    if action.pop('view_type', 'form') != 'form':
        return action

    if 'view_mode' in action:
        action['view_mode'] = ','.join(
            mode if mode != 'tree' else 'list'
            for mode in action['view_mode'].split(','))
    action['views'] = [
        [id, mode if mode != 'tree' else 'list']
        for id, mode in action['views']
    ]

    return action

def _local_web_translations(trans_file):
    messages = []
    try:
        with open(trans_file) as t_file:
            po = babel.messages.pofile.read_po(t_file)
    except Exception:
        return
    for x in po:
        if x.id and x.string and "openerp-web" in x.auto_comments:
            messages.append({'id': x.id, 'string': x.string})
    return messages

def xml2json_from_elementtree(el, preserve_whitespaces=False):
    """ xml2json-direct
    Simple and straightforward XML-to-JSON converter in Python
    New BSD Licensed
    http://code.google.com/p/xml2json-direct/
    """
    res = {}
    if el.tag[0] == "{":
        ns, name = el.tag.rsplit("}", 1)
        res["tag"] = name
        res["namespace"] = ns[1:]
    else:
        res["tag"] = el.tag
    res["attrs"] = {}
    for k, v in el.items():
        res["attrs"][k] = v
    kids = []
    if el.text and (preserve_whitespaces or el.text.strip() != ''):
        kids.append(el.text)
    for kid in el:
        kids.append(xml2json_from_elementtree(kid, preserve_whitespaces))
        if kid.tail and (preserve_whitespaces or kid.tail.strip() != ''):
            kids.append(kid.tail)
    res["children"] = kids
    return res

def content_disposition(filename):
    filename = filename.encode('utf8')
    escaped = urllib2.quote(filename)
    browser = request.httprequest.user_agent.browser
    version = int((request.httprequest.user_agent.version or '0').split('.')[0])
    if browser == 'msie' and version < 9:
        return "attachment; filename=%s" % escaped
    elif browser == 'safari':
        return "attachment; filename=%s" % filename
    else:
        return "attachment; filename*=UTF-8''%s" % escaped


#----------------------------------------------------------
# OpenERP Web web Controllers
#----------------------------------------------------------

html_template = """<!DOCTYPE html>
<html style="height: 100%%">
    <head>
        <meta http-equiv="X-UA-Compatible" content="IE=edge,chrome=1"/>
        <meta http-equiv="content-type" content="text/html; charset=utf-8" />
        <title>OpenERP</title>
        <link rel="shortcut icon" href="/web/static/src/img/favicon.ico" type="image/x-icon"/>
        <link rel="stylesheet" href="/web/static/src/css/full.css" />
        %(css)s
        %(js)s
        <script type="text/javascript">
            $(function() {
                var s = new openerp.init(%(modules)s);
                %(init)s
            });
        </script>
    </head>
    <body>
        <!--[if lte IE 8]>
        <script src="//ajax.googleapis.com/ajax/libs/chrome-frame/1/CFInstall.min.js"></script>
        <script>CFInstall.check({mode: "overlay"});</script>
        <![endif]-->
    </body>
</html>
"""

class Home(http.Controller):

    @http.route('/', type='http', auth="none")
    def index(self, s_action=None, db=None, debug=False, **kw):
        query = dict(urlparse.parse_qsl(request.httprequest.query_string, keep_blank_values=True))
        redirect = '/web' + '?' + urllib.urlencode(query)
        return redirect_with_hash(redirect)

    @http.route('/web', type='http', auth="none")
    def web_client(self, s_action=None, db=None, debug=False, **kw):
        debug = debug != False

        lst = http.db_list(True)
        if db not in lst:
            db = None
        guessed_db = http.db_monodb(request.httprequest)
        if guessed_db is None and len(lst) > 0:
            guessed_db = lst[0]

        def redirect(db):
            query = dict(urlparse.parse_qsl(request.httprequest.query_string, keep_blank_values=True))
            query['db'] = db
            redirect = request.httprequest.path + '?' + urllib.urlencode(query)
            return redirect_with_hash(redirect)

        if db is None and guessed_db is not None:
            return redirect(guessed_db)

        if db is not None and db != request.session.db:
<<<<<<< HEAD
            # temp hack until fixed in trunk
=======
>>>>>>> 4c45774b
            request.session.logout()
            request.session.db = db
            guessed_db = db

        js = "\n        ".join('<script type="text/javascript" src="%s"></script>' % i for i in manifest_list('js', db=guessed_db, debug=debug))
        css = "\n        ".join('<link rel="stylesheet" href="%s">' % i for i in manifest_list('css', db=guessed_db, debug=debug))

        r = html_template % {
            'js': js,
            'css': css,
            'modules': simplejson.dumps(module_boot(db=guessed_db)),
            'init': 'var wc = new s.web.WebClient();wc.appendTo($(document.body));'
        }
        return request.make_response(r, {'Cache-Control': 'no-cache', 'Content-Type': 'text/html; charset=utf-8'})

    @http.route('/login', type='http', auth="none")
    def login(self, db, login, key):
        return login_and_redirect(db, login, key)

class WebClient(http.Controller):

    @http.route('/web/webclient/csslist', type='json', auth="none")
    def csslist(self, mods=None):
        return manifest_list('css', mods=mods)

    @http.route('/web/webclient/jslist', type='json', auth="none")
    def jslist(self, mods=None):
        return manifest_list('js', mods=mods)

    @http.route('/web/webclient/qweblist', type='json', auth="none")
    def qweblist(self, mods=None):
        return manifest_list('qweb', mods=mods)

    @http.route('/web/webclient/css', type='http', auth="none")
    def css(self, mods=None, db=None):
        files = list(manifest_glob('css', addons=mods, db=db))
        last_modified = get_last_modified(f[0] for f in files)
        if request.httprequest.if_modified_since and request.httprequest.if_modified_since >= last_modified:
            return werkzeug.wrappers.Response(status=304)

        file_map = dict(files)

        rx_import = re.compile(r"""@import\s+('|")(?!'|"|/|https?://)""", re.U)
        rx_url = re.compile(r"""url\s*\(\s*('|"|)(?!'|"|/|https?://|data:)""", re.U)

        def reader(f):
            """read the a css file and absolutify all relative uris"""
            with open(f, 'rb') as fp:
                data = fp.read().decode('utf-8')

            path = file_map[f]
            web_dir = os.path.dirname(path)

            data = re.sub(
                rx_import,
                r"""@import \1%s/""" % (web_dir,),
                data,
            )

            data = re.sub(
                rx_url,
                r"url(\1%s/" % (web_dir,),
                data,
            )
            return data.encode('utf-8')

        content, checksum = concat_files((f[0] for f in files), reader)

        # move up all @import and @charset rules to the top
        matches = []
        def push(matchobj):
            matches.append(matchobj.group(0))
            return ''

        content = re.sub(re.compile("(@charset.+;$)", re.M), push, content)
        content = re.sub(re.compile("(@import.+;$)", re.M), push, content)

        matches.append(content)
        content = '\n'.join(matches)

        return make_conditional(
            request.make_response(content, [('Content-Type', 'text/css')]),
            last_modified, checksum)

    @http.route('/web/webclient/js', type='http', auth="none")
    def js(self, mods=None, db=None):
        files = [f[0] for f in manifest_glob('js', addons=mods, db=db)]
        last_modified = get_last_modified(files)
        if request.httprequest.if_modified_since and request.httprequest.if_modified_since >= last_modified:
            return werkzeug.wrappers.Response(status=304)

        content, checksum = concat_js(files)

        return make_conditional(
            request.make_response(content, [('Content-Type', 'application/javascript')]),
            last_modified, checksum)

    @http.route('/web/webclient/qweb', type='http', auth="none")
    def qweb(self, mods=None, db=None):
        files = [f[0] for f in manifest_glob('qweb', addons=mods, db=db)]
        last_modified = get_last_modified(files)
        if request.httprequest.if_modified_since and request.httprequest.if_modified_since >= last_modified:
            return werkzeug.wrappers.Response(status=304)

        content, checksum = concat_xml(files)

        return make_conditional(
            request.make_response(content, [('Content-Type', 'text/xml')]),
            last_modified, checksum)

    @http.route('/web/webclient/bootstrap_translations', type='json', auth="none")
    def bootstrap_translations(self, mods):
        """ Load local translations from *.po files, as a temporary solution
            until we have established a valid session. This is meant only
            for translating the login page and db management chrome, using
            the browser's language. """
        # For performance reasons we only load a single translation, so for
        # sub-languages (that should only be partially translated) we load the
        # main language PO instead - that should be enough for the login screen.
        lang = request.lang.split('_')[0]

        translations_per_module = {}
        for addon_name in mods:
            if http.addons_manifest[addon_name].get('bootstrap'):
                addons_path = http.addons_manifest[addon_name]['addons_path']
                f_name = os.path.join(addons_path, addon_name, "i18n", lang + ".po")
                if not os.path.exists(f_name):
                    continue
                translations_per_module[addon_name] = {'messages': _local_web_translations(f_name)}

        return {"modules": translations_per_module,
                "lang_parameters": None}

    @http.route('/web/webclient/translations', type='json', auth="admin")
    def translations(self, mods=None, lang=None):
        if mods is None:
            m = request.registry.get('ir.module.module')
            mods = [x['name'] for x in m.search_read(request.cr, request.uid,
                [('state','=','installed')], ['name'])]
        if lang is None:
            lang = request.context["lang"]
        res_lang = request.registry.get('res.lang')
        ids = res_lang.search(request.cr, request.uid, [("code", "=", lang)])
        lang_params = None
        if ids:
            lang_params = res_lang.read(request.cr, request.uid, ids[0], ["direction", "date_format", "time_format",
                                                "grouping", "decimal_point", "thousands_sep"])

        # Regional languages (ll_CC) must inherit/override their parent lang (ll), but this is
        # done server-side when the language is loaded, so we only need to load the user's lang.
        ir_translation = request.registry.get('ir.translation')
        translations_per_module = {}
        messages = ir_translation.search_read(request.cr, request.uid, [('module','in',mods),('lang','=',lang),
                                               ('comments','like','openerp-web'),('value','!=',False),
                                               ('value','!=','')],
                                              ['module','src','value','lang'], order='module')
        for mod, msg_group in itertools.groupby(messages, key=operator.itemgetter('module')):
            translations_per_module.setdefault(mod,{'messages':[]})
            translations_per_module[mod]['messages'].extend({'id': m['src'],
                                                             'string': m['value']} \
                                                                for m in msg_group)
        return {"modules": translations_per_module,
                "lang_parameters": lang_params}

    @http.route('/web/webclient/version_info', type='json', auth="none")
    def version_info(self):
        return openerp.service.common.exp_version()

class Proxy(http.Controller):

    @http.route('/web/proxy/load', type='json', auth="none")
    def load(self, path):
        """ Proxies an HTTP request through a JSON request.

        It is strongly recommended to not request binary files through this,
        as the result will be a binary data blob as well.

        :param path: actual request path
        :return: file content
        """
        from werkzeug.test import Client
        from werkzeug.wrappers import BaseResponse

        return Client(request.httprequest.app, BaseResponse).get(path).data

class Database(http.Controller):

    @http.route('/web/database/get_list', type='json', auth="none")
    def get_list(self):
        # TODO change js to avoid calling this method if in monodb mode
        try:
            return http.db_list()
        except openerp.exceptions.AccessDenied:
            monodb = db_monodb()
            if monodb:
                return [monodb]
            raise

    @http.route('/web/database/create', type='json', auth="none")
    def create(self, fields):
        params = dict(map(operator.itemgetter('name', 'value'), fields))
        return request.session.proxy("db").create_database(
            params['super_admin_pwd'],
            params['db_name'],
            bool(params.get('demo_data')),
            params['db_lang'],
            params['create_admin_pwd'])

    @http.route('/web/database/duplicate', type='json', auth="none")
    def duplicate(self, fields):
        params = dict(map(operator.itemgetter('name', 'value'), fields))
        duplicate_attrs = (
            params['super_admin_pwd'],
            params['db_original_name'],
            params['db_name'],
        )

        return request.session.proxy("db").duplicate_database(*duplicate_attrs)

    @http.route('/web/database/drop', type='json', auth="none")
    def drop(self, fields):
        password, db = operator.itemgetter(
            'drop_pwd', 'drop_db')(
                dict(map(operator.itemgetter('name', 'value'), fields)))
        
        try:
            if request.session.proxy("db").drop(password, db):
                return True
            else:
                return False
        except openerp.exceptions.AccessDenied:
            return {'error': 'AccessDenied', 'title': 'Drop Database'}
        except Exception:
            return {'error': _('Could not drop database !'), 'title': _('Drop Database')}

    @http.route('/web/database/backup', type='http', auth="none")
    def backup(self, backup_db, backup_pwd, token):
        try:
            db_dump = base64.b64decode(
                request.session.proxy("db").dump(backup_pwd, backup_db))
            filename = "%(db)s_%(timestamp)s.dump" % {
                'db': backup_db,
                'timestamp': datetime.datetime.utcnow().strftime(
                    "%Y-%m-%d_%H-%M-%SZ")
            }
            return request.make_response(db_dump,
               [('Content-Type', 'application/octet-stream; charset=binary'),
               ('Content-Disposition', content_disposition(filename))],
               {'fileToken': token}
            )
        except Exception, e:
            return simplejson.dumps([[],[{'error': openerp.tools.ustr(e), 'title': _('Backup Database')}]])

    @http.route('/web/database/restore', type='http', auth="none")
    def restore(self, db_file, restore_pwd, new_db):
        try:
            data = base64.b64encode(db_file.read())
            request.session.proxy("db").restore(restore_pwd, new_db, data)
            return ''
        except openerp.exceptions.AccessDenied, e:
            raise Exception("AccessDenied")

    @http.route('/web/database/change_password', type='json', auth="none")
    def change_password(self, fields):
        old_password, new_password = operator.itemgetter(
            'old_pwd', 'new_pwd')(
                dict(map(operator.itemgetter('name', 'value'), fields)))
        try:
            return request.session.proxy("db").change_admin_password(old_password, new_password)
        except openerp.exceptions.AccessDenied:
            return {'error': 'AccessDenied', 'title': _('Change Password')}
        except Exception:
            return {'error': _('Error, password not changed !'), 'title': _('Change Password')}

class Session(http.Controller):

    def session_info(self):
        request.session.ensure_valid()
        return {
            "session_id": request.session_id,
            "uid": request.session.uid,
            "user_context": request.session.get_context() if request.session.uid else {},
            "db": request.session.db,
            "username": request.session.login,
        }

    @http.route('/web/session/get_session_info', type='json', auth="none")
    def get_session_info(self):
        request.uid = request.session.uid
        request.disable_db = False
        return self.session_info()

    @http.route('/web/session/authenticate', type='json', auth="none")
    def authenticate(self, db, login, password, base_location=None):
        request.session.authenticate(db, login, password)

        return self.session_info()

    @http.route('/web/session/change_password', type='json', auth="user")
    def change_password(self, fields):
        old_password, new_password,confirm_password = operator.itemgetter('old_pwd', 'new_password','confirm_pwd')(
                dict(map(operator.itemgetter('name', 'value'), fields)))
        if not (old_password.strip() and new_password.strip() and confirm_password.strip()):
            return {'error':_('You cannot leave any password empty.'),'title': _('Change Password')}
        if new_password != confirm_password:
            return {'error': _('The new password and its confirmation must be identical.'),'title': _('Change Password')}
        try:
            if request.session.model('res.users').change_password(
                old_password, new_password):
                return {'new_password':new_password}
        except Exception:
            return {'error': _('The old password you provided is incorrect, your password was not changed.'), 'title': _('Change Password')}
        return {'error': _('Error, password not changed !'), 'title': _('Change Password')}

    @http.route('/web/session/get_lang_list', type='json', auth="none")
    def get_lang_list(self):
        try:
            return request.session.proxy("db").list_lang() or []
        except Exception, e:
            return {"error": e, "title": _("Languages")}

    @http.route('/web/session/modules', type='json', auth="user")
    def modules(self):
        # return all installed modules. Web client is smart enough to not load a module twice
        return module_installed()

    @http.route('/web/session/save_session_action', type='json', auth="user")
    def save_session_action(self, the_action):
        """
        This method store an action object in the session object and returns an integer
        identifying that action. The method get_session_action() can be used to get
        back the action.

        :param the_action: The action to save in the session.
        :type the_action: anything
        :return: A key identifying the saved action.
        :rtype: integer
        """
        saved_actions = request.httpsession.get('saved_actions')
        if not saved_actions:
            saved_actions = {"next":1, "actions":{}}
            request.httpsession['saved_actions'] = saved_actions
        # we don't allow more than 10 stored actions
        if len(saved_actions["actions"]) >= 10:
            del saved_actions["actions"][min(saved_actions["actions"])]
        key = saved_actions["next"]
        saved_actions["actions"][key] = the_action
        saved_actions["next"] = key + 1
        return key

    @http.route('/web/session/get_session_action', type='json', auth="user")
    def get_session_action(self, key):
        """
        Gets back a previously saved action. This method can return None if the action
        was saved since too much time (this case should be handled in a smart way).

        :param key: The key given by save_session_action()
        :type key: integer
        :return: The saved action or None.
        :rtype: anything
        """
        saved_actions = request.httpsession.get('saved_actions')
        if not saved_actions:
            return None
        return saved_actions["actions"].get(key)

    @http.route('/web/session/check', type='json', auth="user")
    def check(self):
        request.session.assert_valid()
        return None

    @http.route('/web/session/destroy', type='json', auth="user")
    def destroy(self):
        request.session.logout()

    @http.route('/web/session/logout', type='http', auth="user")
    def logout(self, redirect='/web'):
        request.session.logout()
        return werkzeug.utils.redirect(redirect, 303)

class Menu(http.Controller):

    @http.route('/web/menu/get_user_roots', type='json', auth="user")
    def get_user_roots(self):
        """ Return all root menu ids visible for the session user.

        :return: the root menu ids
        :rtype: list(int)
        """
        s = request.session
        Menus = s.model('ir.ui.menu')
        # If a menu action is defined use its domain to get the root menu items
        user_menu_id = s.model('res.users').read([s.uid], ['menu_id'],
                                                 request.context)[0]['menu_id']

        menu_domain = [('parent_id', '=', False)]
        if user_menu_id:
            domain_string = s.model('ir.actions.act_window').read(
                [user_menu_id[0]], ['domain'],request.context)[0]['domain']
            if domain_string:
                menu_domain = ast.literal_eval(domain_string)

        return Menus.search(menu_domain, 0, False, False, request.context)

    @http.route('/web/menu/load', type='json', auth="user")
    def load(self):
        """ Loads all menu items (all applications and their sub-menus).

        :return: the menu root
        :rtype: dict('children': menu_nodes)
        """
        Menus = request.session.model('ir.ui.menu')

        fields = ['name', 'sequence', 'parent_id', 'action']
        menu_root_ids = self.get_user_roots()
        menu_roots = Menus.read(menu_root_ids, fields, request.context) if menu_root_ids else []
        menu_root = {
            'id': False,
            'name': 'root',
            'parent_id': [-1, ''],
            'children': menu_roots,
            'all_menu_ids': menu_root_ids,
        }
        if not menu_roots:
            return menu_root

        # menus are loaded fully unlike a regular tree view, cause there are a
        # limited number of items (752 when all 6.1 addons are installed)
        menu_ids = Menus.search([('id', 'child_of', menu_root_ids)], 0, False, False, request.context)
        menu_items = Menus.read(menu_ids, fields, request.context)
        # adds roots at the end of the sequence, so that they will overwrite
        # equivalent menu items from full menu read when put into id:item
        # mapping, resulting in children being correctly set on the roots.
        menu_items.extend(menu_roots)
        menu_root['all_menu_ids'] = menu_ids # includes menu_root_ids!

        # make a tree using parent_id
        menu_items_map = dict(
            (menu_item["id"], menu_item) for menu_item in menu_items)
        for menu_item in menu_items:
            if menu_item['parent_id']:
                parent = menu_item['parent_id'][0]
            else:
                parent = False
            if parent in menu_items_map:
                menu_items_map[parent].setdefault(
                    'children', []).append(menu_item)

        # sort by sequence a tree using parent_id
        for menu_item in menu_items:
            menu_item.setdefault('children', []).sort(
                key=operator.itemgetter('sequence'))

        return menu_root

    @http.route('/web/menu/load_needaction', type='json', auth="user")
    def load_needaction(self, menu_ids):
        """ Loads needaction counters for specific menu ids.

            :return: needaction data
            :rtype: dict(menu_id: {'needaction_enabled': boolean, 'needaction_counter': int})
        """
        return request.session.model('ir.ui.menu').get_needaction_data(menu_ids, request.context)

class DataSet(http.Controller):

    @http.route('/web/dataset/search_read', type='json', auth="user")
    def search_read(self, model, fields=False, offset=0, limit=False, domain=None, sort=None):
        return self.do_search_read(model, fields, offset, limit, domain, sort)
    def do_search_read(self, model, fields=False, offset=0, limit=False, domain=None
                       , sort=None):
        """ Performs a search() followed by a read() (if needed) using the
        provided search criteria

        :param str model: the name of the model to search on
        :param fields: a list of the fields to return in the result records
        :type fields: [str]
        :param int offset: from which index should the results start being returned
        :param int limit: the maximum number of records to return
        :param list domain: the search domain for the query
        :param list sort: sorting directives
        :returns: A structure (dict) with two keys: ids (all the ids matching
                  the (domain, context) pair) and records (paginated records
                  matching fields selection set)
        :rtype: list
        """
        Model = request.session.model(model)

        ids = Model.search(domain, offset or 0, limit or False, sort or False,
                           request.context)
        if limit and len(ids) == limit:
            length = Model.search_count(domain, request.context)
        else:
            length = len(ids) + (offset or 0)
        if fields and fields == ['id']:
            # shortcut read if we only want the ids
            return {
                'length': length,
                'records': [{'id': id} for id in ids]
            }

        records = Model.read(ids, fields or False, request.context)
        records.sort(key=lambda obj: ids.index(obj['id']))
        return {
            'length': length,
            'records': records
        }

    @http.route('/web/dataset/load', type='json', auth="user")
    def load(self, model, id, fields):
        m = request.session.model(model)
        value = {}
        r = m.read([id], False, request.context)
        if r:
            value = r[0]
        return {'value': value}

    def call_common(self, model, method, args, domain_id=None, context_id=None):
        return self._call_kw(model, method, args, {})

    def _call_kw(self, model, method, args, kwargs):
        # Temporary implements future display_name special field for model#read()
        if method == 'read' and kwargs.get('context', {}).get('future_display_name'):
            if 'display_name' in args[1]:
                names = dict(request.session.model(model).name_get(args[0], **kwargs))
                args[1].remove('display_name')
                records = request.session.model(model).read(*args, **kwargs)
                for record in records:
                    record['display_name'] = \
                        names.get(record['id']) or "%s#%d" % (model, (record['id']))
                return records

        if method.startswith('_'):
            raise Exception("Access Denied: Underscore prefixed methods cannot be remotely called")

        return getattr(request.registry.get(model), method)(request.cr, request.uid, *args, **kwargs)

    @http.route('/web/dataset/call', type='json', auth="user")
    def call(self, model, method, args, domain_id=None, context_id=None):
        return self._call_kw(model, method, args, {})

    @http.route(['/web/dataset/call_kw', '/web/dataset/call_kw/<path:path>'], type='json', auth="user")
    def call_kw(self, model, method, args, kwargs, path=None):
        return self._call_kw(model, method, args, kwargs)

    @http.route('/web/dataset/call_button', type='json', auth="user")
    def call_button(self, model, method, args, domain_id=None, context_id=None):
        action = self._call_kw(model, method, args, {})
        if isinstance(action, dict) and action.get('type') != '':
            return clean_action(action)
        return False

    @http.route('/web/dataset/exec_workflow', type='json', auth="user")
    def exec_workflow(self, model, id, signal):
        return request.session.exec_workflow(model, id, signal)

    @http.route('/web/dataset/resequence', type='json', auth="user")
    def resequence(self, model, ids, field='sequence', offset=0):
        """ Re-sequences a number of records in the model, by their ids

        The re-sequencing starts at the first model of ``ids``, the sequence
        number is incremented by one after each record and starts at ``offset``

        :param ids: identifiers of the records to resequence, in the new sequence order
        :type ids: list(id)
        :param str field: field used for sequence specification, defaults to
                          "sequence"
        :param int offset: sequence number for first record in ``ids``, allows
                           starting the resequencing from an arbitrary number,
                           defaults to ``0``
        """
        m = request.session.model(model)
        if not m.fields_get([field]):
            return False
        # python 2.6 has no start parameter
        for i, id in enumerate(ids):
            m.write(id, { field: i + offset })
        return True

class View(http.Controller):

    @http.route('/web/view/add_custom', type='json', auth="user")
    def add_custom(self, view_id, arch):
        CustomView = request.session.model('ir.ui.view.custom')
        CustomView.create({
            'user_id': request.session.uid,
            'ref_id': view_id,
            'arch': arch
        }, request.context)
        return {'result': True}

    @http.route('/web/view/undo_custom', type='json', auth="user")
    def undo_custom(self, view_id, reset=False):
        CustomView = request.session.model('ir.ui.view.custom')
        vcustom = CustomView.search([('user_id', '=', request.session.uid), ('ref_id' ,'=', view_id)],
                                    0, False, False, request.context)
        if vcustom:
            if reset:
                CustomView.unlink(vcustom, request.context)
            else:
                CustomView.unlink([vcustom[0]], request.context)
            return {'result': True}
        return {'result': False}

class TreeView(View):

    @http.route('/web/treeview/action', type='json', auth="user")
    def action(self, model, id):
        return load_actions_from_ir_values(
            'action', 'tree_but_open',[(model, id)],
            False)

class Binary(http.Controller):

    @http.route('/web/binary/image', type='http', auth="user")
    def image(self, model, id, field, **kw):
        last_update = '__last_update'
        Model = request.session.model(model)
        headers = [('Content-Type', 'image/png')]
        etag = request.httprequest.headers.get('If-None-Match')
        hashed_session = hashlib.md5(request.session_id).hexdigest()
        retag = hashed_session
        id = None if not id else simplejson.loads(id)
        if type(id) is list:
            id = id[0] # m2o
        try:
            if etag:
                if not id and hashed_session == etag:
                    return werkzeug.wrappers.Response(status=304)
                else:
                    date = Model.read([id], [last_update], request.context)[0].get(last_update)
                    if hashlib.md5(date).hexdigest() == etag:
                        return werkzeug.wrappers.Response(status=304)

            if not id:
                res = Model.default_get([field], request.context).get(field)
                image_base64 = res
            else:
                res = Model.read([id], [last_update, field], request.context)[0]
                retag = hashlib.md5(res.get(last_update)).hexdigest()
                image_base64 = res.get(field)

            if kw.get('resize'):
                resize = kw.get('resize').split(',')
                if len(resize) == 2 and int(resize[0]) and int(resize[1]):
                    width = int(resize[0])
                    height = int(resize[1])
                    # resize maximum 500*500
                    if width > 500: width = 500
                    if height > 500: height = 500
                    image_base64 = openerp.tools.image_resize_image(base64_source=image_base64, size=(width, height), encoding='base64', filetype='PNG')

            image_data = base64.b64decode(image_base64)

        except Exception:
            image_data = self.placeholder()
        headers.append(('ETag', retag))
        headers.append(('Content-Length', len(image_data)))
        try:
            ncache = int(kw.get('cache'))
            headers.append(('Cache-Control', 'no-cache' if ncache == 0 else 'max-age=%s' % (ncache)))
        except:
            pass
        return request.make_response(image_data, headers)

    def placeholder(self, image='placeholder.png'):
        addons_path = http.addons_manifest['web']['addons_path']
        return open(os.path.join(addons_path, 'web', 'static', 'src', 'img', image), 'rb').read()

    @http.route('/web/binary/saveas', type='http', auth="user")
    @serialize_exception
    def saveas(self, model, field, id=None, filename_field=None, **kw):
        """ Download link for files stored as binary fields.

        If the ``id`` parameter is omitted, fetches the default value for the
        binary field (via ``default_get``), otherwise fetches the field for
        that precise record.

        :param str model: name of the model to fetch the binary from
        :param str field: binary field
        :param str id: id of the record from which to fetch the binary
        :param str filename_field: field holding the file's name, if any
        :returns: :class:`werkzeug.wrappers.Response`
        """
        Model = request.session.model(model)
        fields = [field]
        if filename_field:
            fields.append(filename_field)
        if id:
            res = Model.read([int(id)], fields, request.context)[0]
        else:
            res = Model.default_get(fields, request.context)
        filecontent = base64.b64decode(res.get(field, ''))
        if not filecontent:
            return request.not_found()
        else:
            filename = '%s_%s' % (model.replace('.', '_'), id)
            if filename_field:
                filename = res.get(filename_field, '') or filename
            return request.make_response(filecontent,
                [('Content-Type', 'application/octet-stream'),
                 ('Content-Disposition', content_disposition(filename))])

    @http.route('/web/binary/saveas_ajax', type='http', auth="user")
    @serialize_exception
    def saveas_ajax(self, data, token):
        jdata = simplejson.loads(data)
        model = jdata['model']
        field = jdata['field']
        data = jdata['data']
        id = jdata.get('id', None)
        filename_field = jdata.get('filename_field', None)
        context = jdata.get('context', {})

        Model = request.session.model(model)
        fields = [field]
        if filename_field:
            fields.append(filename_field)
        if data:
            res = { field: data }
        elif id:
            res = Model.read([int(id)], fields, context)[0]
        else:
            res = Model.default_get(fields, context)
        filecontent = base64.b64decode(res.get(field, ''))
        if not filecontent:
            raise ValueError(_("No content found for field '%s' on '%s:%s'") %
                (field, model, id))
        else:
            filename = '%s_%s' % (model.replace('.', '_'), id)
            if filename_field:
                filename = res.get(filename_field, '') or filename
            return request.make_response(filecontent,
                headers=[('Content-Type', 'application/octet-stream'),
                        ('Content-Disposition', content_disposition(filename))],
                cookies={'fileToken': token})

    @http.route('/web/binary/upload', type='http', auth="user")
    @serialize_exception
    def upload(self, callback, ufile):
        # TODO: might be useful to have a configuration flag for max-length file uploads
        out = """<script language="javascript" type="text/javascript">
                    var win = window.top.window;
                    win.jQuery(win).trigger(%s, %s);
                </script>"""
        try:
            data = ufile.read()
            args = [len(data), ufile.filename,
                    ufile.content_type, base64.b64encode(data)]
        except Exception, e:
            args = [False, e.message]
        return out % (simplejson.dumps(callback), simplejson.dumps(args))

    @http.route('/web/binary/upload_attachment', type='http', auth="user")
    @serialize_exception
    def upload_attachment(self, callback, model, id, ufile):
        Model = request.session.model('ir.attachment')
        out = """<script language="javascript" type="text/javascript">
                    var win = window.top.window;
                    win.jQuery(win).trigger(%s, %s);
                </script>"""
        try:
            attachment_id = Model.create({
                'name': ufile.filename,
                'datas': base64.encodestring(ufile.read()),
                'datas_fname': ufile.filename,
                'res_model': model,
                'res_id': int(id)
            }, request.context)
            args = {
                'filename': ufile.filename,
                'id':  attachment_id
            }
        except Exception:
            args = {'error': "Something horrible happened"}
        return out % (simplejson.dumps(callback), simplejson.dumps(args))

    @http.route('/web/binary/company_logo', type='http', auth="none")
    def company_logo(self, dbname=None):
        # TODO add etag, refactor to use /image code for etag
        uid = None
        if request.session.db:
            dbname = request.session.db
            uid = request.session.uid
        elif dbname is None:
            dbname = db_monodb()

        if not uid:
            uid = openerp.SUPERUSER_ID

        if not dbname:
            image_data = self.placeholder('logo.png')
        else:
            try:
                # create an empty registry
                registry = openerp.modules.registry.Registry(dbname)
                with registry.cursor() as cr:
                    cr.execute("""SELECT c.logo_web
                                    FROM res_users u
                               LEFT JOIN res_company c
                                      ON c.id = u.company_id
                                   WHERE u.id = %s
                               """, (uid,))
                    row = cr.fetchone()
                    if row and row[0]:
                        image_data = str(row[0]).decode('base64')
                    else:
                        image_data = self.placeholder('nologo.png')
            except Exception:
                image_data = self.placeholder('logo.png')

        headers = [
            ('Content-Type', 'image/png'),
            ('Content-Length', len(image_data)),
        ]
        return request.make_response(image_data, headers)

class Action(http.Controller):

    @http.route('/web/action/load', type='json', auth="user")
    def load(self, action_id, do_not_eval=False):
        Actions = request.session.model('ir.actions.actions')
        value = False
        try:
            action_id = int(action_id)
        except ValueError:
            try:
                module, xmlid = action_id.split('.', 1)
                model, action_id = request.session.model('ir.model.data').get_object_reference(module, xmlid)
                assert model.startswith('ir.actions.')
            except Exception:
                action_id = 0   # force failed read

        base_action = Actions.read([action_id], ['type'], request.context)
        if base_action:
            ctx = {}
            action_type = base_action[0]['type']
            if action_type == 'ir.actions.report.xml':
                ctx.update({'bin_size': True})
            ctx.update(request.context)
            action = request.session.model(action_type).read([action_id], False, ctx)
            if action:
                value = clean_action(action[0])
        return value

    @http.route('/web/action/run', type='json', auth="user")
    def run(self, action_id):
        return_action = request.session.model('ir.actions.server').run(
            [action_id], request.context)
        if return_action:
            return clean_action(return_action)
        else:
            return False

class Export(http.Controller):

    @http.route('/web/export/formats', type='json', auth="user")
    def formats(self):
        """ Returns all valid export formats

        :returns: for each export format, a pair of identifier and printable name
        :rtype: [(str, str)]
        """
        return [
            {'tag': 'csv', 'label': 'CSV'},
            {'tag': 'xls', 'label': 'Excel', 'error': None if xlwt else "XLWT required"},
        ]

    def fields_get(self, model):
        Model = request.session.model(model)
        fields = Model.fields_get(False, request.context)
        return fields

    @http.route('/web/export/get_fields', type='json', auth="user")
    def get_fields(self, model, prefix='', parent_name= '',
                   import_compat=True, parent_field_type=None,
                   exclude=None):

        if import_compat and parent_field_type == "many2one":
            fields = {}
        else:
            fields = self.fields_get(model)

        if import_compat:
            fields.pop('id', None)
        else:
            fields['.id'] = fields.pop('id', {'string': 'ID'})

        fields_sequence = sorted(fields.iteritems(),
            key=lambda field: field[1].get('string', ''))

        records = []
        for field_name, field in fields_sequence:
            if import_compat:
                if exclude and field_name in exclude:
                    continue
                if field.get('readonly'):
                    # If none of the field's states unsets readonly, skip the field
                    if all(dict(attrs).get('readonly', True)
                           for attrs in field.get('states', {}).values()):
                        continue
            if not field.get('exportable', True):
                continue

            id = prefix + (prefix and '/'or '') + field_name
            name = parent_name + (parent_name and '/' or '') + field['string']
            record = {'id': id, 'string': name,
                      'value': id, 'children': False,
                      'field_type': field.get('type'),
                      'required': field.get('required'),
                      'relation_field': field.get('relation_field')}
            records.append(record)

            if len(name.split('/')) < 3 and 'relation' in field:
                ref = field.pop('relation')
                record['value'] += '/id'
                record['params'] = {'model': ref, 'prefix': id, 'name': name}

                if not import_compat or field['type'] == 'one2many':
                    # m2m field in import_compat is childless
                    record['children'] = True

        return records

    @http.route('/web/export/namelist', type='json', auth="user")
    def namelist(self, model, export_id):
        # TODO: namelist really has no reason to be in Python (although itertools.groupby helps)
        export = request.session.model("ir.exports").read([export_id])[0]
        export_fields_list = request.session.model("ir.exports.line").read(
            export['export_fields'])

        fields_data = self.fields_info(
            model, map(operator.itemgetter('name'), export_fields_list))

        return [
            {'name': field['name'], 'label': fields_data[field['name']]}
            for field in export_fields_list
        ]

    def fields_info(self, model, export_fields):
        info = {}
        fields = self.fields_get(model)
        if ".id" in export_fields:
            fields['.id'] = fields.pop('id', {'string': 'ID'})

        # To make fields retrieval more efficient, fetch all sub-fields of a
        # given field at the same time. Because the order in the export list is
        # arbitrary, this requires ordering all sub-fields of a given field
        # together so they can be fetched at the same time
        #
        # Works the following way:
        # * sort the list of fields to export, the default sorting order will
        #   put the field itself (if present, for xmlid) and all of its
        #   sub-fields right after it
        # * then, group on: the first field of the path (which is the same for
        #   a field and for its subfields and the length of splitting on the
        #   first '/', which basically means grouping the field on one side and
        #   all of the subfields on the other. This way, we have the field (for
        #   the xmlid) with length 1, and all of the subfields with the same
        #   base but a length "flag" of 2
        # * if we have a normal field (length 1), just add it to the info
        #   mapping (with its string) as-is
        # * otherwise, recursively call fields_info via graft_subfields.
        #   all graft_subfields does is take the result of fields_info (on the
        #   field's model) and prepend the current base (current field), which
        #   rebuilds the whole sub-tree for the field
        #
        # result: because we're not fetching the fields_get for half the
        # database models, fetching a namelist with a dozen fields (including
        # relational data) falls from ~6s to ~300ms (on the leads model).
        # export lists with no sub-fields (e.g. import_compatible lists with
        # no o2m) are even more efficient (from the same 6s to ~170ms, as
        # there's a single fields_get to execute)
        for (base, length), subfields in itertools.groupby(
                sorted(export_fields),
                lambda field: (field.split('/', 1)[0], len(field.split('/', 1)))):
            subfields = list(subfields)
            if length == 2:
                # subfields is a seq of $base/*rest, and not loaded yet
                info.update(self.graft_subfields(
                    fields[base]['relation'], base, fields[base]['string'],
                    subfields
                ))
            else:
                info[base] = fields[base]['string']

        return info

    def graft_subfields(self, model, prefix, prefix_string, fields):
        export_fields = [field.split('/', 1)[1] for field in fields]
        return (
            (prefix + '/' + k, prefix_string + '/' + v)
            for k, v in self.fields_info(model, export_fields).iteritems())

class ExportFormat(object):
    @property
    def content_type(self):
        """ Provides the format's content type """
        raise NotImplementedError()

    def filename(self, base):
        """ Creates a valid filename for the format (with extension) from the
         provided base name (exension-less)
        """
        raise NotImplementedError()

    def from_data(self, fields, rows):
        """ Conversion method from OpenERP's export data to whatever the
        current export class outputs

        :params list fields: a list of fields to export
        :params list rows: a list of records to export
        :returns:
        :rtype: bytes
        """
        raise NotImplementedError()

    def base(self, data, token):
        model, fields, ids, domain, import_compat = \
            operator.itemgetter('model', 'fields', 'ids', 'domain',
                                'import_compat')(
                simplejson.loads(data))

        Model = request.session.model(model)
        ids = ids or Model.search(domain, 0, False, False, request.context)

        field_names = map(operator.itemgetter('name'), fields)
        import_data = Model.export_data(ids, field_names, request.context).get('datas',[])

        if import_compat:
            columns_headers = field_names
        else:
            columns_headers = [val['label'].strip() for val in fields]


        return request.make_response(self.from_data(columns_headers, import_data),
            headers=[('Content-Disposition',
                            content_disposition(self.filename(model))),
                     ('Content-Type', self.content_type)],
            cookies={'fileToken': token})

class CSVExport(ExportFormat, http.Controller):

    @http.route('/web/export/csv', type='http', auth="user")
    @serialize_exception
    def index(self, data, token):
        return self.base(data, token)

    @property
    def content_type(self):
        return 'text/csv;charset=utf8'

    def filename(self, base):
        return base + '.csv'

    def from_data(self, fields, rows):
        fp = StringIO()
        writer = csv.writer(fp, quoting=csv.QUOTE_ALL)

        writer.writerow([name.encode('utf-8') for name in fields])

        for data in rows:
            row = []
            for d in data:
                if isinstance(d, basestring):
                    d = d.replace('\n',' ').replace('\t',' ')
                    try:
                        d = d.encode('utf-8')
                    except UnicodeError:
                        pass
                if d is False: d = None
                row.append(d)
            writer.writerow(row)

        fp.seek(0)
        data = fp.read()
        fp.close()
        return data

class ExcelExport(ExportFormat, http.Controller):

    @http.route('/web/export/xls', type='http', auth="user")
    @serialize_exception
    def index(self, data, token):
        return self.base(data, token)

    @property
    def content_type(self):
        return 'application/vnd.ms-excel'

    def filename(self, base):
        return base + '.xls'

    def from_data(self, fields, rows):
        workbook = xlwt.Workbook()
        worksheet = workbook.add_sheet('Sheet 1')

        for i, fieldname in enumerate(fields):
            worksheet.write(0, i, fieldname)
            worksheet.col(i).width = 8000 # around 220 pixels

        style = xlwt.easyxf('align: wrap yes')

        for row_index, row in enumerate(rows):
            for cell_index, cell_value in enumerate(row):
                if isinstance(cell_value, basestring):
                    cell_value = re.sub("\r", " ", cell_value)
                if cell_value is False: cell_value = None
                worksheet.write(row_index + 1, cell_index, cell_value, style)

        fp = StringIO()
        workbook.save(fp)
        fp.seek(0)
        data = fp.read()
        fp.close()
        return data

class Reports(http.Controller):
    POLLING_DELAY = 0.25
    TYPES_MAPPING = {
        'doc': 'application/vnd.ms-word',
        'html': 'text/html',
        'odt': 'application/vnd.oasis.opendocument.text',
        'pdf': 'application/pdf',
        'sxw': 'application/vnd.sun.xml.writer',
        'xls': 'application/vnd.ms-excel',
    }

    @http.route('/web/report', type='http', auth="user")
    @serialize_exception
    def index(self, action, token):
        action = simplejson.loads(action)

        report_srv = request.session.proxy("report")
        context = dict(request.context)
        context.update(action["context"])

        report_data = {}
        report_ids = context.get("active_ids", None)
        if 'report_type' in action:
            report_data['report_type'] = action['report_type']
        if 'datas' in action:
            if 'ids' in action['datas']:
                report_ids = action['datas'].pop('ids')
            report_data.update(action['datas'])

        report_id = report_srv.report(
            request.session.db, request.session.uid, request.session.password,
            action["report_name"], report_ids,
            report_data, context)

        report_struct = None
        while True:
            report_struct = report_srv.report_get(
                request.session.db, request.session.uid, request.session.password, report_id)
            if report_struct["state"]:
                break

            time.sleep(self.POLLING_DELAY)

        report = base64.b64decode(report_struct['result'])
        if report_struct.get('code') == 'zlib':
            report = zlib.decompress(report)
        report_mimetype = self.TYPES_MAPPING.get(
            report_struct['format'], 'octet-stream')
        file_name = action.get('name', 'report')
        if 'name' not in action:
            reports = request.session.model('ir.actions.report.xml')
            res_id = reports.search([('report_name', '=', action['report_name']),],
                                    0, False, False, context)
            if len(res_id) > 0:
                file_name = reports.read(res_id[0], ['name'], context)['name']
            else:
                file_name = action['report_name']
        file_name = '%s.%s' % (file_name, report_struct['format'])

        return request.make_response(report,
             headers=[
                 ('Content-Disposition', content_disposition(file_name)),
                 ('Content-Type', report_mimetype),
                 ('Content-Length', len(report))],
             cookies={'fileToken': token})

# vim:expandtab:tabstop=4:softtabstop=4:shiftwidth=4:<|MERGE_RESOLUTION|>--- conflicted
+++ resolved
@@ -569,10 +569,6 @@
             return redirect(guessed_db)
 
         if db is not None and db != request.session.db:
-<<<<<<< HEAD
-            # temp hack until fixed in trunk
-=======
->>>>>>> 4c45774b
             request.session.logout()
             request.session.db = db
             guessed_db = db
