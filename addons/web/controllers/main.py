--- conflicted
+++ resolved
@@ -991,18 +991,13 @@
         '/web/content/<int:id>-<string:unique>/<string:filename>',
         '/web/content/<string:model>/<int:id>/<string:field>',
         '/web/content/<string:model>/<int:id>/<string:field>/<string:filename>'], type='http', auth="public")
-<<<<<<< HEAD
     def content_common(self, xmlid=None, model='ir.attachment', id=None, field='datas',
                        filename=None, filename_field='datas_fname', unique=None, mimetype=None,
-                       download=None, data=None, token=None, access_token=None):
+                       download=None, data=None, token=None, access_token=None, **kw):
         status, headers, content = binary_content(
             xmlid=xmlid, model=model, id=id, field=field, unique=unique, filename=filename,
             filename_field=filename_field, download=download, mimetype=mimetype,
             access_token=access_token)
-=======
-    def content_common(self, xmlid=None, model='ir.attachment', id=None, field='datas', filename=None, filename_field='datas_fname', unique=None, mimetype=None, download=None, data=None, token=None, **kw):
-        status, headers, content = binary_content(xmlid=xmlid, model=model, id=id, field=field, unique=unique, filename=filename, filename_field=filename_field, download=download, mimetype=mimetype)
->>>>>>> 7a45296c
         if status == 304:
             response = werkzeug.wrappers.Response(status=status, headers=headers)
         elif status == 301:
