--- conflicted
+++ resolved
@@ -49,36 +49,6 @@
         <field name="arch" type="xml">
             <search string="Invoices">
             	<group>
-<<<<<<< HEAD
-                <filter icon="terp-account"
-                    string="This Year"
-                    domain="[('year','=',time.strftime('%%Y'))]"
-                    help="Invoices of the year"/>
-                <filter icon="terp-account"
-                    string="This Month"
-                    domain="[('month','=',time.strftime('%%m'))]"
-                    help="Invoices of this month"/>
-                <separator orientation="vertical"/>
-                <filter icon="terp-account"
-                    string="Draft"
-                    domain="[('state','=','draft')]"/>
-                <filter icon="terp-account"
-                    string="Invoices"
-                    domain="[('state','&lt;&gt;','draft'),('state','&lt;&gt;','cancel')]"/>
-                <filter icon="terp-account"
-                    string="Paid"
-                    domain="[('state','=','paid')]"/>
-                <separator orientation="vertical"/>
-                <field name="product_id"/>
-                <field name="user_id" widget="selection">
-                    <filter icon="terp-account"
-                        string="My Invoices"
-                        domain="[('user_id','=',uid)]"/>
-                </field>
-                <field name="partner_id"/>
-                <field name="company_id" groups="base.group_multi_company" widget="selection"/>
-				</group>
-=======
 	                <filter icon="terp-account"
 	                    string="This Year"
 	                    domain="[('year','=',time.strftime('%%Y'))]"
@@ -107,7 +77,6 @@
 	                <field name="partner_id"/>
 	                <field name="company_id" groups="base.group_multi_company" widget="selection"/>
                 </group>
->>>>>>> b3a31c8c
                 <newline/>
                 <group expand="1" string="Extended options..." >
                     <filter icon="terp-account"
@@ -127,12 +96,8 @@
                 <newline/>
                 <group expand="1" string="Group By..." >
                     <filter string="Company" icon="terp-account" context="{'group_by':'company_id'}"/>
-<<<<<<< HEAD
-                    <filter string="Salesman" icon="terp-account" context="{'group_by':'user_id'}" default="1"/>
+                    <filter string="Salesman" icon="terp-account" context="{'group_by':'user_id'}" />
                     <filter string="Payment Term" icon="terp-account" context="{'group_by':'payment_term'}"/>
-=======
-                    <filter string="Salesman" icon="terp-account" context="{'group_by':'user_id'}" />
->>>>>>> b3a31c8c
                     <separator orientation="vertical"/>
                     <filter string="Currency" icon="terp-account" context="{'group_by':'currency_id'}"/>
                     <filter string="Journal" icon="terp-account" context="{'group_by':'journal_id'}"/>
