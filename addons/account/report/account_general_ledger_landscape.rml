<?xml version="1.0"?>
<document filename="test.pdf">
   <template pageSize="(1120.5,767.8)" title="General Ledger" author="OpenERP S.A. (sales@openerp.com)" allowSplitting="20" >
    <pageTemplate id="first">
      <frame id="first" x1="22.0" y1="31.0" width="1080" height="680"/>
<<<<<<< HEAD
      <pageGraphics>

      </pageGraphics>
=======
>>>>>>> c273bb1a
    </pageTemplate>
  </template>
   <stylesheet>
    <blockTableStyle id="tbl_header">
      <lineStyle kind="LINEBELOW" colorName="#000000" start="0,0" stop="-1,0"/>
      <blockValign value="TOP"/>
    </blockTableStyle>
    <blockTableStyle id="Table_Subheader_Content_detail">
      <blockAlignment value="LEFT"/>
      <blockValign value="TOP"/>
      <lineStyle kind="LINEBEFORE" colorName="#cccccc" start="0,0" stop="0,-1"/>
      <lineStyle kind="LINEABOVE" colorName="#cccccc" start="0,0" stop="0,0"/>
      <lineStyle kind="LINEBELOW" colorName="#cccccc" start="0,-1" stop="0,-1"/>
      <lineStyle kind="LINEBEFORE" colorName="#cccccc" start="1,0" stop="1,-1"/>
      <lineStyle kind="LINEABOVE" colorName="#cccccc" start="1,0" stop="1,0"/>
      <lineStyle kind="LINEBELOW" colorName="#cccccc" start="1,-1" stop="1,-1"/>
      <lineStyle kind="LINEBEFORE" colorName="#cccccc" start="2,0" stop="2,-1"/>
      <lineStyle kind="LINEAFTER" colorName="#cccccc" start="2,0" stop="2,-1"/>
      <lineStyle kind="LINEABOVE" colorName="#cccccc" start="2,0" stop="2,0"/>
      <lineStyle kind="LINEBELOW" colorName="#cccccc" start="2,-1" stop="2,-1"/>
      <lineStyle kind="LINEBEFORE" colorName="#cccccc" start="3,0" stop="3,-1"/>
      <lineStyle kind="LINEAFTER" colorName="#cccccc" start="3,0" stop="3,-1"/>
      <lineStyle kind="LINEABOVE" colorName="#cccccc" start="3,0" stop="3,0"/>
      <lineStyle kind="LINEBELOW" colorName="#cccccc" start="3,-1" stop="3,-1"/>
      <lineStyle kind="LINEBEFORE" colorName="#cccccc" start="4,0" stop="4,-1"/>
      <lineStyle kind="LINEABOVE" colorName="#cccccc" start="4,0" stop="4,0"/>
      <lineStyle kind="LINEBELOW" colorName="#cccccc" start="4,-1" stop="4,-1"/>
      <lineStyle kind="LINEBEFORE" colorName="#cccccc" start="5,0" stop="5,-1"/>
      <lineStyle kind="LINEABOVE" colorName="#cccccc" start="5,0" stop="5,0"/>
      <lineStyle kind="LINEBELOW" colorName="#cccccc" start="5,-1" stop="5,-1"/>
      <lineStyle kind="LINEBEFORE" colorName="#cccccc" start="6,0" stop="6,-1"/>
      <lineStyle kind="LINEAFTER" colorName="#cccccc" start="6,0" stop="6,-1"/>
      <lineStyle kind="LINEABOVE" colorName="#cccccc" start="6,0" stop="6,0"/>
      <lineStyle kind="LINEBELOW" colorName="#cccccc" start="6,-1" stop="6,-1"/>
      <lineStyle kind="LINEBEFORE" colorName="#cccccc" start="7,0" stop="7,-1"/>
      <lineStyle kind="LINEAFTER" colorName="#cccccc" start="7,0" stop="7,-1"/>
      <lineStyle kind="LINEABOVE" colorName="#cccccc" start="7,0" stop="7,0"/>
      <lineStyle kind="LINEBELOW" colorName="#cccccc" start="7,-1" stop="7,-1"/>
      <lineStyle kind="LINEBEFORE" colorName="#cccccc" start="8,0" stop="8,-1"/>
      <lineStyle kind="LINEAFTER" colorName="#cccccc" start="8,0" stop="8,-1"/>
      <lineStyle kind="LINEABOVE" colorName="#cccccc" start="8,0" stop="8,0"/>
      <lineStyle kind="LINEBELOW" colorName="#cccccc" start="8,-1" stop="8,-1"/>
    </blockTableStyle>
    <blockTableStyle id="Table_Company_Name">
      <blockAlignment value="LEFT"/>
      <blockValign value="TOP"/>
    </blockTableStyle>
    <blockTableStyle id="Table_Sub_Header_Content">
      <blockAlignment value="LEFT"/>
      <blockValign value="TOP"/>
      <lineStyle kind="LINEBEFORE" colorName="#cccccc" start="0,0" stop="0,-1"/>
      <lineStyle kind="LINEABOVE" colorName="#cccccc" start="0,0" stop="0,0"/>
      <lineStyle kind="LINEBELOW" colorName="#cccccc" start="0,-1" stop="0,-1"/>
      <lineStyle kind="LINEBEFORE" colorName="#cccccc" start="1,0" stop="1,-1"/>
      <lineStyle kind="LINEABOVE" colorName="#cccccc" start="1,0" stop="1,0"/>
      <lineStyle kind="LINEBELOW" colorName="#cccccc" start="1,-1" stop="1,-1"/>
      <lineStyle kind="LINEBEFORE" colorName="#cccccc" start="2,0" stop="2,-1"/>
      <lineStyle kind="LINEAFTER" colorName="#cccccc" start="2,0" stop="2,-1"/>
      <lineStyle kind="LINEABOVE" colorName="#cccccc" start="2,0" stop="2,0"/>
      <lineStyle kind="LINEBELOW" colorName="#cccccc" start="2,-1" stop="2,-1"/>
      <lineStyle kind="LINEBEFORE" colorName="#cccccc" start="3,0" stop="3,-1"/>
      <lineStyle kind="LINEAFTER" colorName="#cccccc" start="3,0" stop="3,-1"/>
      <lineStyle kind="LINEABOVE" colorName="#cccccc" start="3,0" stop="3,0"/>
      <lineStyle kind="LINEBELOW" colorName="#cccccc" start="3,-1" stop="3,-1"/>
      <lineStyle kind="LINEBEFORE" colorName="#cccccc" start="4,0" stop="4,-1"/>
      <lineStyle kind="LINEABOVE" colorName="#cccccc" start="4,0" stop="4,0"/>
      <lineStyle kind="LINEBELOW" colorName="#cccccc" start="4,-1" stop="4,-1"/>
      <lineStyle kind="LINEBEFORE" colorName="#cccccc" start="5,0" stop="5,-1"/>
      <lineStyle kind="LINEABOVE" colorName="#cccccc" start="5,0" stop="5,0"/>
      <lineStyle kind="LINEBELOW" colorName="#cccccc" start="5,-1" stop="5,-1"/>
      <lineStyle kind="LINEBEFORE" colorName="#cccccc" start="6,0" stop="6,-1"/>
      <lineStyle kind="LINEAFTER" colorName="#cccccc" start="6,0" stop="6,-1"/>
      <lineStyle kind="LINEABOVE" colorName="#cccccc" start="6,0" stop="6,0"/>
      <lineStyle kind="LINEBELOW" colorName="#cccccc" start="6,-1" stop="6,-1"/>
      <lineStyle kind="LINEBEFORE" colorName="#cccccc" start="7,0" stop="7,-1"/>
      <lineStyle kind="LINEAFTER" colorName="#cccccc" start="7,0" stop="7,-1"/>
      <lineStyle kind="LINEABOVE" colorName="#cccccc" start="7,0" stop="7,0"/>
      <lineStyle kind="LINEBELOW" colorName="#cccccc" start="7,-1" stop="7,-1"/>
      <lineStyle kind="LINEBEFORE" colorName="#cccccc" start="8,0" stop="8,-1"/>
      <lineStyle kind="LINEAFTER" colorName="#cccccc" start="8,0" stop="8,-1"/>
      <lineStyle kind="LINEABOVE" colorName="#cccccc" start="8,0" stop="8,0"/>
      <lineStyle kind="LINEBELOW" colorName="#cccccc" start="8,-1" stop="8,-1"/>
    </blockTableStyle>
    <blockTableStyle id="tbl_content">
      <lineStyle kind="LINEBELOW" colorName="#e6e6e6" start="0,1" stop="-1,-1"/>
      <blockValign value="TOP"/>
    </blockTableStyle>
    <blockTableStyle id="Table5">
      <blockAlignment value="LEFT"/>
      <lineStyle kind="LINEBELOW" colorName="#777777" start="0,0" stop="0,0"/>
      <blockValign value="TOP"/>
    </blockTableStyle>
    <blockTableStyle id="Table2">
      <blockAlignment value="LEFT"/>
      <blockValign value="TOP"/>
    <lineStyle kind="LINEBELOW" colorName="#cccccc" start="0,0" stop="-1,0"/>
      <lineStyle kind="LINEBEFORE" colorName="#cccccc" start="0,0" stop="0,-1"/>
      <lineStyle kind="LINEABOVE" colorName="#cccccc" start="0,0" stop="0,0"/>
      <lineStyle kind="LINEBELOW" colorName="#cccccc" start="0,-1" stop="0,-1"/>
      <lineStyle kind="LINEBEFORE" colorName="#cccccc" start="1,0" stop="1,-1"/>
      <lineStyle kind="LINEABOVE" colorName="#cccccc" start="1,0" stop="1,0"/>
      <lineStyle kind="LINEBELOW" colorName="#cccccc" start="1,-1" stop="1,-1"/>
      <lineStyle kind="LINEBEFORE" colorName="#cccccc" start="2,0" stop="2,-1"/>
      <lineStyle kind="LINEAFTER" colorName="#cccccc" start="2,0" stop="2,-1"/>
      <lineStyle kind="LINEABOVE" colorName="#cccccc" start="2,0" stop="2,0"/>
      <lineStyle kind="LINEBELOW" colorName="#cccccc" start="2,-1" stop="2,-1"/>
      <lineStyle kind="LINEBEFORE" colorName="#cccccc" start="3,0" stop="3,-1"/>
      <lineStyle kind="LINEAFTER" colorName="#cccccc" start="3,0" stop="3,-1"/>
      <lineStyle kind="LINEABOVE" colorName="#cccccc" start="3,0" stop="3,0"/>
      <lineStyle kind="LINEBELOW" colorName="#cccccc" start="3,-1" stop="3,-1"/>
      <lineStyle kind="LINEBEFORE" colorName="#cccccc" start="4,0" stop="4,-1"/>
      <lineStyle kind="LINEABOVE" colorName="#cccccc" start="4,0" stop="4,0"/>
      <lineStyle kind="LINEBELOW" colorName="#cccccc" start="4,-1" stop="4,-1"/>
      <lineStyle kind="LINEBEFORE" colorName="#cccccc" start="5,0" stop="5,-1"/>
      <lineStyle kind="LINEABOVE" colorName="#cccccc" start="5,0" stop="5,0"/>
      <lineStyle kind="LINEBELOW" colorName="#cccccc" start="5,-1" stop="5,-1"/>
      <lineStyle kind="LINEBEFORE" colorName="#cccccc" start="6,0" stop="6,-1"/>
      <lineStyle kind="LINEAFTER" colorName="#cccccc" start="6,0" stop="6,-1"/>
      <lineStyle kind="LINEABOVE" colorName="#cccccc" start="6,0" stop="6,0"/>
      <lineStyle kind="LINEBELOW" colorName="#cccccc" start="6,-1" stop="6,-1"/>
      <lineStyle kind="LINEBEFORE" colorName="#cccccc" start="7,0" stop="7,-1"/>
      <lineStyle kind="LINEAFTER" colorName="#cccccc" start="7,0" stop="7,-1"/>
      <lineStyle kind="LINEABOVE" colorName="#cccccc" start="7,0" stop="7,0"/>
    </blockTableStyle>
     <blockTableStyle id="Table3">
      <blockAlignment value="LEFT"/>
      <lineStyle kind="LINEBEFORE" colorName="#cccccc" start="1,0" stop="1,-1"/>
    </blockTableStyle>
     <blockTableStyle id="Table_Company_Name">
      <blockAlignment value="LEFT"/>
      <blockValign value="TOP"/>
    </blockTableStyle>
    <initialize>
      <paraStyle name="all" alignment="justify"/>
    </initialize>
    <paraStyle name="P1" fontName="Helvetica" fontSize="20.0" leading="25" alignment="CENTER" spaceBefore="0.0" spaceAfter="6.0"/>
    <paraStyle name="P2" fontName="Helvetica-Bold" fontSize="9.0" leading="10" spaceBefore="0.0" spaceAfter="6.0"/>
    <paraStyle name="date" fontName="Helvetica-Bold" fontSize="9.0" leading="10" spaceBefore="0.0" spaceAfter="6.0" alignment="CENTER"/>
    <paraStyle name="P2_content" fontName="Helvetica" fontSize="8.0" leading="10" spaceBefore="0.0" spaceAfter="6.0"/>
    <paraStyle name="P3" fontName="Helvetica-Bold" fontSize="9.0" leading="10" alignment="LEFT" spaceBefore="0.0" spaceAfter="6.0"/>
    <paraStyle name="P3_center" fontName="Helvetica-Bold" fontSize="9.0" leading="10" alignment="CENTER" spaceBefore="0.0" spaceAfter="6.0"/>
    <paraStyle name="P3_content" fontName="Helvetica" fontSize="8.0" leading="10" alignment="LEFT" spaceBefore="0.0" spaceAfter="6.0"/>
    <paraStyle name="P3_content_center" fontName="Helvetica" fontSize="8.0" leading="10" alignment="CENTER" spaceBefore="0.0" spaceAfter="6.0"/>
    <paraStyle name="P4" fontName="Helvetica-Bold" fontSize="9.0" leading="10" alignment="RIGHT" spaceBefore="0.0" spaceAfter="6.0"/>
    <paraStyle name="P4_content" fontName="Helvetica" fontSize="8.0" leading="10" alignment="RIGHT" spaceBefore="0.0" spaceAfter="6.0"/>
    <paraStyle name="P5" fontName="Helvetica" fontSize="10.0" leading="13" alignment="RIGHT" spaceBefore="0.0" spaceAfter="6.0"/>
    <paraStyle name="P6" fontName="Helvetica" alignment="CENTER" spaceBefore="0.0" spaceAfter="6.0"/>
    <paraStyle name="P7" fontName="Helvetica" fontSize="11.0" leading="14" alignment="RIGHT" spaceBefore="0.0" spaceAfter="6.0"/>
    <paraStyle name="P8" fontName="Helvetica" fontSize="11.0" leading="14" alignment="RIGHT" spaceBefore="0.0" spaceAfter="6.0"/>
    <paraStyle name="P9" fontName="Helvetica" fontSize="8.0" leading="10" alignment="RIGHT" spaceBefore="0.0" spaceAfter="6.0"/>
    <paraStyle name="P9b" fontName="Helvetica-Bold" fontSize="8.5" leading="10" alignment="RIGHT" spaceBefore="0.0" spaceAfter="6.0"/>
    <paraStyle name="P10" fontName="Helvetica" alignment="CENTER"/>
    <paraStyle name="terp_default_Centre_8" fontName="Helvetica" fontSize="8.0" leading="10" alignment="CENTER" spaceBefore="0.0" spaceAfter="0.0"/>
    <paraStyle name="terp_default_Centre_8a" fontName="Helvetica" fontSize="8.0" leading="10" alignment="LEFT" spaceBefore="0.0" spaceAfter="0.0"/>
    <paraStyle name="terp_tblheader_General_Centre" fontName="Helvetica-Bold" fontSize="8.0" leading="10" alignment="CENTER" spaceBefore="6.0" spaceAfter="6.0"/>
    <paraStyle name="P11" fontName="Helvetica" fontSize="11.0" leading="14"/>
    <paraStyle name="P12" fontName="Helvetica-Bold" fontSize="9.0" leading="0"/>
    <paraStyle name="P13" fontName="Helvetica-Bold" fontSize="10.0" leading="8" alignment="CENTER" spaceBefore="0.0" spaceAfter="6.0"/>
    <paraStyle name="P14" fontName="Helvetica" fontSize="8.0" leading="10" spaceBefore="0.0" spaceAfter="6.0"/>
    <paraStyle name="P15" fontName="Helvetica-Bold" spaceBefore="0.0" spaceAfter="6.0"/>
    <paraStyle name="P16" rightIndent="17.0" leftIndent="-0.0" fontName="Times-Roman" fontSize="8.0" leading="10" spaceBefore="0.0" spaceAfter="6.0"/>
    <paraStyle name="P17" fontName="Helvetica" alignment="LEFT" fontSize="12.0"  spaceAfter="0.0"/>
    <paraStyle name="Standard" fontName="Helvetica-Bold" fontSize="8.5"/>
    <paraStyle name="Account" fontName="Helvetica"/>
    <paraStyle name="Text body" fontName="Helvetica" spaceBefore="0.0" spaceAfter="6.0"/>
    <paraStyle name="List" fontName="Helvetica" spaceBefore="0.0" spaceAfter="6.0"/>
    <paraStyle name="Table Contents" fontName="Helvetica" spaceBefore="0.0" spaceAfter="6.0"/>
    <paraStyle name="Table Heading" fontName="Helvetica" alignment="CENTER" spaceBefore="0.0" spaceAfter="6.0"/>
    <paraStyle name="Caption" fontName="Helvetica" fontSize="10.0" leading="13" spaceBefore="6.0" spaceAfter="6.0"/>
    <paraStyle name="terp_header_Centre" fontName="Helvetica-Bold" fontSize="15.0" leading="19" alignment="CENTER" spaceBefore="12.0" spaceAfter="6.0"/>
    <paraStyle name="Index" fontName="Helvetica"/>
    <paraStyle name="terp_default_8" fontName="Helvetica" fontSize="8.0" leading="10" spaceBefore="0.0" spaceAfter="0.0"/>
  <paraStyle name="terp_tblheader_General_Right" fontName="Helvetica-Bold" fontSize="8.0" leading="10" alignment="RIGHT" spaceBefore="6.0" spaceAfter="6.0"/>
  </stylesheet>
  <story>
    <blockTable colWidths="539.0" style="Table_Company_Name">
      <tr>
        <td>
          <para style="terp_header_Centre">General Ledger </para>
        </td>
      </tr>
    </blockTable>
   <para>[[ repeatIn(objects, 'a') ]]</para>

    <para style="terp_default_8">
      <font color="white"> </font>
    </para>
      <blockTable colWidths="200.0,130.0,200.0,150.0,150.0,100.0,110.0" style="Table2">
      <tr>
      <td><para style="terp_tblheader_General_Centre">[[ data['model']=='account.account' and 'Company' or removeParentNode('para') ]]</para>
        <para style="terp_tblheader_General_Centre"> [[ data['model']=='ir.ui.menu' and 'Chart of Account' or removeParentNode('para') ]]</para></td>
        <td><para style="terp_tblheader_General_Centre">Fiscal Year</para></td>
         <td><para style="terp_tblheader_General_Centre">Journals</para></td>
    <td><para style="terp_tblheader_General_Centre">Display Account</para></td>
        <td><para style="terp_tblheader_General_Centre">Filter By  [[ get_filter(data)!='No Filter' and get_filter(data) ]]</para></td>
         <td><para style="terp_tblheader_General_Centre">Entries Sorted By</para></td>
        <td><para style="terp_tblheader_General_Centre">Printing Date</para></td>
      </tr>
  <tr>
     <td><para style="terp_default_Centre_8">[[ get_account(data) or removeParentNode('para') ]]</para></td>
       <td><para style="terp_default_Centre_8">[[ get_fiscalyear(data)  or '' ]]</para></td>
       <td> <para style="terp_default_Centre_8">[[', '.join([ lt or '' for lt in get_journal(data) ]) ]] </para></td>
    <td><para style="terp_default_Centre_8">[[ (data['form']['display_account']=='bal_all' and 'All') or  (data['form']['display_account']=='bal_movement' and 'With movements') or 'With balance is not equal to 0']]</para></td>

        <td><para style="terp_default_Centre_8">[[ get_filter(data)=='No Filter' and get_filter(data) or removeParentNode('para') ]] </para>
          <blockTable colWidths="60.0,60.0" style="Table3">[[ get_filter(data)=='Date' or removeParentNode('blockTable') ]]
        <tr>
                 <td><para style="terp_tblheader_General_Centre">Start Date</para></td>
              <td><para style="terp_tblheader_General_Centre">End Date</para></td>
            </tr>
            <tr>
              <td><para style="terp_default_Centre_8">[[ formatLang(get_start_date(data),date=True) ]]</para></td>
              <td><para style="terp_default_Centre_8">[[ formatLang(get_end_date(data),date=True) ]]</para></td>
            </tr>
          </blockTable>
          <blockTable colWidths="60.0,60.0" style="Table3">[[ get_filter(data)=='Periods' or removeParentNode('blockTable') ]]
        <tr>
              <td><para style="terp_tblheader_General_Centre">Start Period</para></td>
              <td><para style="terp_tblheader_General_Centre">End Period</para></td>
            </tr>
            <tr>
              <td><para style="terp_default_Centre_8">[[ get_start_period(data) or removeParentNode('para') ]]</para></td>
              <td><para style="terp_default_Centre_8">[[ get_end_period(data) or removeParentNode('para') ]]</para></td>
            </tr>
           </blockTable>
          </td>
        <td><para style="terp_default_Centre_8">[[ get_sortby(data) ]]</para></td>
  <td><para style="terp_default_Centre_8">[[ formatLang(time.strftime('%Y-%m-%d %H:%M:%S'), date_time = True) ]] </para></td>
  </tr>
  </blockTable>
    <para style="terp_default_8">
      <font color="white"> </font>
    </para>
    <para style="terp_default_8">
      <font color="white"> </font>
    </para>

<<<<<<< HEAD
     <blockTable colWidths="66.0,35.0,120.0,90.0,60.0,230.0,150.0,69.0,72.0,64.0,88.0" style="tbl_header" repeatRows="1">[[data['form']['amount_currency'] == True or removeParentNode('blockTable')]]
=======
   	<blockTable colWidths="66.0,35.0,150.0, 90.0,60.0,300.0,80.0,69.0,72.0,64.0,58.0" style="tbl_header" repeatRows="1">[[data['form']['amount_currency'] == True or removeParentNode('blockTable')]]
>>>>>>> c273bb1a
       <tr>
          <td><para style="date">Date</para></td>
          <td><para style="P2">JNRL</para></td>
          <td><para style="P2">Partner</para></td>
          <td><para style="P2">Ref</para></td>
          <td><para style="P2">Move</para></td>
          <td><para style="P3">Entry Label</para></td>
          <td><para style="P3_center">Counterpart</para></td>
          <td><para style="P4">Debit([[ company.currency_id.code]])</para></td>
          <td><para style="P4">Credit([[ company.currency_id.code]])</para></td>
          <td><para style="P4">Balance([[ company.currency_id.code]])</para></td>
          <td><para style="P4">Currency</para></td>
       </tr>
    </blockTable>
     <section>

      <para>[[ repeatIn(get_children_accounts(a), 'o') ]]</para>

<<<<<<< HEAD
      <blockTable rowHeights="0.65cm" colWidths="66.0,35.0,120.0,90.0,60.0,230.0,150.0,73.0,73.0,73.0,85.00" style="tbl_content">[[data['form']['amount_currency'] == True or removeParentNode('blockTable')]]
        <tr>
          <td>
              <blockTable colWidths="404.0,335.0,75.0,75.0,75.0,79.00" style="Table5">
              <tr>
              <td><para style="Standard">[[ o.code ]] [[ o.name ]]</para></td>
              <td><para style="Standard"></para></td>
              <td alignment="right"><para style="P9b"><u>[[formatLang(sum_debit_account(o)) ]] [[ company.currency_id.symbol ]]</u></para></td>
              <td alignment="right"><para style="P9b"><u>[[formatLang(sum_credit_account(o)) ]] [[ company.currency_id.symbol ]]</u></para></td>
              <td><para style="P9b"><u>[[formatLang(sum_balance_account(o)) ]] [[ company.currency_id.symbol ]]</u></para></td>
              <td><para style="P9b"><u>[[ o.currency_id and sum_currency_amount_account(o) +o.currency_id.symbol or '' ]]</u></para></td>
             </tr>
          </blockTable>
        </td>
        <td><para style="Standard"></para></td>
        <td><para style="Standard"></para></td>
        <td><para style="Standard"></para></td>
        <td><para style="Standard"></para></td>
        <td><para style="Standard"></para></td>
        <td><para style="Standard"></para></td>
        <td><para style="Standard"></para></td>
        <td><para style="Standard"></para></td>
        <td><para style="Standard"></para></td>
        <td><para style="Standard"></para></td>
       </tr>
       <tr><para style="P2_content">[[ repeatIn(lines(o), 'line') ]]</para>
      <td><para style="P2_content"> [[ formatLang(line['ldate'],date=True) ]]</para></td>
      <td><para style="P2_content">[[ line['lcode'] ]]</para></td>
      <td><para style="P2_content">[[ line['partner_name'] ]]</para></td>
      <td><para style="P2_content">[[ line['lref'] ]]</para></td>
      <td><para style="P2_content">[[ line['move'] ]]</para></td>
      <td><para style="P3_content">[[ line['lname'] ]]</para></td>
      <td><para style="P3_content">[[ line['line_corresp'] ]]</para></td>
      <td><para style="P4_content">[[ formatLang(line['debit']) ]] [[ company.currency_id.symbol ]]</para></td>
      <td><para style="P4_content">[[ formatLang(line['credit']) ]] [[ company.currency_id.symbol ]]</para></td>
      <td><para style="P4_content">[[ formatLang(line['progress']) ]] [[ company.currency_id.symbol ]]</para></td>
      <td><para style="P4_content">[[  formatLang(line['amount_currency'] or '')]] [[  line['currency_code'] or '' ]]</para></td>
    </tr>
    </blockTable>
=======
      <blockTable colWidths="66.0,35.0,150.0, 90.0,60.0,300.0,80.0,69.0,72.0,64.0,62.0" style="tbl_content">[[data['form']['amount_currency'] == True or removeParentNode('blockTable')]]
      	<tr>
        	<td>
          		<blockTable colWidths="404.0,372.0,69.0,72.0,64.0,59.00" style="Table5">
	        		<tr>
		    			<td><para style="Standard">[[ o.code ]] [[ o.name ]]</para></td>
		    			<td><para style="Standard"></para></td>
					  	<td alignment="right"><para style="P9b"><u>[[formatLang(sum_debit_account(o, data['form'])) ]] [[ company.currency_id.symbol ]]</u></para></td>
					  	<td alignment="right"><para style="P9b"><u>[[formatLang(sum_credit_account(o, data['form'])) ]] [[ company.currency_id.symbol ]]</u></para></td>
			  			<td><para style="P9b"><u>[[formatLang(sum_balance_account(o, data['form'])) ]] [[ company.currency_id.symbol ]]</u></para></td>
			  			<td><para style="P9b"><u>[[ o.currency_id and sum_currency_amount_account(o, data['form']) +o.currency_id.code or '' ]]</u></para></td>
		   			</tr>
	    		</blockTable>
	    	</td>
	    	<td><para style="Standard"></para></td>
	    	<td><para style="Standard"></para></td>
	    	<td><para style="Standard"></para></td>
	    	<td><para style="Standard"></para></td>
	    	<td><para style="Standard"></para></td>
	    	<td><para style="Standard"></para></td>
	    	<td><para style="Standard"></para></td>
	    	<td><para style="Standard"></para></td>
	    	<td><para style="Standard"></para></td>
	    	<td><para style="Standard"></para></td>
	   	</tr>
	   	<tr><para style="P2_content">[[ repeatIn(lines(o, data['form']), 'line') ]]</para>
			<td><para style="P2_content"> [[ formatLang(line['ldate'],date=True) ]]</para></td>
			<td><para style="P2_content">[[ line['lcode'] ]]</para></td>
			<td><para style="P2_content">[[ line['partner_name'] ]]</para></td>
			<td><para style="P2_content">[[ line['lref'] ]]</para></td>
			<td><para style="P2_content">[[ line['move'] ]]</para></td>
			<td><para style="P3_content">[[ line['lname'] ]]</para></td>
			<td><para style="P3_content_center">[[ strip_name(line['line_corresp'],15) ]]</para></td>
			<td><para style="P4_content">[[ formatLang(line['debit']) ]] [[ company.currency_id.symbol ]]</para></td>
			<td><para style="P4_content">[[ formatLang(line['credit']) ]] [[ company.currency_id.symbol ]]</para></td>
			<td><para style="P4_content">[[ formatLang(line['progress']) ]] [[ company.currency_id.symbol ]]</para></td>
			<td><para style="P4_content">[[  formatLang(line['amount_currency'] or '')]] [[  line['currency_code'] or '' ]]</para></td>
		</tr>
	  </blockTable>
>>>>>>> c273bb1a

  </section>

    <blockTable colWidths="66.0,35.0,166.0,90.0,60.0,348.0,80.0,69.0,72.0,64.0" style="tbl_header" repeatRows="1">[[ data['form']['amount_currency'] == False or removeParentNode('blockTable') ]]
       <tr>
          <td><para style="P2">Date</para></td>
          <td><para style="date">JNRL</para></td>
          <td><para style="P2">Partner</para></td>
          <td><para style="P2">Ref</para></td>
          <td><para style="P2">Move</para></td>
          <td><para style="P3">Entry Label</para></td>
          <td><para style="P3_center">Counterpart</para></td>
          <td><para style="P4">Debit([[ company.currency_id.code]])</para></td>
          <td><para style="P4">Credit([[ company.currency_id.code]])</para></td>
          <td><para style="P4">Balance([[ company.currency_id.code]])</para></td>
       </tr>
    </blockTable>

  <section>

    <para>[[ repeatIn(get_children_accounts(a), 'o') ]]</para>

<<<<<<< HEAD
    <blockTable rowHeights="0.65cm" colWidths="66.0,35.0,166.0,90.0,60.0,378.0,50.0,69.0,72.0,64.0" style="tbl_content">[[data['form']['amount_currency'] == False or removeParentNode('blockTable')]]
          <tr>
             <td>
              <blockTable colWidths="405.0,435.0,69.0,72.0,64.0" style="Table5">
            <tr>
                <td><para style="Standard">[[ o.code ]] [[ o.name ]]</para></td>
                <td><para style="Standard"></para></td>
                <td alignment="right"><para style="P9b"><u>[[formatLang(sum_debit_account(o)) ]] [[ company.currency_id.symbol ]]</u></para></td>
                <td alignment="right"><para style="P9b"><u>[[formatLang(sum_credit_account(o)) ]] [[ company.currency_id.symbol ]]</u></para></td>
                <td><para style="P9b"><u>[[formatLang(sum_balance_account(o)) ]] [[ company.currency_id.symbol ]]</u></para></td>
            </tr>
          </blockTable>
         </td>
         <td><para style="Standard"></para></td>
          <td><para style="Standard"></para></td>
          <td><para style="Standard"></para></td>
          <td><para style="Standard"></para></td>
          <td><para style="Standard"></para></td>
          <td><para style="Standard"></para></td>
          <td><para style="Standard"></para></td>
          <td><para style="Standard"></para></td>
          <td><para style="Standard"></para></td>
      </tr>
      <tr>
        <td><para style="P2_content">[[ repeatIn(lines(o), 'line') ]]<font>[[ line['ldate'] and formatLang(line['ldate'],date=True) or removeParentNode('tr') ]]</font></para></td>
        <para>[[ line or removeParentNode('tr')</para>
        <td><para style="P2_content">[[ line['lcode'] ]]</para></td>
        <td><para style="P2_content">[[ line['partner'] ]]</para></td>
        <td><para style="P2_content">[[ line['lref'] ]]</para></td>
        <td><para style="P2_content">[[ line['move'] ]]</para></td>
        <td><para style="P3_content">[[ line['lname'] ]]</para></td>
        <td><para style="P3_content">[[ strip_name(line['line_corresp'],15) ]]</para></td>
        <td><para style="P4_content">[[ formatLang(line['debit']) ]] [[ company.currency_id.symbol ]]</para></td>
        <td><para style="P4_content">[[ formatLang(line['credit']) ]] [[ company.currency_id.symbol ]]</para></td>
        <td><para style="P4_content">[[ formatLang(line['progress']) ]] [[ company.currency_id.symbol ]]</para></td>
      </tr>
    </blockTable>
=======
		<blockTable colWidths="66.0,35.0,166.0,90.0,60.0,348.0,80.0,69.0,72.0,64.0" style="tbl_content">[[data['form']['amount_currency'] == False or removeParentNode('blockTable')]]
        	<tr>
         		<td>
	      			<blockTable colWidths="405.0,435.0,69.0,72.0,64.0" style="Table5">
						<tr>
			 	 			<td><para style="Standard">[[ o.code ]] [[ o.name ]]</para></td>
			  				<td><para style="Standard"></para></td>
						  	<td alignment="right"><para style="P9b"><u>[[formatLang(sum_debit_account(o, data['form'])) ]] [[ company.currency_id.symbol ]]</u></para></td>
					  		<td alignment="right"><para style="P9b"><u>[[formatLang(sum_credit_account(o, data['form'])) ]] [[ company.currency_id.symbol ]]</u></para></td>
			  				<td><para style="P9b"><u>[[formatLang(sum_balance_account(o, data['form'])) ]] [[ company.currency_id.symbol ]]</u></para></td>
						</tr>
					</blockTable>
		 		</td>
		 		<td><para style="Standard"></para></td>
	    		<td><para style="Standard"></para></td>
	    		<td><para style="Standard"></para></td>
	    		<td><para style="Standard"></para></td>
	    		<td><para style="Standard"></para></td>
	    		<td><para style="Standard"></para></td>
	    		<td><para style="Standard"></para></td>
	    		<td><para style="Standard"></para></td>
	    		<td><para style="Standard"></para></td>
			</tr>
			<tr>
				<td><para style="P2_content">[[ repeatIn(lines(o, data['form']), 'line') ]]<font>[[ line['ldate'] and formatLang(line['ldate'],date=True) or removeParentNode('tr') ]]</font></para></td>
				<para>[[ line or removeParentNode('tr')</para>
				<td><para style="P2_content">[[ line['lcode'] ]]</para></td>
				<td><para style="P2_content">[[ line['partner'] ]]</para></td>
				<td><para style="P2_content">[[ line['lref'] ]]</para></td>
				<td><para style="P2_content">[[ line['move'] ]]</para></td>
				<td><para style="P3_content">[[ line['lname'] ]]</para></td>
				<td><para style="P3_content_center">[[ strip_name(line['line_corresp'],15) ]]</para></td>
				<td><para style="P4_content">[[ formatLang(line['debit']) ]] [[ company.currency_id.symbol ]]</para></td>
				<td><para style="P4_content">[[ formatLang(line['credit']) ]] [[ company.currency_id.symbol ]]</para></td>
				<td><para style="P4_content">[[ formatLang(line['progress']) ]] [[ company.currency_id.symbol ]]</para></td>
			</tr>
		</blockTable>
>>>>>>> c273bb1a

  </section>
  <para style="terp_default_8">
      <font color="white"> </font>
    </para>
 </story>
</document><|MERGE_RESOLUTION|>--- conflicted
+++ resolved
@@ -3,12 +3,6 @@
    <template pageSize="(1120.5,767.8)" title="General Ledger" author="OpenERP S.A. (sales@openerp.com)" allowSplitting="20" >
     <pageTemplate id="first">
       <frame id="first" x1="22.0" y1="31.0" width="1080" height="680"/>
-<<<<<<< HEAD
-      <pageGraphics>
-
-      </pageGraphics>
-=======
->>>>>>> c273bb1a
     </pageTemplate>
   </template>
    <stylesheet>
@@ -246,11 +240,7 @@
       <font color="white"> </font>
     </para>
 
-<<<<<<< HEAD
-     <blockTable colWidths="66.0,35.0,120.0,90.0,60.0,230.0,150.0,69.0,72.0,64.0,88.0" style="tbl_header" repeatRows="1">[[data['form']['amount_currency'] == True or removeParentNode('blockTable')]]
-=======
    	<blockTable colWidths="66.0,35.0,150.0, 90.0,60.0,300.0,80.0,69.0,72.0,64.0,58.0" style="tbl_header" repeatRows="1">[[data['form']['amount_currency'] == True or removeParentNode('blockTable')]]
->>>>>>> c273bb1a
        <tr>
           <td><para style="date">Date</para></td>
           <td><para style="P2">JNRL</para></td>
@@ -269,47 +259,6 @@
 
       <para>[[ repeatIn(get_children_accounts(a), 'o') ]]</para>
 
-<<<<<<< HEAD
-      <blockTable rowHeights="0.65cm" colWidths="66.0,35.0,120.0,90.0,60.0,230.0,150.0,73.0,73.0,73.0,85.00" style="tbl_content">[[data['form']['amount_currency'] == True or removeParentNode('blockTable')]]
-        <tr>
-          <td>
-              <blockTable colWidths="404.0,335.0,75.0,75.0,75.0,79.00" style="Table5">
-              <tr>
-              <td><para style="Standard">[[ o.code ]] [[ o.name ]]</para></td>
-              <td><para style="Standard"></para></td>
-              <td alignment="right"><para style="P9b"><u>[[formatLang(sum_debit_account(o)) ]] [[ company.currency_id.symbol ]]</u></para></td>
-              <td alignment="right"><para style="P9b"><u>[[formatLang(sum_credit_account(o)) ]] [[ company.currency_id.symbol ]]</u></para></td>
-              <td><para style="P9b"><u>[[formatLang(sum_balance_account(o)) ]] [[ company.currency_id.symbol ]]</u></para></td>
-              <td><para style="P9b"><u>[[ o.currency_id and sum_currency_amount_account(o) +o.currency_id.symbol or '' ]]</u></para></td>
-             </tr>
-          </blockTable>
-        </td>
-        <td><para style="Standard"></para></td>
-        <td><para style="Standard"></para></td>
-        <td><para style="Standard"></para></td>
-        <td><para style="Standard"></para></td>
-        <td><para style="Standard"></para></td>
-        <td><para style="Standard"></para></td>
-        <td><para style="Standard"></para></td>
-        <td><para style="Standard"></para></td>
-        <td><para style="Standard"></para></td>
-        <td><para style="Standard"></para></td>
-       </tr>
-       <tr><para style="P2_content">[[ repeatIn(lines(o), 'line') ]]</para>
-      <td><para style="P2_content"> [[ formatLang(line['ldate'],date=True) ]]</para></td>
-      <td><para style="P2_content">[[ line['lcode'] ]]</para></td>
-      <td><para style="P2_content">[[ line['partner_name'] ]]</para></td>
-      <td><para style="P2_content">[[ line['lref'] ]]</para></td>
-      <td><para style="P2_content">[[ line['move'] ]]</para></td>
-      <td><para style="P3_content">[[ line['lname'] ]]</para></td>
-      <td><para style="P3_content">[[ line['line_corresp'] ]]</para></td>
-      <td><para style="P4_content">[[ formatLang(line['debit']) ]] [[ company.currency_id.symbol ]]</para></td>
-      <td><para style="P4_content">[[ formatLang(line['credit']) ]] [[ company.currency_id.symbol ]]</para></td>
-      <td><para style="P4_content">[[ formatLang(line['progress']) ]] [[ company.currency_id.symbol ]]</para></td>
-      <td><para style="P4_content">[[  formatLang(line['amount_currency'] or '')]] [[  line['currency_code'] or '' ]]</para></td>
-    </tr>
-    </blockTable>
-=======
       <blockTable colWidths="66.0,35.0,150.0, 90.0,60.0,300.0,80.0,69.0,72.0,64.0,62.0" style="tbl_content">[[data['form']['amount_currency'] == True or removeParentNode('blockTable')]]
       	<tr>
         	<td>
@@ -317,10 +266,10 @@
 	        		<tr>
 		    			<td><para style="Standard">[[ o.code ]] [[ o.name ]]</para></td>
 		    			<td><para style="Standard"></para></td>
-					  	<td alignment="right"><para style="P9b"><u>[[formatLang(sum_debit_account(o, data['form'])) ]] [[ company.currency_id.symbol ]]</u></para></td>
-					  	<td alignment="right"><para style="P9b"><u>[[formatLang(sum_credit_account(o, data['form'])) ]] [[ company.currency_id.symbol ]]</u></para></td>
-			  			<td><para style="P9b"><u>[[formatLang(sum_balance_account(o, data['form'])) ]] [[ company.currency_id.symbol ]]</u></para></td>
-			  			<td><para style="P9b"><u>[[ o.currency_id and sum_currency_amount_account(o, data['form']) +o.currency_id.code or '' ]]</u></para></td>
+					  	<td alignment="right"><para style="P9b"><u>[[formatLang(sum_debit_account(o)) ]] [[ company.currency_id.symbol ]]</u></para></td>
+					  	<td alignment="right"><para style="P9b"><u>[[formatLang(sum_credit_account(o)) ]] [[ company.currency_id.symbol ]]</u></para></td>
+			  			<td><para style="P9b"><u>[[formatLang(sum_balance_account(o)) ]] [[ company.currency_id.symbol ]]</u></para></td>
+			  			<td><para style="P9b"><u>[[ o.currency_id and sum_currency_amount_account(o) +o.currency_id.code or '' ]]</u></para></td>
 		   			</tr>
 	    		</blockTable>
 	    	</td>
@@ -335,7 +284,7 @@
 	    	<td><para style="Standard"></para></td>
 	    	<td><para style="Standard"></para></td>
 	   	</tr>
-	   	<tr><para style="P2_content">[[ repeatIn(lines(o, data['form']), 'line') ]]</para>
+	   	<tr><para style="P2_content">[[ repeatIn(lines(o), 'line') ]]</para>
 			<td><para style="P2_content"> [[ formatLang(line['ldate'],date=True) ]]</para></td>
 			<td><para style="P2_content">[[ line['lcode'] ]]</para></td>
 			<td><para style="P2_content">[[ line['partner_name'] ]]</para></td>
@@ -349,9 +298,8 @@
 			<td><para style="P4_content">[[  formatLang(line['amount_currency'] or '')]] [[  line['currency_code'] or '' ]]</para></td>
 		</tr>
 	  </blockTable>
->>>>>>> c273bb1a
-
-  </section>
+
+	</section>
 
     <blockTable colWidths="66.0,35.0,166.0,90.0,60.0,348.0,80.0,69.0,72.0,64.0" style="tbl_header" repeatRows="1">[[ data['form']['amount_currency'] == False or removeParentNode('blockTable') ]]
        <tr>
@@ -366,51 +314,12 @@
           <td><para style="P4">Credit([[ company.currency_id.code]])</para></td>
           <td><para style="P4">Balance([[ company.currency_id.code]])</para></td>
        </tr>
-    </blockTable>
-
-  <section>
-
-    <para>[[ repeatIn(get_children_accounts(a), 'o') ]]</para>
-
-<<<<<<< HEAD
-    <blockTable rowHeights="0.65cm" colWidths="66.0,35.0,166.0,90.0,60.0,378.0,50.0,69.0,72.0,64.0" style="tbl_content">[[data['form']['amount_currency'] == False or removeParentNode('blockTable')]]
-          <tr>
-             <td>
-              <blockTable colWidths="405.0,435.0,69.0,72.0,64.0" style="Table5">
-            <tr>
-                <td><para style="Standard">[[ o.code ]] [[ o.name ]]</para></td>
-                <td><para style="Standard"></para></td>
-                <td alignment="right"><para style="P9b"><u>[[formatLang(sum_debit_account(o)) ]] [[ company.currency_id.symbol ]]</u></para></td>
-                <td alignment="right"><para style="P9b"><u>[[formatLang(sum_credit_account(o)) ]] [[ company.currency_id.symbol ]]</u></para></td>
-                <td><para style="P9b"><u>[[formatLang(sum_balance_account(o)) ]] [[ company.currency_id.symbol ]]</u></para></td>
-            </tr>
-          </blockTable>
-         </td>
-         <td><para style="Standard"></para></td>
-          <td><para style="Standard"></para></td>
-          <td><para style="Standard"></para></td>
-          <td><para style="Standard"></para></td>
-          <td><para style="Standard"></para></td>
-          <td><para style="Standard"></para></td>
-          <td><para style="Standard"></para></td>
-          <td><para style="Standard"></para></td>
-          <td><para style="Standard"></para></td>
-      </tr>
-      <tr>
-        <td><para style="P2_content">[[ repeatIn(lines(o), 'line') ]]<font>[[ line['ldate'] and formatLang(line['ldate'],date=True) or removeParentNode('tr') ]]</font></para></td>
-        <para>[[ line or removeParentNode('tr')</para>
-        <td><para style="P2_content">[[ line['lcode'] ]]</para></td>
-        <td><para style="P2_content">[[ line['partner'] ]]</para></td>
-        <td><para style="P2_content">[[ line['lref'] ]]</para></td>
-        <td><para style="P2_content">[[ line['move'] ]]</para></td>
-        <td><para style="P3_content">[[ line['lname'] ]]</para></td>
-        <td><para style="P3_content">[[ strip_name(line['line_corresp'],15) ]]</para></td>
-        <td><para style="P4_content">[[ formatLang(line['debit']) ]] [[ company.currency_id.symbol ]]</para></td>
-        <td><para style="P4_content">[[ formatLang(line['credit']) ]] [[ company.currency_id.symbol ]]</para></td>
-        <td><para style="P4_content">[[ formatLang(line['progress']) ]] [[ company.currency_id.symbol ]]</para></td>
-      </tr>
-    </blockTable>
-=======
+	</blockTable>
+
+	<section>
+
+		<para>[[ repeatIn(get_children_accounts(a), 'o') ]]</para>
+
 		<blockTable colWidths="66.0,35.0,166.0,90.0,60.0,348.0,80.0,69.0,72.0,64.0" style="tbl_content">[[data['form']['amount_currency'] == False or removeParentNode('blockTable')]]
         	<tr>
          		<td>
@@ -418,9 +327,9 @@
 						<tr>
 			 	 			<td><para style="Standard">[[ o.code ]] [[ o.name ]]</para></td>
 			  				<td><para style="Standard"></para></td>
-						  	<td alignment="right"><para style="P9b"><u>[[formatLang(sum_debit_account(o, data['form'])) ]] [[ company.currency_id.symbol ]]</u></para></td>
-					  		<td alignment="right"><para style="P9b"><u>[[formatLang(sum_credit_account(o, data['form'])) ]] [[ company.currency_id.symbol ]]</u></para></td>
-			  				<td><para style="P9b"><u>[[formatLang(sum_balance_account(o, data['form'])) ]] [[ company.currency_id.symbol ]]</u></para></td>
+						  	<td alignment="right"><para style="P9b"><u>[[formatLang(sum_debit_account(o)) ]] [[ company.currency_id.symbol ]]</u></para></td>
+					  		<td alignment="right"><para style="P9b"><u>[[formatLang(sum_credit_account(o)) ]] [[ company.currency_id.symbol ]]</u></para></td>
+			  				<td><para style="P9b"><u>[[formatLang(sum_balance_account(o)) ]] [[ company.currency_id.symbol ]]</u></para></td>
 						</tr>
 					</blockTable>
 		 		</td>
@@ -435,7 +344,7 @@
 	    		<td><para style="Standard"></para></td>
 			</tr>
 			<tr>
-				<td><para style="P2_content">[[ repeatIn(lines(o, data['form']), 'line') ]]<font>[[ line['ldate'] and formatLang(line['ldate'],date=True) or removeParentNode('tr') ]]</font></para></td>
+				<td><para style="P2_content">[[ repeatIn(lines(o), 'line') ]]<font>[[ line['ldate'] and formatLang(line['ldate'],date=True) or removeParentNode('tr') ]]</font></para></td>
 				<para>[[ line or removeParentNode('tr')</para>
 				<td><para style="P2_content">[[ line['lcode'] ]]</para></td>
 				<td><para style="P2_content">[[ line['partner'] ]]</para></td>
@@ -448,10 +357,9 @@
 				<td><para style="P4_content">[[ formatLang(line['progress']) ]] [[ company.currency_id.symbol ]]</para></td>
 			</tr>
 		</blockTable>
->>>>>>> c273bb1a
-
-  </section>
-  <para style="terp_default_8">
+
+	</section>
+	<para style="terp_default_8">
       <font color="white"> </font>
     </para>
  </story>
