--- conflicted
+++ resolved
@@ -36,18 +36,10 @@
         <field name="arch" type="xml">
             <search string="Analytic Accounts Analysis">
             	<group>
-<<<<<<< HEAD
-
-	                <filter icon="gtk-media-rewind" string="Last 365 Days"
-                            domain="[('day','&lt;=', time.strftime('%%Y-%%m-%%d')),('day','&gt;',(datetime.date.today()-datetime.timedelta(days=365)).strftime('%%Y-%%m-%%d'))]"
-                            help="Analytic Accounts of last 365 days"/>
-                    <filter icon="gtk-media-rewind" string="Last 30 Days"
-=======
 	                <filter icon="terp-go-year" string="  365 Days  "
                             domain="[('day','&lt;=', time.strftime('%%Y-%%m-%%d')),('day','&gt;',(datetime.date.today()-datetime.timedelta(days=365)).strftime('%%Y-%%m-%%d'))]"
                             help="Analytic Accounts of last 365 days"/>
                     <filter icon="terp-go-month" string="   30 Days   "
->>>>>>> 3b06f1f5
                             name="This Month"
                             domain="[('day','&lt;=', time.strftime('%%Y-%%m-%%d')), ('day','&gt;',(datetime.date.today()-datetime.timedelta(days=30)).strftime('%%Y-%%m-%%d'))]"
                             help="Analytic Accounts of last 30 days"/>
