<?xml version="1.0" encoding="utf-8"?>
<openerp>
    <data>

        <record id="view_account_position_form" model="ir.ui.view">
            <field name="name">account.fiscal.position.form</field>
            <field name="model">account.fiscal.position</field>
            <field name="arch" type="xml">
                <form string="Fiscal Position" version="7.0">
                    <group col="4">
                        <field name="name"/>
                        <field name="active"/>
                        <field name="company_id" widget="selection" groups="base.group_multi_company"/>
                    </group>
                    <separator string="Taxes Mapping"/>
                    <field name="tax_ids" widget="one2many_list">
                        <tree string="Tax Mapping" editable="bottom">
                            <field name="tax_src_id" domain="[('parent_id','=',False)]"/>
                            <field name="tax_dest_id" domain="[('parent_id','=',False)]"/>
                        </tree>
                        <form string="Tax Mapping">
                            <field name="tax_src_id" domain="[('parent_id','=',False)]"/>
                            <field name="tax_dest_id" domain="[('parent_id','=',False)]"/>
                        </form>
                    </field>
                    <separator string="Accounts Mapping"/>
                    <field name="account_ids" widget="one2many_list">
                        <tree string="Account Mapping" editable="bottom">
                            <field name="account_src_id"/>
                            <field name="account_dest_id"/>
                        </tree>
                        <form string="Account Mapping">
                            <field name="account_src_id"/>
                            <field name="account_dest_id"/>
                        </form>
                    </field>
                    <separator string="Notes"/>
                    <field name="note"/>
                </form>
            </field>
        </record>
        <record id="view_account_position_tree" model="ir.ui.view">
            <field name="name">account.fiscal.position.tree</field>
            <field name="model">account.fiscal.position</field>
            <field name="arch" type="xml">
                <tree string="Fiscal Position">
                    <field name="name"/>
                    <field name="company_id" groups="base.group_multi_company" widget="selection"/>
                </tree>
            </field>
        </record>

        <record id="action_open_partner_analytic_accounts" model="ir.actions.act_window">
            <field name="context">{'search_default_partner_id': [active_id], 'default_partner_id': active_id}</field>
            <field name="name">Contracts/Analytic Accounts</field>
            <field name="res_model">account.analytic.account</field>
            <field name="view_id" ref="view_account_analytic_account_tree"/>
            <field name="search_view_id" ref="view_account_analytic_account_search"/>
        </record>
        <record model="ir.ui.view" id="partner_view_buttons">
            <field name="name">partner.view.buttons</field>
            <field name="model">res.partner</field>
            <field name="inherit_id" ref="base.view_partner_form" />
            <field name="priority" eval="20"/>
            <field name="arch" type="xml">
                <xpath expr="//div[@name='buttons']" position="inside">
<<<<<<< HEAD
                    <button type="action" 
                        class="oe_stat_button"
                        icon="fa-pencil-square-o"
                        name="%(account.action_invoice_tree)d" 
                        context="{'search_default_partner_id': active_id,'default_partner_id': active_id}" groups="account.group_account_invoice">
                        <div><strong><field name="total_invoiced" widget="monetary"/></strong><br/>Invoiced</div>
                    </button>
                    <button type="action" class="oe_stat_button" name="%(account.action_account_moves_all_tree)d" groups="account.group_account_user" icon="fa-list">
                        <field string="Journal Items" name="journal_item_count" widget="statinfo"/>                        
                    </button>
                    <button class="oe_inline oe_stat_button" type="action" name="%(account.action_open_partner_analytic_accounts)d" 
                        icon="fa-book" groups="analytic.group_analytic_accounting">
                        <field string="Contracts" name="contracts_count" widget="statinfo"/>
                    </button>
=======
                    <button type="action" string="Invoices" 
                        name="%(account.action_invoice_tree1)d" 
                        attrs="{'invisible': [('customer', '=', False)]}" 
                        context="{'search_default_partner_id': active_id,'default_partner_id': active_id}" groups="account.group_account_invoice"/>
                    <button type="action" string="Journal Items" name="%(account.action_account_moves_all_tree)d" groups="account.group_account_user"/>
                    <button type="action" string="Contracts" name="%(account.action_open_partner_analytic_accounts)d"
                            groups="analytic.group_analytic_accounting"/>
>>>>>>> a22d0ce7
                </xpath>
            </field>
        </record>

        <record id="action_account_fiscal_position_form" model="ir.actions.act_window">
            <field name="name">Fiscal Positions</field>
            <field name="res_model">account.fiscal.position</field>
            <field name="view_type">form</field>
            <field name="view_mode">tree,form</field>
        </record>

        <menuitem
            action="action_account_fiscal_position_form"
            id="menu_action_account_fiscal_position_form"
            parent="next_id_27" sequence="20"/>

        <!--
        Partners Extension
        -->

        <record id="view_partner_property_form" model="ir.ui.view">
            <field name="name">res.partner.property.form.inherit</field>
            <field name="model">res.partner</field>
            <field name="priority">2</field>
            <field name="inherit_id" ref="base.view_partner_form"/>
            <field name="arch" type="xml">
                <page name="sales_purchases" position="after" version="7.0">
                <page string="Accounting" col="4" name="accounting" attrs="{'invisible': [('is_company','=',False),('parent_id','!=',False)]}" groups="account.group_account_invoice">
                    <group>
                        <group>
                            <field name="property_account_position" widget="selection"/>
                        </group>
                        <group>
                            <field name="last_reconciliation_date"/>
                        </group>
                        <group>
                            <field name="property_account_receivable" groups="account.group_account_invoice" />
                            <field name="property_payment_term" widget="selection"/>
                            <field name="credit"/>
                            <field name="credit_limit"/>
                        </group>
                        <group>
                            <field name="property_account_payable" groups="account.group_account_invoice"/>
                            <field name="property_supplier_payment_term" widget="selection"/>
                            <field name="debit"/>
                        </group>
                    </group>
                    <field name="bank_ids" context="{'default_partner_id': active_id, 'form_view_ref': 'base.view_partner_bank_form'}">
                        <tree string="Bank Details">
                            <field name="state" invisible="1"/>
                            <field name="sequence" invisible="1"/>
                            <field name="acc_number"/>
                            <field name="bank_name"/>
                            <field name="owner_name"/>
                        </tree>
                    </field>
                </page>
                <page string="Accounting" name="accounting_disabled" attrs="{'invisible': ['|',('is_company','=',True),('parent_id','=',False)]}" groups="account.group_account_invoice">
                    <div>
                        <p>Accounting-related settings are managed on <button name="open_commercial_entity" type="object" string="the parent company" class="oe_link"/></p>
                    </div>
                </page>
                </page>
            </field>
        </record>
    </data>
</openerp><|MERGE_RESOLUTION|>--- conflicted
+++ resolved
@@ -64,11 +64,11 @@
             <field name="priority" eval="20"/>
             <field name="arch" type="xml">
                 <xpath expr="//div[@name='buttons']" position="inside">
-<<<<<<< HEAD
                     <button type="action" 
                         class="oe_stat_button"
                         icon="fa-pencil-square-o"
                         name="%(account.action_invoice_tree)d" 
+                        attrs="{'invisible': [('customer', '=', False)]}" 
                         context="{'search_default_partner_id': active_id,'default_partner_id': active_id}" groups="account.group_account_invoice">
                         <div><strong><field name="total_invoiced" widget="monetary"/></strong><br/>Invoiced</div>
                     </button>
@@ -79,15 +79,6 @@
                         icon="fa-book" groups="analytic.group_analytic_accounting">
                         <field string="Contracts" name="contracts_count" widget="statinfo"/>
                     </button>
-=======
-                    <button type="action" string="Invoices" 
-                        name="%(account.action_invoice_tree1)d" 
-                        attrs="{'invisible': [('customer', '=', False)]}" 
-                        context="{'search_default_partner_id': active_id,'default_partner_id': active_id}" groups="account.group_account_invoice"/>
-                    <button type="action" string="Journal Items" name="%(account.action_account_moves_all_tree)d" groups="account.group_account_user"/>
-                    <button type="action" string="Contracts" name="%(account.action_open_partner_analytic_accounts)d"
-                            groups="analytic.group_analytic_accounting"/>
->>>>>>> a22d0ce7
                 </xpath>
             </field>
         </record>
