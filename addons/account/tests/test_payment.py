from odoo.addons.account.tests.account_test_classes import AccountingTestCase
from odoo.tests import tagged
import time


@tagged('post_install', '-at_install')
class TestPayment(AccountingTestCase):

    def setUp(self):
        super(TestPayment, self).setUp()
        self.register_payments_model = self.env['account.register.payments']
        self.payment_model = self.env['account.payment']
        self.invoice_model = self.env['account.invoice']
        self.invoice_line_model = self.env['account.invoice.line']
        self.acc_bank_stmt_model = self.env['account.bank.statement']
        self.acc_bank_stmt_line_model = self.env['account.bank.statement.line']

        self.partner_agrolait = self.env.ref("base.res_partner_2")
        self.partner_china_exp = self.env.ref("base.res_partner_3")
        self.currency_chf_id = self.env.ref("base.CHF").id
        self.currency_usd_id = self.env.ref("base.USD").id
        self.currency_eur_id = self.env.ref("base.EUR").id
        self.env.ref('base.main_company').write({'currency_id': self.currency_eur_id})
        self.product = self.env.ref("product.product_product_4")
        self.payment_method_manual_in = self.env.ref("account.account_payment_method_manual_in")
        self.payment_method_manual_out = self.env.ref("account.account_payment_method_manual_out")

        self.account_receivable = self.env['account.account'].search([('user_type_id', '=', self.env.ref('account.data_account_type_receivable').id)], limit=1)
        self.account_payable = self.env['account.account'].search([('user_type_id', '=', self.env.ref('account.data_account_type_payable').id)], limit=1)
        self.account_revenue = self.env['account.account'].search([('user_type_id', '=', self.env.ref('account.data_account_type_revenue').id)], limit=1)

        self.bank_journal_euro = self.env['account.journal'].create({'name': 'Bank', 'type': 'bank', 'code': 'BNK67'})
        self.account_eur = self.bank_journal_euro.default_debit_account_id

        self.bank_journal_usd = self.env['account.journal'].create({'name': 'Bank US', 'type': 'bank', 'code': 'BNK68', 'currency_id': self.currency_usd_id})
        self.account_usd = self.bank_journal_usd.default_debit_account_id

        self.transfer_account = self.env['res.users'].browse(self.env.uid).company_id.transfer_account_id
        self.diff_income_account = self.env['res.users'].browse(self.env.uid).company_id.income_currency_exchange_account_id
        self.diff_expense_account = self.env['res.users'].browse(self.env.uid).company_id.expense_currency_exchange_account_id

    def create_invoice(self, amount=100, type='out_invoice', currency_id=None, partner=None, account_id=None):
        """ Returns an open invoice """
        invoice = self.invoice_model.create({
            'partner_id': partner or self.partner_agrolait.id,
            'reference_type': 'none',
            'currency_id': currency_id or self.currency_eur_id,
            'name': type,
            'account_id': account_id or self.account_receivable.id,
            'type': type,
            'date_invoice': time.strftime('%Y') + '-06-26',
        })
        self.invoice_line_model.create({
            'product_id': self.product.id,
            'quantity': 1,
            'price_unit': amount,
            'invoice_id': invoice.id,
            'name': 'something',
            'account_id': self.account_revenue.id,
        })
        invoice.action_invoice_open()
        return invoice

    def reconcile(self, liquidity_aml, amount=0.0, amount_currency=0.0, currency_id=None):
        """ Reconcile a journal entry corresponding to a payment with its bank statement line """
        bank_stmt = self.acc_bank_stmt_model.create({
            'journal_id': liquidity_aml.journal_id.id,
            'date': time.strftime('%Y') + '-07-15',
        })
        bank_stmt_line = self.acc_bank_stmt_line_model.create({
            'name': 'payment',
            'statement_id': bank_stmt.id,
            'partner_id': self.partner_agrolait.id,
            'amount': amount,
            'amount_currency': amount_currency,
            'currency_id': currency_id,
            'date': time.strftime('%Y') + '-07-15'
        })

        bank_stmt_line.process_reconciliation(payment_aml_rec=liquidity_aml)
        return bank_stmt

    def check_journal_items(self, aml_recs, aml_dicts):
        def compare_rec_dict(aml_rec, aml_dict):
            return aml_rec.account_id.id == aml_dict['account_id'] \
                and round(aml_rec.debit, 2) == aml_dict['debit'] \
                and round(aml_rec.credit, 2) == aml_dict['credit'] \
                and round(aml_rec.amount_currency, 2) == aml_dict['amount_currency'] \
                and aml_rec.currency_id.id == aml_dict['currency_id']

        for aml_dict in aml_dicts:
            # There is no unique key to identify journal items (an account_payment may create several lines
            # in the same account), so to check the expected entries are created, we check there is a line
            # matching for each dict of expected values
            aml_rec = aml_recs.filtered(lambda r: compare_rec_dict(r, aml_dict))
            self.assertEqual(len(aml_rec), 1, "Expected a move line with values : %s" % str(aml_dict))
            if aml_dict.get('currency_diff'):
                if aml_rec.credit:
                    currency_diff_move = aml_rec.matched_debit_ids.full_reconcile_id.exchange_move_id
                else:
                    currency_diff_move = aml_rec.matched_credit_ids.full_reconcile_id.exchange_move_id
                for currency_diff_line in currency_diff_move.line_ids:
                    if aml_dict.get('currency_diff') > 0:
                        if currency_diff_line.account_id.id == aml_rec.account_id.id:
                            self.assertAlmostEquals(currency_diff_line.debit, aml_dict.get('currency_diff'))
                        else:
                            self.assertAlmostEquals(currency_diff_line.credit, aml_dict.get('currency_diff'))
                            self.assertIn(currency_diff_line.account_id.id, [self.diff_expense_account.id, self.diff_income_account.id])
                    else:
                        if currency_diff_line.account_id.id == aml_rec.account_id.id:
                            self.assertAlmostEquals(currency_diff_line.credit, abs(aml_dict.get('currency_diff')))
                        else:
                            self.assertAlmostEquals(currency_diff_line.debit, abs(aml_dict.get('currency_diff')))
                            self.assertIn(currency_diff_line.account_id.id, [self.diff_expense_account.id, self.diff_income_account.id])

    def test_full_payment_process(self):
        """ Create a payment for two invoices, post it and reconcile it with a bank statement """
        inv_1 = self.create_invoice(amount=100, currency_id=self.currency_eur_id, partner=self.partner_agrolait.id)
        inv_2 = self.create_invoice(amount=200, currency_id=self.currency_eur_id, partner=self.partner_agrolait.id)

        ctx = {'active_model': 'account.invoice', 'active_ids': [inv_1.id, inv_2.id]}
        register_payments = self.register_payments_model.with_context(ctx).create({
            'payment_date': time.strftime('%Y') + '-07-15',
            'journal_id': self.bank_journal_euro.id,
            'payment_method_id': self.payment_method_manual_in.id,
        })
        register_payments.create_payments()
        payment = self.payment_model.search([], order="id desc", limit=1)

        self.assertAlmostEquals(payment.amount, 300)
        self.assertEqual(payment.state, 'posted')
        self.assertEqual(payment.state, 'posted')
        self.assertEqual(inv_1.state, 'paid')
        self.assertEqual(inv_2.state, 'paid')

        self.check_journal_items(payment.move_line_ids, [
            {'account_id': self.account_eur.id, 'debit': 300.0, 'credit': 0.0, 'amount_currency': 0, 'currency_id': False},
            {'account_id': inv_1.account_id.id, 'debit': 0.0, 'credit': 300.0, 'amount_currency': 00, 'currency_id': False},
        ])

        liquidity_aml = payment.move_line_ids.filtered(lambda r: r.account_id == self.account_eur)
        bank_statement = self.reconcile(liquidity_aml, 200, 0, False)

        self.assertEqual(liquidity_aml.statement_id, bank_statement)
        self.assertEqual(liquidity_aml.statement_line_id, bank_statement.line_ids[0])

        self.assertEqual(payment.state, 'reconciled')

    def test_internal_transfer_journal_usd_journal_eur(self):
        """ Create a transfer from a EUR journal to a USD journal """
        payment = self.payment_model.create({
            'payment_date': time.strftime('%Y') + '-07-15',
            'payment_type': 'transfer',
            'amount': 50,
            'currency_id': self.currency_usd_id,
            'journal_id': self.bank_journal_usd.id,
            'destination_journal_id': self.bank_journal_euro.id,
            'payment_method_id': self.payment_method_manual_out.id,
        })
        payment.post()
        self.check_journal_items(payment.move_line_ids, [
            {'account_id': self.transfer_account.id, 'debit': 32.70, 'credit': 0.0, 'amount_currency': 50, 'currency_id': self.currency_usd_id},
            {'account_id': self.transfer_account.id, 'debit': 0.0, 'credit': 32.70, 'amount_currency': -50, 'currency_id': self.currency_usd_id},
            {'account_id': self.account_eur.id, 'debit': 32.70, 'credit': 0.0, 'amount_currency': 0, 'currency_id': False},
            {'account_id': self.account_usd.id, 'debit': 0.0, 'credit': 32.70, 'amount_currency': -50, 'currency_id': self.currency_usd_id},
        ])

    def test_payment_chf_journal_usd(self):
        payment = self.payment_model.create({
            'payment_date': time.strftime('%Y') + '-07-15',
            'payment_type': 'outbound',
            'amount': 50,
            'currency_id': self.currency_chf_id,
            'journal_id': self.bank_journal_usd.id,
            'partner_type': 'supplier',
            'partner_id': self.partner_china_exp.id,
            'payment_method_id': self.payment_method_manual_out.id,
        })
        payment.post()

        self.check_journal_items(payment.move_line_ids, [
            {'account_id': self.account_usd.id, 'debit': 0.0, 'credit': 38.21, 'amount_currency': -58.42, 'currency_id': self.currency_usd_id},
            {'account_id': self.partner_china_exp.property_account_payable_id.id, 'debit': 38.21, 'credit': 0.0, 'amount_currency': 50, 'currency_id': self.currency_chf_id},
        ])

    def test_multiple_payments_00(self):
        """ Create test to pay several vendor bills/invoices at once """
        # One payment for inv_1 and inv_2 (same partner)
        inv_1 = self.create_invoice(amount=100, partner=self.partner_agrolait.id)
        inv_2 = self.create_invoice(amount=500, partner=self.partner_agrolait.id)
        # One payment for inv_3 (different partner)
        inv_3 = self.create_invoice(amount=200, partner=self.partner_china_exp.id)
        # One payment for inv_4 (Vendor Bill)
        inv_4 = self.create_invoice(amount=50, partner=self.partner_agrolait.id, type='in_invoice')

        ids = [inv_1.id, inv_2.id, inv_3.id, inv_4.id]
        register_payments = self.register_payments_model.with_context(active_ids=ids).create({
            'payment_date': time.strftime('%Y') + '-07-15',
            'journal_id': self.bank_journal_euro.id,
            'payment_method_id': self.payment_method_manual_in.id,
        })
        register_payments.create_payments()
        payment_ids = self.payment_model.search([('invoice_ids', 'in', ids)], order="id desc")

        self.assertEqual(len(payment_ids), 3)
        self.assertAlmostEquals(register_payments.amount, 750)

        inv_1_2_pay = None
        inv_3_pay = None
        inv_4_pay = None
        for payment_id in payment_ids:
            self.assertEqual('posted', payment_id.state)
            if payment_id.partner_id == self.partner_agrolait:
                if payment_id.partner_type == 'supplier':
                    self.assertEqual(payment_id.amount, 50)
                    inv_4_pay = payment_id
                else:
                    self.assertEqual(payment_id.amount, 600)
                    inv_1_2_pay = payment_id
            else:
                self.assertEqual(payment_id.amount, 200)
                inv_3_pay = payment_id

        self.assertIsNotNone(inv_1_2_pay)
        self.assertIsNotNone(inv_3_pay)
        self.assertIsNotNone(inv_4_pay)

        self.check_journal_items(inv_1_2_pay.move_line_ids, [
            {'account_id': self.account_eur.id, 'debit': 600.0, 'credit': 0.0, 'amount_currency': 0.0, 'currency_id': False},
            {'account_id': inv_1.account_id.id, 'debit': 0.0, 'credit': 600.0, 'amount_currency': 0.0, 'currency_id': False},
        ])
        self.assertEqual(inv_1.state, 'paid')
        self.assertEqual(inv_2.state, 'paid')

        self.check_journal_items(inv_3_pay.move_line_ids, [
            {'account_id': self.account_eur.id, 'debit': 200.0, 'credit': 0.0, 'amount_currency': 0.0, 'currency_id': False},
            {'account_id': inv_1.account_id.id, 'debit': 0.0, 'credit': 200.0, 'amount_currency': 0.0, 'currency_id': False},
        ])
        self.assertEqual(inv_3.state, 'paid')

        self.check_journal_items(inv_4_pay.move_line_ids, [
            {'account_id': self.account_eur.id, 'debit': 0.0, 'credit': 50.0, 'amount_currency': 0.0, 'currency_id': False},
            {'account_id': inv_1.account_id.id, 'debit': 50.0, 'credit': 0.0, 'amount_currency': 0.0, 'currency_id': False},
        ])
        self.assertEqual(inv_4.state, 'paid')

    def test_multiple_payments_01(self):
        """ Create test to pay several invoices/refunds at once """
        # One payment for inv_1 and inv_2 (same partner) but inv_2 is refund
        inv_1 = self.create_invoice(amount=550)
        inv_2 = self.create_invoice(amount=100, type='out_refund')

        ids = [inv_1.id, inv_2.id]
        register_payments = self.register_payments_model.with_context(active_ids=ids).create({
            'payment_date': time.strftime('%Y') + '-07-15',
            'journal_id': self.bank_journal_euro.id,
            'payment_method_id': self.payment_method_manual_in.id,
        })
        register_payments.create_payments()
        payment_id = self.payment_model.search([('invoice_ids', 'in', ids)], order="id desc")

        self.assertEqual(len(payment_id), 1)
        self.assertAlmostEquals(register_payments.amount, 450)

        self.assertEqual(payment_id.state, 'posted')

        self.check_journal_items(payment_id.move_line_ids, [
            {'account_id': self.account_eur.id, 'debit': 450.0, 'credit': 0.0, 'amount_currency': 0.0, 'currency_id': False},
            {'account_id': inv_1.account_id.id, 'debit': 0.0, 'credit': 450.0, 'amount_currency': 0.0, 'currency_id': False},
        ])

    def test_partial_payment(self):
        """ Create test to pay invoices (cust. inv + vendor bill) with partial payment """
        # Test Customer Invoice
        inv_1 = self.create_invoice(amount=600)
        ids = [inv_1.id]
        register_payments = self.register_payments_model.with_context(active_ids=ids).create({
            'payment_date': time.strftime('%Y') + '-07-15',
            'journal_id': self.bank_journal_euro.id,
            'payment_method_id': self.payment_method_manual_in.id,
        })

        # Perform the partial payment by setting the amount at 550 instead of 600
        register_payments.amount = 550

        register_payments.create_payments()
        payment_ids = self.payment_model.search([('invoice_ids', 'in', ids)], order="id desc")

        self.assertEqual(len(payment_ids), 1)

        payment_id = payment_ids[0]

        self.assertEqual(payment_id.invoice_ids[0].id, inv_1.id)
        self.assertAlmostEquals(payment_id.amount, 550)
        self.assertEqual(payment_id.payment_type, 'inbound')
        self.assertEqual(payment_id.partner_id, self.partner_agrolait)
        self.assertEqual(payment_id.partner_type, 'customer')

        # Test Vendor Bill
        inv_2 = self.create_invoice(amount=500, type='in_invoice', partner=self.partner_china_exp.id)
        ids = [inv_2.id]
        register_payments = self.register_payments_model.with_context(active_ids=ids).create({
            'payment_date': time.strftime('%Y') + '-07-15',
            'journal_id': self.bank_journal_euro.id,
            'payment_method_id': self.payment_method_manual_in.id,
        })

        # Perform the partial payment by setting the amount at 300 instead of 500
        register_payments.amount = 300

        register_payments.create_payments()
        payment_ids = self.payment_model.search([('invoice_ids', 'in', ids)], order="id desc")

        self.assertEqual(len(payment_ids), 1)

        payment_id = payment_ids[0]

        self.assertEqual(payment_id.invoice_ids[0].id, inv_2.id)
        self.assertAlmostEquals(payment_id.amount, 300)
        self.assertEqual(payment_id.payment_type, 'outbound')
        self.assertEqual(payment_id.partner_id, self.partner_china_exp)
        self.assertEqual(payment_id.partner_type, 'supplier')

<<<<<<< HEAD
    def test_multiple_receivables(self):
        """ Create test to pay several invoices with same partner but multiple receivable accounts """
        # One payment for inv_1, inv_2 (same receivable account) and inv_3 (another receivable account)

        account_receivable_id_1 = self.account_receivable.id
        account_receivable_id_2 = self.account_receivable.copy(default={
            'code': '%s (%s)' % (self.account_receivable.code, 'duplicate 1')
        }).id

        inv_1 = self.create_invoice(amount=100, account_id=account_receivable_id_1)
        inv_2 = self.create_invoice(amount=150, account_id=account_receivable_id_1)
        inv_3 = self.create_invoice(amount=300, account_id=account_receivable_id_2)

        ids = [inv_1.id, inv_2.id, inv_3.id]
        register_payments = self.register_payments_model.with_context(active_ids=ids).create({
            'payment_date': time.strftime('%Y') + '-07-15',
            'journal_id': self.bank_journal_euro.id,
            'payment_method_id': self.payment_method_manual_in.id,
        })
        register_payments.create_payments()
        payment_ids = self.payment_model.search([('invoice_ids', 'in', ids)], order="id desc")

        self.assertEqual(len(payment_ids), 2)
        self.assertAlmostEquals(register_payments.amount, 550)

        inv_1_pay = payment_ids.filtered(lambda p: p.state == 'posted' and p.invoice_ids and p.invoice_ids == inv_1 + inv_2)
        inv_2_pay = payment_ids.filtered(lambda p: p.state == 'posted' and p.invoice_ids and p.invoice_ids == inv_3)

        self.assertTrue(inv_1_pay)
        self.assertTrue(inv_2_pay)

        self.check_journal_items(inv_1_pay.move_line_ids, [
            {'account_id': self.account_eur.id, 'debit': 250.0, 'credit': 0.0, 'amount_currency': 0.0, 'currency_id': False},
            {'account_id': inv_1.account_id.id, 'debit': 0.0, 'credit': 250.0, 'amount_currency': 0.0, 'currency_id': False},
        ])

        self.check_journal_items(inv_2_pay.move_line_ids, [
            {'account_id': self.account_eur.id, 'debit': 300.0, 'credit': 0.0, 'amount_currency': 0.0, 'currency_id': False},
            {'account_id': inv_3.account_id.id, 'debit': 0.0, 'credit': 300.0, 'amount_currency': 0.0, 'currency_id': False},
=======
    def test_payment_and_writeoff_in_other_currency(self):
        # Use case:
        # Company is in EUR, create a customer invoice for 25 EUR and register payment of 25 USD.
        # Mark invoice as fully paid with a write_off
        # Check that all the aml are correctly created.
        invoice = self.create_invoice(amount=25, type='out_invoice', currency_id=self.currency_eur_id, partner=self.partner_agrolait.id)
        # register payment on invoice
        payment = self.payment_model.create({'payment_type': 'inbound',
            'payment_method_id': self.env.ref('account.account_payment_method_manual_in').id,
            'partner_type': 'customer',
            'partner_id': self.partner_agrolait.id,
            'amount': 25,
            'currency_id': self.currency_usd_id,
            'payment_date': time.strftime('%Y') + '-07-15',
            'payment_difference_handling': 'reconcile',
            'writeoff_account_id': self.account_payable.id,
            'journal_id': self.bank_journal_euro.id,
            'invoice_ids': [(4, invoice.id, None)]
            })
        payment.post()
        self.check_journal_items(payment.move_line_ids, [
            {'account_id': self.account_eur.id, 'debit': 16.35, 'credit': 0.0, 'amount_currency': 25.0, 'currency_id': self.currency_usd_id},
            {'account_id': self.account_payable.id, 'debit': 8.65, 'credit': 0.0, 'amount_currency': 13.22, 'currency_id': self.currency_usd_id},
            {'account_id': self.account_receivable.id, 'debit': 0.0, 'credit': 25.0, 'amount_currency': -38.22, 'currency_id': self.currency_usd_id},
        ])
        # Use case:
        # Company is in EUR, create a vendor bill for 25 EUR and register payment of 25 USD.
        # Mark invoice as fully paid with a write_off
        # Check that all the aml are correctly created.
        invoice = self.create_invoice(amount=25, type='in_invoice', currency_id=self.currency_eur_id, partner=self.partner_agrolait.id)
        # register payment on invoice
        payment = self.payment_model.create({'payment_type': 'inbound',
            'payment_method_id': self.env.ref('account.account_payment_method_manual_in').id,
            'partner_type': 'supplier',
            'partner_id': self.partner_agrolait.id,
            'amount': 25,
            'currency_id': self.currency_usd_id,
            'payment_date': time.strftime('%Y') + '-07-15',
            'payment_difference_handling': 'reconcile',
            'writeoff_account_id': self.account_payable.id,
            'journal_id': self.bank_journal_euro.id,
            'invoice_ids': [(4, invoice.id, None)]
            })
        payment.post()
        self.check_journal_items(payment.move_line_ids, [
            {'account_id': self.account_eur.id, 'debit': 16.35, 'credit': 0.0, 'amount_currency': 25.0, 'currency_id': self.currency_usd_id},
            {'account_id': self.account_payable.id, 'debit': 0.0, 'credit': 8.65, 'amount_currency': -13.22, 'currency_id': self.currency_usd_id},
            {'account_id': self.account_receivable.id, 'debit': 0.0, 'credit': 7.7, 'amount_currency': -11.78, 'currency_id': self.currency_usd_id},
>>>>>>> c2e878e3
        ])<|MERGE_RESOLUTION|>--- conflicted
+++ resolved
@@ -321,7 +321,6 @@
         self.assertEqual(payment_id.partner_id, self.partner_china_exp)
         self.assertEqual(payment_id.partner_type, 'supplier')
 
-<<<<<<< HEAD
     def test_multiple_receivables(self):
         """ Create test to pay several invoices with same partner but multiple receivable accounts """
         # One payment for inv_1, inv_2 (same receivable account) and inv_3 (another receivable account)
@@ -361,7 +360,8 @@
         self.check_journal_items(inv_2_pay.move_line_ids, [
             {'account_id': self.account_eur.id, 'debit': 300.0, 'credit': 0.0, 'amount_currency': 0.0, 'currency_id': False},
             {'account_id': inv_3.account_id.id, 'debit': 0.0, 'credit': 300.0, 'amount_currency': 0.0, 'currency_id': False},
-=======
+        ])
+
     def test_payment_and_writeoff_in_other_currency(self):
         # Use case:
         # Company is in EUR, create a customer invoice for 25 EUR and register payment of 25 USD.
@@ -410,5 +410,4 @@
             {'account_id': self.account_eur.id, 'debit': 16.35, 'credit': 0.0, 'amount_currency': 25.0, 'currency_id': self.currency_usd_id},
             {'account_id': self.account_payable.id, 'debit': 0.0, 'credit': 8.65, 'amount_currency': -13.22, 'currency_id': self.currency_usd_id},
             {'account_id': self.account_receivable.id, 'debit': 0.0, 'credit': 7.7, 'amount_currency': -11.78, 'currency_id': self.currency_usd_id},
->>>>>>> c2e878e3
         ])