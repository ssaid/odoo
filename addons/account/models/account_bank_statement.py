--- conflicted
+++ resolved
@@ -275,76 +275,6 @@
                 statement.name = st_number
             statement.state = 'open'
 
-<<<<<<< HEAD
-=======
-    @api.multi
-    def reconciliation_widget_preprocess(self):
-        """ Get statement lines of the specified statements or all unreconciled statement lines and try to automatically reconcile them / find them a partner.
-            Return ids of statement lines left to reconcile and other data for the reconciliation widget.
-        """
-        statements = self
-        # NB : The field account_id can be used at the statement line creation/import to avoid the reconciliation process on it later on,
-        # this is why we filter out statements lines where account_id is set
-
-        sql_query = """SELECT stl.id
-                        FROM account_bank_statement_line stl
-                        WHERE account_id IS NULL AND stl.amount != 0.0 AND not exists (select 1 from account_move_line aml where aml.statement_line_id = stl.id)
-                            AND company_id = %s
-                """
-        params = (self.company_id.id,)
-        if statements:
-            sql_query += ' AND stl.statement_id IN %s'
-            params += (tuple(statements.ids),)
-        sql_query += ' ORDER BY stl.id'
-        self.env.cr.execute(sql_query, params)
-        st_lines_left = self.env['account.bank.statement.line'].browse([line.get('id') for line in self.env.cr.dictfetchall()])
-
-        #try to assign partner to bank_statement_line
-        stl_to_assign = st_lines_left.filtered(lambda stl: not stl.partner_id)
-        refs = set(stl_to_assign.mapped('name'))
-        if stl_to_assign and refs\
-           and st_lines_left[0].journal_id.default_credit_account_id\
-           and st_lines_left[0].journal_id.default_debit_account_id:
-
-            sql_query = """SELECT aml.partner_id, aml.ref, stl.id
-                            FROM account_move_line aml
-                                JOIN account_account acc ON acc.id = aml.account_id
-                                JOIN account_bank_statement_line stl ON aml.ref = stl.name
-                            WHERE (aml.company_id = %s 
-                                AND aml.partner_id IS NOT NULL) 
-                                AND (
-                                    (aml.statement_id IS NULL AND aml.account_id IN %s) 
-                                    OR 
-                                    (acc.internal_type IN ('payable', 'receivable') AND aml.reconciled = false)
-                                    )
-                                AND aml.ref IN %s
-                                """
-            params = (self.company_id.id, (st_lines_left[0].journal_id.default_credit_account_id.id, st_lines_left[0].journal_id.default_debit_account_id.id), tuple(refs))
-            if statements:
-                sql_query += 'AND stl.id IN %s'
-                params += (tuple(stl_to_assign.ids),)
-            self.env.cr.execute(sql_query, params)
-            results = self.env.cr.dictfetchall()
-            st_line = self.env['account.bank.statement.line']
-            for line in results:
-                st_line.browse(line.get('id')).write({'partner_id': line.get('partner_id')})
-
-        return {
-            'st_lines_ids': st_lines_left.ids,
-            'notifications': [],
-            'statement_name': len(statements) == 1 and statements[0].name or False,
-            'journal_id': statements and statements[0].journal_id.id or False,
-            'num_already_reconciled_lines': 0,
-        }
-
-    @api.multi
-    def link_bank_to_partner(self):
-        for statement in self:
-            for st_line in statement.line_ids:
-                if st_line.bank_account_id and st_line.partner_id and not st_line.bank_account_id.partner_id:
-                    st_line.bank_account_id.partner_id = st_line.partner_id
-
->>>>>>> cf7cb147
 
 class AccountBankStatementLine(models.Model):
     _name = "account.bank.statement.line"
@@ -466,56 +396,7 @@
             return select_clause, from_clause, where_clause
         return select_clause + from_clause + where_clause
 
-<<<<<<< HEAD
     # todo: remove this => coverage task
-=======
-    def get_reconciliation_proposition(self, excluded_ids=None):
-        """ Returns move lines that constitute the best guess to reconcile a statement line
-            Note: it only looks for move lines in the same currency as the statement line.
-        """
-        self.ensure_one()
-        if not excluded_ids:
-            excluded_ids = []
-        amount = self.amount_currency or self.amount
-        company_currency = self.journal_id.company_id.currency_id
-        st_line_currency = self.currency_id or self.journal_id.currency_id
-        currency = (st_line_currency and st_line_currency != company_currency) and st_line_currency.id or False
-        precision = st_line_currency and st_line_currency.decimal_places or company_currency.decimal_places
-        params = {'company_id': self.company_id.id,
-                    'account_payable_receivable': (self.journal_id.default_credit_account_id.id, self.journal_id.default_debit_account_id.id),
-                    'amount': float_repr(float_round(amount, precision_digits=precision), precision_digits=precision),
-                    'partner_id': self.partner_id.id,
-                    'excluded_ids': tuple(excluded_ids),
-                    'ref': self.name,
-                    }
-        # Look for structured communication match
-        if self.name:
-            add_to_select = ", CASE WHEN aml.ref = %(ref)s THEN 1 ELSE 2 END as temp_field_order "
-            add_to_from = " JOIN account_move m ON m.id = aml.move_id "
-            select_clause, from_clause, where_clause = self._get_common_sql_query(overlook_partner=True, excluded_ids=excluded_ids, split=True)
-            sql_query = select_clause + add_to_select + from_clause + add_to_from + where_clause
-            sql_query += " AND (aml.ref= %(ref)s or m.name = %(ref)s) \
-                    ORDER BY temp_field_order, date_maturity desc, aml.id desc"
-            self.env.cr.execute(sql_query, params)
-            results = self.env.cr.fetchone()
-            if results:
-                return self.env['account.move.line'].browse(results[0])
-
-        # Look for a single move line with the same amount
-        field = currency and 'amount_residual_currency' or 'amount_residual'
-        liquidity_field = currency and 'amount_currency' or amount > 0 and 'debit' or 'credit'
-        liquidity_amt_clause = currency and '%(amount)s::numeric' or 'abs(%(amount)s::numeric)'
-        sql_query = self._get_common_sql_query(excluded_ids=excluded_ids) + \
-                " AND ("+field+" = %(amount)s::numeric OR (acc.internal_type = 'liquidity' AND "+liquidity_field+" = " + liquidity_amt_clause + ")) \
-                ORDER BY date_maturity desc, aml.id desc LIMIT 1"
-        self.env.cr.execute(sql_query, params)
-        results = self.env.cr.fetchone()
-        if results:
-            return self.env['account.move.line'].browse(results[0])
-
-        return self.env['account.move.line']
-
->>>>>>> cf7cb147
     def _get_move_lines_for_auto_reconcile(self):
         """ Returns the move lines that the method auto_reconcile can use to try to reconcile the statement line """
         pass
