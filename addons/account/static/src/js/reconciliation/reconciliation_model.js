odoo.define('account.ReconciliationModel', function (require) {
"use strict";

var BasicModel = require('web.BasicModel');
var field_utils = require('web.field_utils');
var utils = require('web.utils');
var session = require('web.session');
var CrashManager = require('web.CrashManager');
var core = require('web.core');
var _t = core._t;


/**
 * Model use to fetch, format and update 'account.reconciliation.widget',
 * datas allowing reconciliation
 *
 * The statement internal structure::
 *
 *  {
 *      valuenow: integer
 *      valuenow: valuemax
 *      [bank_statement_id]: {
 *          id: integer
 *          display_name: string
 *      }
 *      reconcileModels: [object]
 *      accounts: {id: code}
 *  }
 *
 * The internal structure of each line is::
 *
 *   {
 *      balance: {
 *          type: number - show/hide action button
 *          amount: number - real amount
 *          amount_str: string - formated amount
 *          account_code: string
 *      },
 *      st_line: {
 *          partner_id: integer
 *          partner_name: string
 *      }
 *      mode: string ('inactive', 'match', 'create')
 *      reconciliation_proposition: {
 *          id: number|string
 *          partial_reconcile: boolean
 *          invalid: boolean - through the invalid line (without account, label...)
 *          is_tax: boolean
 *          account_code: string
 *          date: string
 *          date_maturity: string
 *          label: string
 *          amount: number - real amount
 *          amount_str: string - formated amount
 *          [already_paid]: boolean
 *          [partner_id]: integer
 *          [partner_name]: string
 *          [account_code]: string
 *          [journal_id]: {
 *              id: integer
 *              display_name: string
 *          }
 *          [ref]: string
 *          [is_partially_reconciled]: boolean
 *          [amount_currency_str]: string|false (amount in record currency)
 *      }
 *      mv_lines: object - idem than reconciliation_proposition
 *      offset: integer
 *      limitMoveLines: integer
 *      filter: string
 *      [createForm]: {
 *          account_id: {
 *              id: integer
 *              display_name: string
 *          }
 *          tax_id: {
 *              id: integer
 *              display_name: string
 *          }
 *          analytic_account_id: {
 *              id: integer
 *              display_name: string
 *          }
 *          analytic_tag_ids: {
 *          }
 *          label: string
 *          amount: number,
 *          [journal_id]: {
 *              id: integer
 *              display_name: string
 *          }
 *      }
 *   }
 */
var StatementModel = BasicModel.extend({
    avoidCreate: false,
    quickCreateFields: ['account_id', 'amount', 'analytic_account_id', 'label', 'tax_id', 'analytic_tag_ids'],

    /**
     * @override
     *
     * @param {Widget} parent
     * @param {object} options
     */
    init: function (parent, options) {
        this._super.apply(this, arguments);
        this.reconcileModels = [];
        this.lines = {};
        this.valuenow = 0;
        this.valuemax = 0;
        this.alreadyDisplayed = [];
        this.defaultDisplayQty = 10;
        this.limitMoveLines = options && options.limitMoveLines || 5;
    },

    //--------------------------------------------------------------------------
    // Public
    //--------------------------------------------------------------------------

    /**
     * add a reconciliation proposition from the matched lines
     * We also display a warning if the user tries to add 2 line with different
     * account type
     *
     * @param {string} handle
     * @param {number} mv_line_id
     * @returns {Deferred}
     */
    addProposition: function (handle, mv_line_id) {
        var line = this.getLine(handle);
        var prop = _.clone(_.find(line.mv_lines, {'id': mv_line_id}));
        this._addProposition(line, prop);

        // Check whether we have some propositions left
        // If we don't, it means we are on an empty page
        // so let's go back to the previous page
        // Through the offset
        var propLineIds = _.map(line.reconciliation_proposition, function(prop) {
                return prop.id;
            });
        var leftOversProps = _.filter(line.mv_lines, function(mv_line) {
            return propLineIds.indexOf(mv_line.id) === -1;
        });
        if (line.offset && !leftOversProps.length) {
            line.offset -= line.limitMoveLines;
        }
        return $.when(this._computeLine(line), this._performMoveLine(handle));
    },
    /**
     * send information 'account.reconciliation.widget' model to reconciliate
     * lines, call rpc to 'auto_reconcile'
     * Update the number of validated line
     *
     * @returns {Deferred<Object>} resolved with an object who contains
     *   'handles' key and 'notifications'
     */
    autoReconciliation: function () {
        var self = this;
        var ids = _.pluck(_.filter(this.lines, {'reconciled': false}), 'id');
        return this._rpc({
                model: 'account.reconciliation.widget',
                method: 'auto_reconcile',
                args: [ids, self.valuenow],
            })
            .then(function (result) {
                var reconciled_ids = _.difference(ids, result.st_lines_ids);
                self.valuenow += reconciled_ids.length;
                result.handles = [];
                _.each(self.lines, function (line, handle) {
                    if (reconciled_ids.indexOf(line.id) !== -1) {
                        line.reconciled = true;
                        result.handles.push(handle);
                    }
                });
                return result;
            });
    },
    /**
     * change the filter for the target line and fetch the new matched lines
     *
     * @param {string} handle
     * @param {string} filter
     * @returns {Deferred}
     */
    changeFilter: function (handle, filter) {
        var line = this.getLine(handle);
        line.filter = filter;
        line.offset = 0;
        return this._performMoveLine(handle);
    },
    /**
     * change the mode line ('inactive', 'match', 'create'), and fetch the new
     * matched lines or prepare to create a new line
     *
     * ``match``
     *   display the matched lines, the user can select the lines to apply
     *   there as proposition
     * ``create``
     *   display fields and quick create button to create a new proposition
     *   for the reconciliation
     *
     * @param {string} handle
     * @param {'inactive' | 'match' | 'create'} mode
     * @returns {Deferred}
     */
    changeMode: function (handle, mode) {
        var line = this.getLine(handle);
        if (line.mode  === 'create') {
            this._blurProposition(handle);
            line.createForm = null;
        }
        if (mode  === 'create' && this.avoidCreate) {
            mode = 'match';
        }
        line.mode = mode;
        if (mode === 'match') {
            return this._performMoveLine(handle);
        }
        if (line.mode === 'create') {
            return this.createProposition(handle);
        }
        return $.when();
    },
    /**
     * call 'write' method on the 'account.bank.statement'
     *
     * @param {string} name
     * @returns {Deferred}
     */
    changeName: function (name) {
        return this._rpc({
                model: 'account.bank.statement',
                method: 'write',
                args: [this.bank_statement_id.id, {name: name}],
            });
    },
    /**
     * change the offset for the matched lines, and fetch the new matched lines
     *
     * @param {string} handle
     * @param {number} offset
     * @returns {Deferred}
     */
    changeOffset: function (handle, offset) {
        this.getLine(handle).offset += (offset > 0 ? 1 : -1) * this.limitMoveLines;
        return this._performMoveLine(handle);
    },
    /**
     * change the partner on the line and fetch the new matched lines
     *
     * @param {string} handle
     * @param {Object} partner
     * @param {string} partner.display_name
     * @param {number} partner.id
     * @returns {Deferred}
     */
    changePartner: function (handle, partner) {
        var self = this;
        var line = this.getLine(handle);
        line.st_line.partner_id = partner && partner.id;
        line.st_line.partner_name = partner && partner.display_name || '';
        return $.when(partner && this._changePartner(handle, partner.id))
                .then(function() {
                    line.reconciliation_proposition = [];
                    self._computeLine(line);
                    return self.changeMode(handle, 'match');
                })
                .then(function () {
                    if (line.mode === 'create') {
                        return self.createProposition(handle);
                    }
                });
    },
    /**
     * close the statement
     * @returns {Deferred<number>} resolves to the res_id of the closed statements
     */
    closeStatement: function () {
        var self = this;
        return this._rpc({
                model: 'account.bank.statement',
                method: 'button_confirm_bank',
                args: [self.bank_statement_id.id],
            })
            .then(function () {
                return self.bank_statement_id.id;
            });
    },
    /**
     *
     * then open the first available line
     *
     * @param {string} handle
     * @returns {Deferred}
     */
    createProposition: function (handle) {
        var line = this.getLine(handle);
        var prop = _.filter(line.reconciliation_proposition, '__focus');
        var last = prop[prop.length-1];
        if (last && !this._isValid(last)) {
            return $.Deferred().reject();
        }

        prop = this._formatQuickCreate(line);
        line.reconciliation_proposition.push(prop);
        line.createForm = _.pick(prop, this.quickCreateFields);
        return this._computeLine(line);
    },
    /**
     * Return context information and journal_id
     * @returns {Object} context
     */
    getContext: function () {
        return this.context;
    },
    /**
     * Return the lines that needs to be displayed by the widget
     *
     * @returns {Object} lines that are loaded and not yet displayed
     */
    getStatementLines: function () {
        var self = this;
        var linesToDisplay = _.pick(this.lines, function(value, key, object) { 
            if (value.visible === true && self.alreadyDisplayed.indexOf(key) === -1) {
                self.alreadyDisplayed.push(key);
                return object;
            }
        });
        return linesToDisplay;
    },
    /**
     * Return a boolean telling if load button needs to be displayed or not
     *
     * @returns {boolean} true if load more button needs to be displayed
     */
    hasMoreLines: function () {
        var self = this;
        var notDisplayed = _.filter(this.lines, function(line) { return !line.visible; });
        if (notDisplayed.length > 0) {
            return true;
        }
        return false;
    },
    /**
     * get the line data for this handle
     *
     * @param {Object} handle
     * @returns {Object}
     */
    getLine: function (handle) {
        return this.lines[handle];
    },
    /**
     * load data from
     *
     * - 'account.bank.statement' fetch the line id and bank_statement_id info
     * - 'account.reconcile.model'  fetch all reconcile model (for quick add)
     * - 'account.account' fetch all account code
     * - 'account.reconciliation.widget' fetch each line data
     *
     * @param {Object} context
     * @param {number[]} context.statement_ids
     * @returns {Deferred}
     */
    load: function (context) {
        var self = this;
        var statement_ids = context.statement_ids;
        if (!statement_ids) {
            return $.when();
        }
        this.context = context;

        var def_statement = this._rpc({
                model: 'account.reconciliation.widget',
                method: 'get_bank_statement_data',
                args: [statement_ids],
            })
            .then(function (statement) {
                self.statement = statement;
                self.bank_statement_id = statement_ids.length === 1 ? {id: statement_ids[0], display_name: statement.statement_name} : false;
                self.valuenow = 0;
                self.valuemax = statement.st_lines_ids.length;
                self.context.journal_id = statement.journal_id;
                _.each(statement.st_lines_ids, function (id) {
                    self.lines[_.uniqueId('rline')] = {
                        id: id,
                        reconciled: false,
                        mode: 'inactive',
                        mv_lines: [],
                        offset: 0,
                        filter: "",
                        reconciliation_proposition: [],
                        reconcileModels: [],
                    };
                });
            });
        var def_reconcileModel = this._rpc({
                model: 'account.reconcile.model',
                method: 'search_read',
            })
            .then(function (reconcileModels) {
                self.reconcileModels = reconcileModels;
            });
        var def_account = this._rpc({
                model: 'account.account',
                method: 'search_read',
                fields: ['code'],
            })
            .then(function (accounts) {
                self.accounts = _.object(_.pluck(accounts, 'id'), _.pluck(accounts, 'code'));
            });
        return $.when(def_statement, def_reconcileModel, def_account).then(function () {
            _.each(self.lines, function (line) {
                line.reconcileModels = self.reconcileModels;
            });
            var ids = _.pluck(self.lines, 'id');
            ids = ids.splice(0, self.defaultDisplayQty);
            self.pagerIndex = ids.length;
            return self.loadData(ids, []);
        });
    },
    /**
     * Load more bank statement line
     *
     * @param {integer} qty quantity to load
     * @returns {Deferred}
     */
    loadMore: function(qty) {
        if (qty === undefined) {
            qty = this.defaultDisplayQty;
        }
        var ids = _.pluck(this.lines, 'id');
        ids = ids.splice(this.pagerIndex, qty);
        this.pagerIndex += qty;
        return this.loadData(ids, this._getExcludedIds());
    },
    /**
     * RPC method to load informations on lines
     * 
     * @param {Array} ids ids of bank statement line passed to rpc call
     * @param {Array} excluded_ids list of move_line ids that needs to be excluded from search
     * @returns {Deferred}
     */
    loadData: function(ids, excluded_ids) {
        var self = this;
        return self._rpc({
            model: 'account.reconciliation.widget',
            method: 'get_bank_statement_line_data',
            args: [ids, excluded_ids],
            context: self.context,
        })
        .then(self._formatLine.bind(self));
    },
    /**
     * Add lines into the propositions from the reconcile model
     * Can add 2 lines, and each with its taxes. The second line become editable
     * in the create mode.
     * 
     * @see 'updateProposition' method for more informations about the
     * 'amount_type'
     *
     * @param {string} handle
     * @param {integer} reconcileModelId
     * @returns {Deferred}
     */
    quickCreateProposition: function (handle, reconcileModelId) {
        var line = this.getLine(handle);
        var reconcileModel = _.find(this.reconcileModels, function (r) {return r.id === reconcileModelId;});
        var fields = ['account_id', 'amount', 'amount_type', 'analytic_account_id', 'journal_id', 'label', 'tax_id', 'analytic_tag_ids'];
        this._blurProposition(handle);

        var focus = this._formatQuickCreate(line, _.pick(reconcileModel, fields));
        focus.reconcileModelId = reconcileModelId;
        line.reconciliation_proposition.push(focus);

        if (reconcileModel.has_second_line) {
            var second = {};
            _.each(fields, function (key) {
                second[key] = ("second_"+key) in reconcileModel ? reconcileModel["second_"+key] : reconcileModel[key];
            });
            focus = this._formatQuickCreate(line, second);
            focus.reconcileModelId = reconcileModelId;
            line.reconciliation_proposition.push(focus);
            this._computeReconcileModels(handle, reconcileModelId);
        }
        line.createForm = _.pick(focus, this.quickCreateFields);
        return this._computeLine(line);
    },
    /**
     * Remove a proposition and switch to an active mode ('create' or 'match')
     *
     * @param {string} handle
     * @param {number} id (move line id)
     * @returns {Deferred}
     */
    removeProposition: function (handle, id) {
        var self = this;
        var line = this.getLine(handle);
        var prop = _.find(line.reconciliation_proposition, {'id' : id});
        if (prop) {
            line.reconciliation_proposition = _.filter(line.reconciliation_proposition, function (p) {
                return p.id !== prop.id && p.id !== prop.link && p.link !== prop.id && (!p.link || p.link !== prop.link);
            });
        }
        line.mode = (id || line.mode !== "create") && isNaN(id) && !this.avoidCreate ? 'create' : 'match';
        var def = this._computeLine(line);
        if (line.mode === 'create') {
            return def.then(function () {
                return self.createProposition(handle);
            });
        } else if (line.mode === 'match') {
            return $.when(def, self._performMoveLine(handle));
        }
        return def;
    },
    searchBalanceAmount: function (handle) {
        var line = this.getLine(handle);
        var amount = line.balance.amount;
        var amount_str = _.str.sprintf('%.2f', Math.abs(amount));
        amount_str = (amount > '0' ? '-' : '+') + amount_str;
        if (line.balance.currency_id && line.balance.amount_currency) {
            var amount_currency = line.balance.amount_currency;
            var amount_currency_str = _.str.sprintf('%.2f', Math.abs(amount_currency));
            amount_str += '|' + (amount_currency > '0' ? '-' : '+') + amount_currency_str;
        }
        if (amount_str === line.filter) {
            line.filter = '';
            line.offset = 0;
            return this.changeMode(handle, 'create');
        }
        line.filter = amount_str;
        line.offset = 0;
        return this.changeMode(handle, 'match');
    },
    /**
     * Force the partial reconciliation to display the reconciliate button.
     *
     * @param {string} handle
     * @returns {Deferred}
     */
    togglePartialReconcile: function (handle) {
        var line = this.getLine(handle);

        // Retrieve the toggle proposition
        var selected;
        var targetLineAmount = line.st_line.amount;
        line.reconciliation_proposition.every(function (prop) {
            if (!prop.invalid) {
                if (((line.balance.amount < 0 || !line.partial_reconcile) && prop.amount > 0 && targetLineAmount > 0 && targetLineAmount < prop.amount) ||
                    ((line.balance.amount > 0 || !line.partial_reconcile) && prop.amount < 0 && targetLineAmount < 0 && targetLineAmount > prop.amount)) {
                    selected = prop;
                    return false;
                }
            targetLineAmount -= prop.amount;
            }
            return true;
        });

        // If no toggled proposition found, reject it
        if (selected == null)
            return $.Deferred().reject();

        // Inverse partial_reconcile value
        selected.partial_reconcile = !selected.partial_reconcile;
        if (!selected.partial_reconcile) {
            return this._computeLine(line);
        }

        // Compute the write_off
        var format_options = { currency_id: line.st_line.currency_id };
        selected.write_off_amount = selected.amount + line.balance.amount;
        selected.write_off_amount_str = field_utils.format.monetary(Math.abs(selected.write_off_amount), {}, format_options);
        selected.write_off_amount_str = selected.write_off_amount_str.replace('&nbsp;', ' ');

        return this._computeLine(line).then(function () {
            if (selected.partial_reconcile) {
                line.balance.amount = 0;
                line.balance.type = 1;
                line.mode = 'inactive';
            }
        });
    },
    /**
     * Change the value of the editable proposition line or create a new one.
     *
     * If the editable line comes from a reconcile model with 2 lines
     * and their 'amount_type' is "percent" 
     * and their total equals 100% (this doesn't take into account the taxes
     * who can be included or not)
     * Then the total is recomputed to have 100%.
     *
     * @param {string} handle
     * @param {*} values
     * @returns {Deferred}
     */
    updateProposition: function (handle, values) {
        var self = this;
        var line = this.getLine(handle);
        var prop = _.last(_.filter(line.reconciliation_proposition, '__focus'));
        if (!prop) {
            prop = this._formatQuickCreate(line);
            line.reconciliation_proposition.push(prop);
        }
        _.each(values, function (value, fieldName) {
            if (fieldName === 'analytic_tag_ids') {
                switch (value.operation) {
                    case "ADD_M2M":
                        if (!_.findWhere(prop.analytic_tag_ids, {id: value.ids.id})) {
                            prop.analytic_tag_ids.push(value.ids);
                        }
                        break;
                    case "FORGET":
                        var id = self.localData[value.ids[0]].ref;
                        prop.analytic_tag_ids = _.filter(prop.analytic_tag_ids, function (val) {
                            return val.id !== id;
                        });
                        break;
                }
            } else {
                prop[fieldName] = values[fieldName];
            }
        });
        if ('account_id' in values) {
            prop.account_code = prop.account_id ? this.accounts[prop.account_id.id] : '';
        }
        if ('amount' in values) {
            prop.base_amount = values.amount;
            if (prop.reconcileModelId) {
                this._computeReconcileModels(handle, prop.reconcileModelId);
            }
        }
        if ('account_id' in values || 'amount' in values || 'tax_id' in values) {
            prop.__tax_to_recompute = true;
        }
        line.createForm = _.pick(prop, this.quickCreateFields);
        return this._computeLine(line);
    },
    /**
     * Format the value and send it to 'account.reconciliation.widget' model
     * Update the number of validated lines
     *
     * @param {(string|string[])} handle
     * @returns {Deferred<Object>} resolved with an object who contains
     *   'handles' key
     */
    validate: function (handle) {
        var self = this;
        var handles = [];
        if (handle) {
            handles = [handle];
        } else {
            _.each(this.lines, function (line, handle) {
                if (!line.reconciled && line.balance && !line.balance.amount && line.reconciliation_proposition.length) {
                    handles.push(handle);
                }
            });
        }
        var ids = [];
        var values = [];
        _.each(handles, function (handle) {
            var line = self.getLine(handle);
            var props = _.filter(line.reconciliation_proposition, function (prop) {return !prop.invalid;});
            if (props.length === 0) {
                // Usability: if user has not choosen any lines and click validate, it has the same behavior
                // as creating a write-off of the same amount.
                props.push(self._formatQuickCreate(line, {
                    account_id: [line.st_line.open_balance_account_id, self.accounts[line.st_line.open_balance_account_id]],
                }));
                // update balance of line otherwise it won't be to zero and another line will be added
                line.reconciliation_proposition.push(props[0]);
                self._computeLine(line);
            }
            ids.push(line.id);
            var values_dict = {
                "partner_id": line.st_line.partner_id,
                "counterpart_aml_dicts": _.map(_.filter(props, function (prop) {
                    return !isNaN(prop.id) && !prop.already_paid;
                }), self._formatToProcessReconciliation.bind(self, line)),
                "payment_aml_ids": _.pluck(_.filter(props, function (prop) {
                    return !isNaN(prop.id) && prop.already_paid;
                }), 'id'),
                "new_aml_dicts": _.map(_.filter(props, function (prop) {
                    return isNaN(prop.id) && prop.display;
                }), self._formatToProcessReconciliation.bind(self, line)),
            };

            // If the lines are not fully balanced, create an unreconciled amount.
            // line.st_line.currency_id is never false here because its equivalent to
            // statement_line.currency_id or statement_line.journal_id.currency_id or statement_line.journal_id.company_id.currency_id (Python-side).
            // see: get_statement_line_for_reconciliation_widget method in account/models/account_bank_statement.py for more details
            var currency = session.get_currency(line.st_line.currency_id);
            var balance = line.balance.amount;
            if (!utils.float_is_zero(balance, currency.digits[1])) {
                var unreconciled_amount_dict = {
                    'account_id': line.st_line.open_balance_account_id,
                    'credit': balance > 0 ? balance : 0,
                    'debit': balance < 0 ? -balance : 0,
                    'name': line.st_line.name + ' : ' + _t("Open balance"),
                };
                values_dict['new_aml_dicts'].push(unreconciled_amount_dict);
            }
            values.push(values_dict);
            line.reconciled = true;
            self.valuenow++;
        });

        return this._rpc({
                model: 'account.reconciliation.widget',
                method: 'process_bank_statement_line',
                args: [ids, values],
            })
            .then(function () {
                return {handles: handles};
            });
    },

    //--------------------------------------------------------------------------
    // Private
    //--------------------------------------------------------------------------

    /**
     * add a line proposition after checking receivable and payable accounts constraint
     *
     * @private
     * @param {Object} line
     * @param {Object} prop
     */
    _addProposition: function (line, prop) {
        function checkAccountType (r) {
            return !isNaN(r.id) && r.account_type !== prop.account_type;
        }
        if (_.any(line.reconciliation_proposition, checkAccountType)) {
            new CrashManager().show_warning({data: {
                exception_type: _t("Incorrect Operation"),
                message: _t("You cannot mix items from receivable and payable accounts.")
            }});
            return $.when();
        }

        line.reconciliation_proposition.push(prop);
        _.each(line.reconciliation_proposition, function (prop) {
            prop.partial_reconcile = false;
        });
    },
    /**
     * stop the editable proposition line and remove it if it's invalid then
     * compute the line
     *
     * See :func:`_computeLine`
     *
     * @private
     * @param {string} handle
     * @returns {Deferred}
     */
    _blurProposition: function (handle) {
        var line = this.getLine(handle);
        line.reconciliation_proposition = _.filter(line.reconciliation_proposition, function (l) {
            l.__focus = false;
            return !l.invalid;
        });
        return this._computeLine(line);
    },
    /**
     * When changing partner, read property_account_receivable and payable
     * of that partner because the counterpart account might cahnge depending
     * on the partner
     *
     * @private
     * @param {string} handle
     * @param {integer} partner_id
     * @returns {Deferred}
     */
    _changePartner: function (handle, partner_id) {
        var self = this;
        return this._rpc({
                model: 'res.partner',
                method: 'read',
                args: [partner_id, ["property_account_receivable_id", "property_account_payable_id"]],
            }).then(function (result) {
                if (result.length > 0) {
                    var line = self.getLine(handle);
                    self.lines[handle].st_line.open_balance_account_id = line.balance.amount < 0 ? result[0]['property_account_payable_id'][0] : result[0]['property_account_receivable_id'][0];
                }
            });
    },
    /**
     * Calculates the balance; format each proposition amount_str and mark as
     * invalid the line with empty account_id, amount or label
     * Check the taxes server side for each updated propositions with tax_id
     *
     * @private
     * @param {Object} line
     * @returns {Deferred}
     */
    _computeLine: function (line) {
        //balance_type
        var self = this;

        // compute taxes
        var tax_defs = [];
        var reconciliation_proposition = [];
        var formatOptions = {
            currency_id: line.st_line.currency_id,
        };
        _.each(line.reconciliation_proposition, function (prop) {
            if (prop.is_tax) {
                if (!_.find(line.reconciliation_proposition, {'id': prop.link}).__tax_to_recompute) {
                    reconciliation_proposition.push(prop);
                }
                return;
            }
            reconciliation_proposition.push(prop);

            if (prop.tax_id && prop.__tax_to_recompute && prop.base_amount) {
                line.reconciliation_proposition = _.filter(line.reconciliation_proposition, function (p) {
                    return !p.is_tax || p.link !== prop.id;
                });

                var args = [[prop.tax_id.id], prop.base_amount, formatOptions.currency_id];
                tax_defs.push(self._rpc({
                        model: 'account.tax',
                        method: 'json_friendly_compute_all',
                        args: args,
                        context: $.extend(self.context || {}, {'round': true}),
                    })
                    .then(function (result) {
                        _.each(result.taxes, function(tax){
                            var tax_prop = self._formatQuickCreate(line, {
                                'link': prop.id,
                                'tax_id': [tax.id, null],
                                'amount': tax.amount,
                                'label': tax.name,
                                'account_id': tax.account_id ? [tax.account_id, null] : prop.account_id,
                                'analytic': tax.analytic,
                                'is_tax': true,
                                '__focus': false
                            });

<<<<<<< HEAD
=======
                            prop.computed_with_tax = tax.price_include
                            prop.tax_amount = tax.amount
                            prop.tax_exigible = tax.tax_exigibility === 'on_payment' ? true : undefined
>>>>>>> 1e0a92c9
                            prop.amount = tax.base;
                            prop.amount_str = field_utils.format.monetary(Math.abs(prop.amount), {}, formatOptions);
                            prop.invalid = !self._isValid(prop);

                            tax_prop.amount_str = field_utils.format.monetary(Math.abs(tax_prop.amount), {}, formatOptions);
                            tax_prop.invalid = prop.invalid;

                            reconciliation_proposition.push(tax_prop);
                        });
                    }));
            } else {
                prop.amount_str = field_utils.format.monetary(Math.abs(prop.amount), {}, formatOptions);
                prop.display = self._isDisplayedProposition(prop);
                prop.invalid = !self._isValid(prop);
            }
        });

        return $.when.apply($, tax_defs).then(function () {
            _.each(reconciliation_proposition, function (prop) {
                prop.__tax_to_recompute = false;
            });
            line.reconciliation_proposition = reconciliation_proposition;

            var amount_currency = 0;
            var total = line.st_line.amount || 0;
            var isOtherCurrencyId = _.uniq(_.pluck(_.reject(reconciliation_proposition, 'invalid'), 'currency_id'));
            isOtherCurrencyId = isOtherCurrencyId.length === 1 && !total && isOtherCurrencyId[0] !== formatOptions.currency_id ? isOtherCurrencyId[0] : false;

            _.each(reconciliation_proposition, function (prop) {
                if (!prop.invalid) {
                    total -= prop.amount;
                    if (isOtherCurrencyId) {
                        amount_currency -= (prop.amount < 0 ? -1 : 1) * Math.abs(prop.amount_currency);
                    }
                }
            });
            var company_currency = session.get_currency(line.st_line.currency_id);
            var company_precision = company_currency && company_currency.digits[1] || 2;
            total = utils.round_precision(total*1000, company_precision)/1000 || 0;
            if(isOtherCurrencyId){
                var other_currency = session.get_currency(isOtherCurrencyId);
                var other_precision = other_currency && other_currency.digits[1] || 2;
                amount_currency = utils.round_precision(amount_currency, other_precision)
            }
            line.balance = {
                amount: total,
                amount_str: field_utils.format.monetary(Math.abs(total), {}, formatOptions),
                currency_id: isOtherCurrencyId,
                amount_currency: isOtherCurrencyId ? amount_currency : total,
                amount_currency_str: isOtherCurrencyId ? field_utils.format.monetary(Math.abs(amount_currency), {}, {
                    currency_id: isOtherCurrencyId
                }) : false,
                account_code: self.accounts[line.st_line.open_balance_account_id],
            };
            line.balance.type = line.balance.amount_currency ? (line.st_line.partner_id ? 0 : -1) : 1;
        });
    },
    /**
     * 
     *
     * @private
     * @param {string} handle
     * @param {integer} reconcileModelId
     */
    _computeReconcileModels: function (handle, reconcileModelId) {
        var line = this.getLine(handle);
        // if quick create with 2 lines who use 100%, change the both values in same time
        var props = _.filter(line.reconciliation_proposition, {'reconcileModelId': reconcileModelId, '__focus': true});
        if (props.length === 2 && props[0].percent && props[1].percent) {
            if (props[0].percent + props[1].percent === 100) {
                props[0].base_amount = props[0].amount = line.st_line.amount - props[1].base_amount;
                props[0].__tax_to_recompute = true;
            }
        }
    },
    /**
     * format a name_get into an object {id, display_name}, idempotent
     *
     * @private
     * @param {Object|Array} [value] data or name_get
     */
    _formatNameGet: function (value) {
        return value ? (value.id ? value : {'id': value[0], 'display_name': value[1]}) : false;
    },
    _formatMany2ManyTags: function (value) {
        var res = [];
        for (var i=0, len=value.length; i<len; i++) {
            res[i] = {data: {'id': value[i][0], 'display_name': value[i][1]}};
        }
        return res;
    },
    /**
     * Format each propositions (amount, label, account_id)
     *
     * @private
     * @param {Object} line
     * @param {Object[]} props
     */
    _formatLineProposition: function (line, props) {
        var self = this;
        if (props.length) {
            _.each(props, function (prop) {
                prop.amount = prop.debit || -prop.credit;
                prop.label = prop.name;
                prop.account_id = self._formatNameGet(prop.account_id || line.account_id);
                prop.is_partially_reconciled = prop.amount_str !== prop.total_amount_str;
            });
        }
    },
    /**
     * Format each server lines and propositions and compute all lines
     *
     * @see '_computeLine'
     *
     * @private
     * @param {Object[]} lines
     * @returns {Deferred}
     */
    _formatLine: function (lines) {
        var self = this;
        var defs = [];
        _.each(lines, function (data) {
            var line = _.find(self.lines, function (l) {
                return l.id === data.st_line.id;
            });
            line.visible = true;
            line.limitMoveLines = self.limitMoveLines;
            _.extend(line, data);
            self._formatLineProposition(line, line.reconciliation_proposition);
            if (!line.reconciliation_proposition.length) {
                delete line.reconciliation_proposition;
            }
            defs.push(self._computeLine(line));
        });
        return $.when.apply($, defs);
    },
    /**
     * Format the server value then compute the line
     *
     * @see '_computeLine'
     *
     * @private
     * @param {string} handle
     * @param {Object[]} mv_lines
     * @returns {Deferred}
     */
    _formatMoveLine: function (handle, mv_lines) {
        var self = this;
        var line = this.getLine(handle);
        _.extend(line, {'mv_lines': mv_lines});
        this._formatLineProposition(line, mv_lines);
        if (line.mode !== 'create' && !mv_lines.length && !line.filter.length) {
            line.mode = this.avoidCreate || !line.balance.amount ? 'inactive' : 'create';
            if (line.mode === 'create') {
                return this._computeLine(line).then(function () {
                    return self.createProposition(handle);
                });
            }
        } else {
            return this._computeLine(line);
        }
    },
    /**
     * Apply default values for the proposition, format datas and format the
     * base_amount with the decimal number from the currency
     *
     * @private
     * @param {Object} line
     * @param {Object} values
     * @returns {Object}
     */
    _formatQuickCreate: function (line, values) {
        values = values || {};
        var account = this._formatNameGet(values.account_id);
        var formatOptions = {
            currency_id: line.st_line.currency_id,
        };
        var amount = values.amount !== undefined ? values.amount : line.balance.amount;
        var prop = {
            'id': _.uniqueId('createLine'),
            'label': values.label || line.st_line.name,
            'account_id': account,
            'account_code': account ? this.accounts[account.id] : '',
            'analytic_account_id': this._formatNameGet(values.analytic_account_id),
            'analytic_tag_ids': this._formatMany2ManyTags(values.analytic_tag_ids || []),
            'journal_id': this._formatNameGet(values.journal_id),
            'tax_id': this._formatNameGet(values.tax_id),
            'debit': 0,
            'credit': 0,
            'base_amount': values.amount_type !== "percentage" ?
                (amount) : line.balance.amount * values.amount / 100,
            'percent': values.amount_type === "percentage" ? values.amount : null,
            'link': values.link,
            'display': true,
            'invalid': true,
            '__tax_to_recompute': true,
            'is_tax': values.is_tax,
            '__focus': '__focus' in values ? values.__focus : true,
        };
        if (prop.base_amount) {
            // Call to format and parse needed to round the value to the currency precision
            var sign = prop.base_amount < 0 ? -1 : 1;
            var amount = field_utils.format.monetary(Math.abs(prop.base_amount), {}, formatOptions);
            prop.base_amount = sign * field_utils.parse.monetary(amount, {}, formatOptions);
        }
        prop.amount = prop.base_amount;
        return prop;
    },
    /**
     * Return list of account_move_line that has been selected and needs to be removed
     * from other calls.
     *
     * @private
     * @returns {Array} list of excluded ids
     */
    _getExcludedIds: function () {
        var excludedIds = [];
        _.each(this.lines, function(line) {
            if (line.reconciliation_proposition) {
                _.each(line.reconciliation_proposition, function(prop) {
                    if (parseInt(prop['id'])) {
                        excludedIds.push(prop['id']);
                    }
                })
            }
        });
        return excludedIds;
    },
    /**
     * Defined whether the line is to be displayed or not. Here, we only display
     * the line if it comes from the server or if an account is defined when it
     * is created
     *
     * @private
     * @param {object} prop
     * @returns {Boolean}
     */
    _isDisplayedProposition: function (prop) {
        return !isNaN(prop.id) || !!prop.account_id;
    },
    /**
     * @private
     * @param {object} prop
     * @returns {Boolean}
     */
    _isValid: function (prop) {
        return !isNaN(prop.id) || prop.account_id && prop.amount && prop.label && !!prop.label.length;
    },
    /**
     * Fetch 'account.reconciliation.widget' propositions.
     *
     * @see '_formatMoveLine'
     *
     * @private
     * @param {string} handle
     * @returns {Deferred}
     */
    _performMoveLine: function (handle) {
        var line = this.getLine(handle);
        var excluded_ids = _.compact(_.flatten(_.map(this.lines, function (line) {
            return _.map(line.reconciliation_proposition, function (prop) {
                return !prop.partial_reconcile && _.isNumber(prop.id) ? prop.id : null;
            });
        })));
        var filter = line.filter || "";
        var offset = line.offset;
        var limit = this.limitMoveLines+1;
        return this._rpc({
                model: 'account.reconciliation.widget',
                method: 'get_move_lines_for_bank_statement_line',
                args: [line.id, line.st_line.partner_id, excluded_ids, filter, offset, limit],
                context: this.context,
            })
            .then(this._formatMoveLine.bind(this, handle));
    },
    /**
     * format the proposition to send information server side
     *
     * @private
     * @param {object} line
     * @param {object} prop
     * @returns {object}
     */
    _formatToProcessReconciliation: function (line, prop) {
        var amount = -prop.amount;
        if (prop.partial_reconcile === true) {
            amount = -prop.write_off_amount;
        }

        var result = {
            name : prop.label,
            debit : amount > 0 ? amount : 0,
            credit : amount < 0 ? -amount : 0,
<<<<<<< HEAD
=======
            tax_exigible: prop.tax_exigible,
            // This one isn't usefull for the server,
            // But since we need to change the amount (and thus its semantics) into base_amount
            // It might be useful to have a trace in the RPC for debugging purposes
            computed_with_tax: prop.computed_with_tax,
>>>>>>> 1e0a92c9
            analytic_tag_ids: [[6, null, _.pluck(prop.analytic_tag_ids, 'id')]]
        };
        if (!isNaN(prop.id)) {
            result.counterpart_aml_id = prop.id;
        } else {
            result.account_id = prop.account_id.id;
            if (prop.journal_id) {
                result.journal_id = prop.journal_id.id;
            }
        }
        if (!isNaN(prop.id)) result.counterpart_aml_id = prop.id;
        if (prop.analytic_account_id) result.analytic_account_id = prop.analytic_account_id.id;
        if (prop.tax_id && !prop.is_tax) result.tax_ids = [[4, prop.tax_id.id, null]];
        if (prop.tax_id && prop.is_tax) result.tax_line_id = prop.tax_id.id;
        return result;
    },
});


/**
 * Model use to fetch, format and update 'account.move.line' and 'res.partner'
 * datas allowing manual reconciliation
 */
var ManualModel = StatementModel.extend({
    quickCreateFields: ['account_id', 'journal_id', 'amount', 'analytic_account_id', 'label', 'tax_id', 'analytic_tag_ids'],

    //--------------------------------------------------------------------------
    // Public
    //--------------------------------------------------------------------------

    /**
     * load data from
     * - 'account.reconciliation.widget' fetch the lines to reconciliate
     * - 'account.account' fetch all account code
     *
     * @param {Object} context
     * @param {string} [context.mode] 'customers', 'suppliers' or 'accounts'
     * @param {integer[]} [context.company_ids]
     * @param {integer[]} [context.partner_ids] used for 'customers' and
     *   'suppliers' mode
     * @returns {Deferred}
     */
    load: function (context) {
        var self = this;
        this.context = context;

        var domain_account_id = [];
        if (context && context.company_ids) {
            domain_account_id.push(['company_id', 'in', context.company_ids]);
        }

        var def_account = this._rpc({
                model: 'account.account',
                method: 'search_read',
                domain: domain_account_id,
                fields: ['code'],
            })
            .then(function (accounts) {
                self.account_ids = _.pluck(accounts, 'id');
                self.accounts = _.object(self.account_ids, _.pluck(accounts, 'code'));
            });

        var def_reconcileModel = this._rpc({
                model: 'account.reconcile.model',
                method: 'search_read',
            })
            .then(function (reconcileModels) {
                self.reconcileModels = reconcileModels;
            });

        return $.when(def_reconcileModel, def_account).then(function () {
            switch(context.mode) {
                case 'customers':
                case 'suppliers':
                    var mode = context.mode === 'customers' ? 'receivable' : 'payable';
                    var args = ['partner', context.partner_ids || null, mode];
                    return self._rpc({
                            model: 'account.reconciliation.widget',
                            method: 'get_data_for_manual_reconciliation',
                            args: args,
                            context: context,
                        })
                        .then(function (result) {
                            var defs = _.map(result, self._formatLine.bind(self, context.mode));
                            self.valuenow = 0;
                            self.valuemax = Object.keys(self.lines).length;
                            return $.when.apply($, defs);
                        });
                case 'accounts':
                    return self._rpc({
                            model: 'account.reconciliation.widget',
                            method: 'get_data_for_manual_reconciliation',
                            args: ['account', context.account_ids || self.account_ids],
                            context: context,
                        })
                        .then(function (result) {
                            var defs = _.map(result, self._formatLine.bind(self, 'accounts'));
                            self.valuenow = 0;
                            self.valuemax = Object.keys(self.lines).length;
                            return $.when.apply($, defs);
                        });
                default:
                    var partner_ids = context.partner_ids;
                    var account_ids = self.account_ids;
                    if (partner_ids && !account_ids) account_ids = [];
                    if (!partner_ids && account_ids) partner_ids = [];
                    account_ids = null; // TOFIX: REMOVE ME
                    partner_ids = null; // TOFIX: REMOVE ME
                    return self._rpc({
                            model: 'account.reconciliation.widget',
                            method: 'get_all_data_for_manual_reconciliation',
                            args: [partner_ids, account_ids],
                            context: context,
                        })
                        .then(function (result) {
                            var defs = _.map(result.accounts, self._formatLine.bind(self, 'accounts'));
                            defs = defs.concat(_.map(result.customers, self._formatLine.bind(self, 'customers')));
                            defs = defs.concat(_.map(result.suppliers, self._formatLine.bind(self, 'suppliers')));
                            self.valuenow = 0;
                            self.valuemax = Object.keys(self.lines).length;
                            return $.when.apply($, defs);
                        });
            }
        });
    },
    /**
     * Mark the account or the partner as reconciled
     *
     * @param {(string|string[])} handle
     * @returns {Deferred<Array>} resolved with the handle array
     */
    validate: function (handle) {
        var self = this;
        var handles = [];
        if (handle) {
            handles = [handle];
        } else {
            _.each(this.lines, function (line, handle) {
                if (!line.reconciled && !line.balance.amount && line.reconciliation_proposition.length) {
                    handles.push(handle);
                }
            });
        }

        var def = $.when();
        var process_reconciliations = [];
        var reconciled = [];
        _.each(handles, function (handle) {
            var line = self.getLine(handle);
            if(line.reconciled) {
                return;
            }
            var props = line.reconciliation_proposition;
            if (!props.length) {
                self.valuenow++;
                reconciled.push(handle);
                line.reconciled = true;
                process_reconciliations.push({
                    id: line.type === 'accounts' ? line.account_id : line.partner_id,
                    type: line.type,
                    mv_line_ids: [],
                    new_mv_line_dicts: [],
                });
            } else {
                var mv_line_ids = _.pluck(_.filter(props, function (prop) {return !isNaN(prop.id);}), 'id');
                // Dear KangOl, please FORWARD-PORT UP TO SAAS-11.3. Thank you for your hard work.
                var new_mv_line_dicts = _.map(_.filter(props, function (prop) {return isNaN(prop.id) && prop.display && !prop.is_tax;}), self._formatToProcessReconciliation.bind(self, line));
                process_reconciliations.push({
                    id: null,
                    type: null,
                    mv_line_ids: mv_line_ids,
                    new_mv_line_dicts: new_mv_line_dicts
                });
            }
            line.reconciliation_proposition = [];
        });

        if (process_reconciliations.length) {
            def = self._rpc({
                    model: 'account.reconciliation.widget',
                    method: 'process_move_lines',
                    args: [process_reconciliations],
                });
        }

        return def.then(function() {
            var defs = [];
            var account_ids = [];
            var partner_ids = [];
            _.each(handles, function (handle) {
                var line = self.getLine(handle);
                if (line.reconciled) {
                    return;
                }
                line.filter = "";
                line.offset = 0;
                defs.push(self._performMoveLine(handle).then(function () {
                    if(!line.mv_lines.length) {
                        self.valuenow++;
                        reconciled.push(handle);
                        line.reconciled = true;
                        if (line.type === 'accounts') {
                            account_ids.push(line.account_id.id);
                        } else {
                            partner_ids.push(line.partner_id.id);
                        }
                    }
                }));
            });
            return $.when.apply($, defs).then(function() {
                if (account_ids.length) {
                    self._rpc({
                            model: 'account.account',
                            method: 'mark_as_reconciled',
                            args: [account_ids],
                        });
                }
                if (partner_ids.length) {
                    self._rpc({
                            model: 'res.partner',
                            method: 'mark_as_reconciled',
                            args: [partner_ids],
                        });
                }
                return {reconciled: reconciled, updated: _.difference(handles, reconciled)};
            });
        });
    },

    //--------------------------------------------------------------------------
    // Private
    //--------------------------------------------------------------------------

    /**
     * override change the balance type to display or not the reconcile button
     * 
     * @override
     * @private
     * @param {Object} line
     * @returns {Deferred}
     */
    _computeLine: function (line) {
        return this._super(line).then(function () {
            var props = _.reject(line.reconciliation_proposition, 'invalid');
            line.balance.type = -1;
            if (!line.balance.amount_currency && props.length) {
                line.balance.type = 1;
            } else if(_.any(props, function (prop) {return prop.amount > 0;}) &&
                     _.any(props, function (prop) {return prop.amount < 0;})) {
                line.balance.type = 0;
            }
        });
    },
    /**
     * Format each server lines and propositions and compute all lines
     *
     * @see '_computeLine'
     *
     * @private
     * @param {'customers' | 'suppliers' | 'accounts'} type
     * @param {Object} data
     * @returns {Deferred}
     */
    _formatLine: function (type, data) {
        var line = this.lines[_.uniqueId('rline')] = _.extend(data, {
            type: type,
            reconciled: false,
            mode: 'inactive',
            offset: 0,
            limitMoveLines: this.limitMoveLines,
            filter: "",
            reconcileModels: this.reconcileModels,
            account_id: this._formatNameGet([data.account_id, data.account_name]),
            st_line: data,
            visible: true
        });
        this._formatLineProposition(line, line.reconciliation_proposition);
        if (!line.reconciliation_proposition.length) {
            delete line.reconciliation_proposition;
        }
        return this._computeLine(line);
    },
    /**
     * override to add journal_id
     * 
     * @override
     * @private
     * @param {Object} line
     * @param {Object} props
     */
    _formatLineProposition: function (line, props) {
        var self = this;
        this._super(line, props);
        if (props.length) {
            _.each(props, function (prop) {
                var tmp_value = prop.debit || prop.credit;
                prop.credit = prop.credit !== 0 ? 0 : tmp_value;
                prop.debit = prop.debit !== 0 ? 0 : tmp_value;
                prop.amount = -prop.amount;
                prop.journal_id = self._formatNameGet(prop.journal_id || line.journal_id);
            });
        }
    },
    /**
     * override to add journal_id on tax_created_line
     *
     * @private
     * @param {Object} line
     * @param {Object} values
     * @returns {Object}
     */
    _formatQuickCreate: function (line, values) {
        var self = this;
        // Add journal to created line
        if (values && values.journal_id === undefined && line && line.createForm && line.createForm.journal_id) {
            values.journal_id = line.createForm.journal_id;
        }
        return this._super(line, values)
    },
    /**
     * @override
     * @param {object} prop
     * @returns {Boolean}
     */
    _isDisplayedProposition: function (prop) {
        return !!prop.journal_id && this._super(prop);
    },
    /**
     * @override
     * @param {object} prop
     * @returns {Boolean}
     */
    _isValid: function (prop) {
        return prop.journal_id && this._super(prop);
    },
    /**
     * Fetch 'account.move.line' propositions.
     *
     * @see '_formatMoveLine'
     *
     * @override
     * @private
     * @param {string} handle
     * @returns {Deferred}
     */
    _performMoveLine: function (handle) {
        var line = this.getLine(handle);
        var excluded_ids = _.compact(_.flatten(_.map(this.lines, function (line) {
            return _.map(line.reconciliation_proposition, function (prop) {
                return !prop.partial_reconcile && _.isNumber(prop.id) ? prop.id : null;
            });
        })));
        var filter = line.filter || "";
        var offset = line.offset;
        var limit = this.limitMoveLines+1;
        var args = [line.account_id.id, line.partner_id, excluded_ids, filter, offset, limit];
        return this._rpc({
                model: 'account.reconciliation.widget',
                method: 'get_move_lines_for_manual_reconciliation',
                args: args,
                context: this.context,
            })
            .then(this._formatMoveLine.bind(this, handle));
    },
});

return {
    StatementModel: StatementModel,
    ManualModel: ManualModel,
};
});<|MERGE_RESOLUTION|>--- conflicted
+++ resolved
@@ -836,12 +836,7 @@
                                 '__focus': false
                             });
 
-<<<<<<< HEAD
-=======
-                            prop.computed_with_tax = tax.price_include
-                            prop.tax_amount = tax.amount
                             prop.tax_exigible = tax.tax_exigibility === 'on_payment' ? true : undefined
->>>>>>> 1e0a92c9
                             prop.amount = tax.base;
                             prop.amount_str = field_utils.format.monetary(Math.abs(prop.amount), {}, formatOptions);
                             prop.invalid = !self._isValid(prop);
@@ -1135,14 +1130,7 @@
             name : prop.label,
             debit : amount > 0 ? amount : 0,
             credit : amount < 0 ? -amount : 0,
-<<<<<<< HEAD
-=======
             tax_exigible: prop.tax_exigible,
-            // This one isn't usefull for the server,
-            // But since we need to change the amount (and thus its semantics) into base_amount
-            // It might be useful to have a trace in the RPC for debugging purposes
-            computed_with_tax: prop.computed_with_tax,
->>>>>>> 1e0a92c9
             analytic_tag_ids: [[6, null, _.pluck(prop.analytic_tag_ids, 'id')]]
         };
         if (!isNaN(prop.id)) {
@@ -1308,8 +1296,7 @@
                 });
             } else {
                 var mv_line_ids = _.pluck(_.filter(props, function (prop) {return !isNaN(prop.id);}), 'id');
-                // Dear KangOl, please FORWARD-PORT UP TO SAAS-11.3. Thank you for your hard work.
-                var new_mv_line_dicts = _.map(_.filter(props, function (prop) {return isNaN(prop.id) && prop.display && !prop.is_tax;}), self._formatToProcessReconciliation.bind(self, line));
+                var new_mv_line_dicts = _.map(_.filter(props, function (prop) {return isNaN(prop.id) && prop.display;}), self._formatToProcessReconciliation.bind(self, line));
                 process_reconciliations.push({
                     id: null,
                     type: null,
