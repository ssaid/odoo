--- conflicted
+++ resolved
@@ -163,21 +163,14 @@
         return self._asset_difference_search(cr, uid, obj, name, 'payable', args, context=context)
 
     def _invoice_journal_item_count(self, cr, uid, ids, field_name, arg, context=None):
-<<<<<<< HEAD
-        res = dict(map(lambda x: (x,{'invoice_count': 0, 'journal_item_count': 0}), ids))
-=======
         res = dict(map(lambda x: (x,{'invoice_count': 0, 'journal_item_count': 0, 'cotracts_count': 0 }), ids))
->>>>>>> 4c0f7b1b
         # the user may not have access rights 
         try:
             for partner in self.browse(cr, uid, ids, context):
                 res[partner.id] = {
                     'invoice_count': len(partner.invoice_ids),
                     'journal_item_count': len(partner.journal_item_ids),
-<<<<<<< HEAD
-=======
                     'cotracts_count': len(partner.contract_ids)
->>>>>>> 4c0f7b1b
                 }
         except:
             pass
@@ -212,10 +205,7 @@
         'debit': fields.function(_credit_debit_get, fnct_search=_debit_search, string='Total Payable', multi='dc', help="Total amount you have to pay to this supplier."),
         'debit_limit': fields.float('Payable Limit'),
         'invoice_count': fields.function(_invoice_journal_item_count, string="Invoices", type='integer', multi="invoice_journal"),
-<<<<<<< HEAD
-=======
         'cotracts_count': fields.function(_invoice_journal_item_count, string="Contracts", type='integer', multi="invoice_journal"),
->>>>>>> 4c0f7b1b
         'journal_item_ids': fields.one2many('account.move.line', 'partner_id', 'Journal Items'),
         'journal_item_count': fields.function(_invoice_journal_item_count, string="Journal Items", type="integer", multi="invoice_journal"),
         'property_account_payable': fields.property(
