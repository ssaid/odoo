--- conflicted
+++ resolved
@@ -489,11 +489,7 @@
     map_task = {'id' : 'id',
                 'name': 'name',
                 'date': 'date_start',
-<<<<<<< HEAD
-                'date_deadline': 'date_due',
-=======
                 'date_deadline' : 'date_due',
->>>>>>> 1fa2fbc0
                 'user_id/id': 'assigned_user_id',
                 'categ_id/.id': 'categ_id/.id',
                 'partner_id/.id': 'partner_id/.id',
@@ -592,14 +588,11 @@
                     'partner_id/.id': 'partner_id/.id',
                     'partner_address_id/.id': 'partner_address_id/.id',
                     'categ_id/.id': 'categ_id/.id',
-<<<<<<< HEAD
                    'state': 'state',
                    'partner_phone': 'partner_phone',
                    'partner_mobile': 'partner_mobile',
                    'opportunity_id/id': 'opportunity_id/id',
-=======
-                    'state': 'state',
->>>>>>> 1fa2fbc0
+
     }
     phonecall_obj = sugar_obj.pool.get('crm.phonecall')
     PortType, sessionid = sugar.login(context.get('username', ''), context.get('password', ''), context.get('url',''))
@@ -1099,7 +1092,6 @@
         'username': fields.char('User Name', size=64),
         'password': fields.char('Password', size=24),
     }
-<<<<<<< HEAD
     _defaults = {
        'lead': True,
        'opportunity': True,
@@ -1115,20 +1107,6 @@
         'project_task': True,     
         'bug': True,
         'document': True
-=======
-    _defaults = { #to be set to true, but easier for debugging
-       'opportunity': False,
-       'user' : False,
-       'contact' : False,
-       'account' : False,
-        'employee' : False,
-        'meeting' : False,
-        'call' : False,    
-        'email' : False, 
-        'project' : False,   
-        'project_task': False,     
-        'bug': False,
->>>>>>> 1fa2fbc0
     }
     
     def get_key(self, cr, uid, ids, context=None):
