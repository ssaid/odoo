/*---------------------------------------------------------
 * OpenERP Web Mobile List View
 *---------------------------------------------------------*/

openerp.web_mobile.list_mobile = function (openerp) {

openerp.web_mobile.ListView = openerp.web.Widget.extend({

    template: 'ListView',

    init: function(session, element_id, list_id) {
        this._super(session, element_id);
        this.list_id = list_id;
    },
    start: function() {
        this.rpc('/web/menu/action', {'menu_id': this.list_id}, this.on_menu_action_loaded);
    },
    on_menu_action_loaded: function(data) {
        var self = this;
        if (data.action.length) {
            this.action = data.action[0][2];
            this.on_search_data();
        }
    },
    on_search_data: function(ev){
        var self = this;
        var dataset = new openerp.web.DataSetStatic(this, this.action.res_model, this.action.context);
<<<<<<< HEAD
        dataset.name_search('', this.action.domain, 'ilike', false, function(result){
            self.$element.html(QWeb.render("ListView", {'records' : result}));
=======
        dataset.name_search('', [], 'ilike',false ,function(result){
            self.$element.html(self.render({'records' : result}));
>>>>>>> f6c6e784
            self.$element.find("[data-role=header]").find('h1').html(self.action.name);
            self.$element.find("[data-role=header]").find('#home').click(function(){
                $.mobile.changePage("#oe_menu", "slide", false, true);
            });
            self.$element.find("[data-role=footer]").find('#shrotcuts').click(function(){
                if (!$('#oe_shortcuts').html().length) {
                    this.shortcuts = new openerp.web_mobile.Shortcuts(self, "oe_shortcuts");
                    this.shortcuts.start();
                }else{
                    $.mobile.changePage("#oe_shortcuts", "slide", false, true);
                }
            });
            self.$element.find("[data-role=footer]").find('#preference').click(function(){
                if(!$('#oe_options').html().length){
                    this.options = new openerp.web_mobile.Options(self, "oe_options");
                    this.options.start();
                }else{
                    $.mobile.changePage("#oe_options", "slide", false, true);
                }
            });
            self.$element.find("a#list-id").click(self.on_list_click);
            $.mobile.changePage("#"+self.element_id, "slide", false, true);
        });
    },
    on_list_click: function(ev) {
        var $record = $(ev.currentTarget);
        var self = this;
        ev.preventDefault();
        ev.stopPropagation();
        id = $record.data('id');
        head_title = $.trim($record.text());
        if(!$('[id^="oe_form_'+id+this.action.res_model+'"]').html()){
            $('<div id="oe_form_'+id+this.action.res_model+'" data-role="page" data-url="oe_form_'+id+this.action.res_model+'"> </div>').appendTo('#moe');
            this.formview = new openerp.web_mobile.FormView(this, "oe_form_"+id+this.action.res_model, id, this.action, head_title, '' ,'');
            this.formview.start();
        }else{
            $.mobile.changePage('#oe_form_'+id+this.action.res_model, "slide", false, true);
        }
    }
 });
};<|MERGE_RESOLUTION|>--- conflicted
+++ resolved
@@ -25,13 +25,8 @@
     on_search_data: function(ev){
         var self = this;
         var dataset = new openerp.web.DataSetStatic(this, this.action.res_model, this.action.context);
-<<<<<<< HEAD
         dataset.name_search('', this.action.domain, 'ilike', false, function(result){
-            self.$element.html(QWeb.render("ListView", {'records' : result}));
-=======
-        dataset.name_search('', [], 'ilike',false ,function(result){
             self.$element.html(self.render({'records' : result}));
->>>>>>> f6c6e784
             self.$element.find("[data-role=header]").find('h1').html(self.action.name);
             self.$element.find("[data-role=header]").find('#home').click(function(){
                 $.mobile.changePage("#oe_menu", "slide", false, true);
