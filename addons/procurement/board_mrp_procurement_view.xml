--- conflicted
+++ resolved
@@ -15,13 +15,9 @@
             <field name="model">board.board</field>
             <field name="inherit_id" ref="stock.board_warehouse_form"/>
             <field name="arch" type="xml">
-<<<<<<< HEAD
-              <xpath expr="//column" position="inside">
-=======
-              <xpath expr="/form/board/column/action[@string='Incoming Products']" position="before">
->>>>>>> 4b198f56
-                <action name="%(procurement_action_board)d" string="Procurements in Exception"/>
-              </xpath>
+                <xpath expr="//column" position="inside">
+                    <action name="%(procurement_action_board)d" string="Procurements in Exception"/>
+                </xpath>
             </field>
         </record>
     </data>
