# Translation of Odoo Server.
# This file contains the translation of the following modules:
# * base_gengo
#
# Translators:
#, fuzzy
msgid ""
msgstr ""
"Project-Id-Version: Odoo 9.0\n"
"Report-Msgid-Bugs-To: \n"
<<<<<<< HEAD
"POT-Creation-Date: 2016-08-19 10:24+0000\n"
=======
"POT-Creation-Date: 2016-08-18 14:07+0000\n"
>>>>>>> bc1a0a32
"PO-Revision-Date: 2015-10-01 15:06+0000\n"
"Last-Translator: Leonardo Germán Chianea <noamixcontenidos@gmail.com>\n"
"Language-Team: Spanish (Argentina) (http://www.transifex.com/odoo/odoo-9/"
"language/es_AR/)\n"
"Language: es_AR\n"
"MIME-Version: 1.0\n"
"Content-Type: text/plain; charset=UTF-8\n"
"Content-Transfer-Encoding: \n"
"#-#-#-#-#  es_AR.po (Odoo 9.0)  #-#-#-#-#\n"
"Plural-Forms: nplurals=2; plural=(n != 1);\n"
"#-#-#-#-#  es_AR.po (Odoo 9.0)  #-#-#-#-#\n"
"Plural-Forms: nplurals=2; plural=(n != 1);\n"

#. module: base_gengo
#: model:ir.ui.view,arch_db:base_gengo.view_company_inherit_base_gengo_form
msgid "Add Gengo login Private Key..."
msgstr "Añadir clave privada de acceso Gengo..."

#. module: base_gengo
#: model:ir.ui.view,arch_db:base_gengo.view_company_inherit_base_gengo_form
msgid "Add Gengo login Public Key..."
msgstr "Añadir clave pública de acceso de Gengo"

#. module: base_gengo
#: model:ir.ui.view,arch_db:base_gengo.view_company_inherit_base_gengo_form
msgid "Add your comments here for translator...."
msgstr "Añadir aquí los comentarios para el traductor..."

#. module: base_gengo
#: model:ir.model.fields,field_description:base_gengo.field_res_company_gengo_auto_approve
msgid "Auto Approve Translation ?"
msgstr "¿Auto Aprobar Traducción?"

#. module: base_gengo
#: selection:base.gengo.translations,sync_type:0
msgid "Both"
msgstr "ambos"

#. module: base_gengo
#: model:ir.ui.view,arch_db:base_gengo.base_gengo_translation_wizard_from
msgid "Cancel"
msgstr "Cancelar"

#. module: base_gengo
#: model:ir.model.fields,help:base_gengo.field_res_company_gengo_sandbox
msgid ""
"Check this box if you're using the sandbox mode of Gengo, mainly used for "
"testing purpose."
msgstr ""
"Marque esta casilla si está usando el modo sandbox de Gengo, usado "
"principalmente por motivos de prueba."
<<<<<<< HEAD

#. module: base_gengo
#: model:ir.ui.view,arch_db:base_gengo.base_gengo_translation_wizard_from
msgid "Click here to Configure Gengo Parameters"
msgstr ""
=======
>>>>>>> bc1a0a32

#. module: base_gengo
#: model:ir.model.fields,field_description:base_gengo.field_res_company_gengo_comment
msgid "Comments"
msgstr "Comentarios"

#. module: base_gengo
#: model:ir.model.fields,field_description:base_gengo.field_ir_translation_gengo_comment
msgid "Comments & Activity Linked to Gengo"
msgstr "Comentarios y Actividad Enlazadas con Gengo"

#. module: base_gengo
#: model:ir.ui.view,arch_db:base_gengo.view_company_inherit_base_gengo_form
msgid "Comments for Translator"
msgstr "Comentarios para el Traductor"

#. module: base_gengo
#: model:ir.model,name:base_gengo.model_res_company
msgid "Companies"
msgstr "Compañías"

#. module: base_gengo
#: model:ir.model.fields,field_description:base_gengo.field_base_gengo_translations_create_uid
msgid "Created by"
msgstr "Creado por"

#. module: base_gengo
#: model:ir.model.fields,field_description:base_gengo.field_base_gengo_translations_create_date
msgid "Created on"
msgstr "Creado en"

#. module: base_gengo
#: model:ir.model.fields,field_description:base_gengo.field_base_gengo_translations_display_name
msgid "Display Name"
msgstr "Mostrar Nombre"

#. module: base_gengo
#: model:ir.ui.view,arch_db:base_gengo.view_ir_translation_inherit_base_gengo_form
msgid "Gengo Comments & Activity..."
msgstr "Comentarios"

#. module: base_gengo
#: model:ir.model.fields,field_description:base_gengo.field_ir_translation_order_id
msgid "Gengo Order ID"
msgstr "ID del pedido Gengo"

#. module: base_gengo
#: model:ir.ui.view,arch_db:base_gengo.view_company_inherit_base_gengo_form
msgid "Gengo Parameters"
msgstr "Parámetros Gengo"

#. module: base_gengo
#: model:ir.model.fields,field_description:base_gengo.field_res_company_gengo_private_key
msgid "Gengo Private Key"
msgstr "Clave Privada Gengo"

#. module: base_gengo
#: model:ir.model.fields,field_description:base_gengo.field_res_company_gengo_public_key
msgid "Gengo Public Key"
msgstr "Clave Pública Gengo"

#. module: base_gengo
#: model:ir.ui.view,arch_db:base_gengo.base_gengo_translation_wizard_from
msgid "Gengo Public or Private keys are wrong or missing."
msgstr ""

#. module: base_gengo
#: model:ir.ui.view,arch_db:base_gengo.base_gengo_translation_wizard_from
msgid "Gengo Request Form"
msgstr "Formulario de Solicitud Gengo"

#. module: base_gengo
#: model:ir.ui.view,arch_db:base_gengo.view_ir_translation_inherit_base_gengo_form
msgid "Gengo Translation Service"
msgstr "Servicio de Traducción Gengo"

#. module: base_gengo
#: model:ir.model.fields,field_description:base_gengo.field_ir_translation_gengo_translation
msgid "Gengo Translation Service Level"
msgstr "Nivel de Servicio de Traducción Gengo"

#. module: base_gengo
#: code:addons/base_gengo/wizard/base_gengo_translations.py:83
#, python-format
msgid ""
"Gengo `Public Key` or `Private Key` are missing. Enter your Gengo "
"authentication parameters under `Settings > Companies > Gengo Parameters`."
msgstr ""
"Falta la `Clave Pública` o `Clave Privada` de Gengo. Introduzca sus "
"parámetros de autentificación de Gengo bajo `Configuracion > Compañías > "
"Parámetros Gengo`."

#. module: base_gengo
#: code:addons/base_gengo/wizard/base_gengo_translations.py:94
#, python-format
msgid ""
"Gengo connection failed with this message:\n"
"``%s``"
msgstr ""
"Conexión Gengo falló con el mensaje:\n"
"``%s``"

#. module: base_gengo
#: model:ir.actions.act_window,name:base_gengo.action_wizard_base_gengo_translations
#: model:ir.ui.menu,name:base_gengo.menu_action_wizard_base_gengo_translations
msgid "Gengo: Manual Request of Translation"
msgstr "Gengo: Solicitud Manual de Traducción"

#. module: base_gengo
#: model:ir.model.fields,field_description:base_gengo.field_base_gengo_translations_id
msgid "ID"
msgstr "ID"

#. module: base_gengo
#: model:ir.model.fields,help:base_gengo.field_res_company_gengo_auto_approve
msgid "Jobs are Automatically Approved by Gengo."
msgstr "Las tareas son Aprobadas Automáticamente por Gengo."

#. module: base_gengo
#: model:ir.model.fields,field_description:base_gengo.field_base_gengo_translations_lang_id
msgid "Language"
msgstr "Idioma"

#. module: base_gengo
#: model:ir.model.fields,field_description:base_gengo.field_base_gengo_translations___last_update
msgid "Last Modified on"
msgstr "Última modificación en"

#. module: base_gengo
#: model:ir.model.fields,field_description:base_gengo.field_base_gengo_translations_write_uid
msgid "Last Updated by"
msgstr "Última actualización realizada por"

#. module: base_gengo
#: model:ir.model.fields,field_description:base_gengo.field_base_gengo_translations_write_date
msgid "Last Updated on"
msgstr "Última actualización el"

#. module: base_gengo
#: model:ir.model.fields,field_description:base_gengo.field_base_gengo_translations_sync_limit
msgid "No. of terms to sync"
msgstr "Nº de términos a sincronizar"

#. module: base_gengo
#: model:ir.ui.view,arch_db:base_gengo.view_ir_translation_inherit_base_gengo_form
msgid ""
"Note: If the translation state is 'In Progress', it means that the "
"translation has to be approved to be uploaded in this system. You are "
"supposed to do that directly by using your Gengo Account"
msgstr ""
"Nota: Si el estado de traducción es 'En progreso', significa que la "
"traducción tiene que ser aprobada para ser subida en este sistema. Se supone "
"que lo realizará directamente usando su Cuenta Gengo."

#. module: base_gengo
#: model:ir.ui.view,arch_db:base_gengo.view_company_inherit_base_gengo_form
msgid "Private Key"
msgstr "Clave Privada"

#. module: base_gengo
#: selection:ir.translation,gengo_translation:0
msgid "Pro"
msgstr "Pro"

#. module: base_gengo
#: model:ir.ui.view,arch_db:base_gengo.view_company_inherit_base_gengo_form
msgid "Public Key"
msgstr "Clave Pública"

#. module: base_gengo
#: selection:base.gengo.translations,sync_type:0
msgid "Receive Translation"
msgstr "Recibir traducción"

#. module: base_gengo
#: model:ir.model.fields,field_description:base_gengo.field_res_company_gengo_sandbox
msgid "Sandbox Mode"
msgstr "Modo sandbox"

#. module: base_gengo
#: model:ir.ui.view,arch_db:base_gengo.base_gengo_translation_wizard_from
msgid "Send"
msgstr "Enviar"

#. module: base_gengo
#: selection:base.gengo.translations,sync_type:0
msgid "Send New Terms"
msgstr "Enviar nuevos términos"

#. module: base_gengo
#: selection:ir.translation,gengo_translation:0
msgid "Standard"
msgstr "Estándar"

#. module: base_gengo
#: model:ir.model.fields,field_description:base_gengo.field_base_gengo_translations_sync_type
msgid "Sync Type"
msgstr "Tipo de sincronización"

#. module: base_gengo
#: code:addons/base_gengo/wizard/base_gengo_translations.py:115
#, python-format
msgid ""
"The number of terms to sync should be between 1 to 200 to work with Gengo "
"translation services."
msgstr ""

#. module: base_gengo
#: model:ir.model.fields,field_description:base_gengo.field_base_gengo_translations_authorized_credentials
msgid "The private and public keys are valid"
msgstr ""

#. module: base_gengo
#: model:ir.model.fields,help:base_gengo.field_res_company_gengo_comment
msgid ""
"This comment will be automatically be enclosed in each an every request sent "
"to Gengo"
msgstr ""
"Este comentario será automáticamente incluido en cada una de las solicitudes "
"enviadas a Gengo"

#. module: base_gengo
#: code:addons/base_gengo/wizard/base_gengo_translations.py:110
#, python-format
msgid "This language is not supported by the Gengo translation services."
msgstr "Este idioma no está soportado por los servicios de traducción de Gengo"

#. module: base_gengo
#: model:ir.ui.view,arch_db:base_gengo.view_translation_search
msgid "To Approve In Gengo"
msgstr "Para Aprobar en Gengo"

#. module: base_gengo
#: selection:ir.translation,gengo_translation:0
msgid "Translation By Machine"
msgstr "Traducción Automática"

#. module: base_gengo
#: model:ir.ui.view,arch_db:base_gengo.view_translation_search
msgid "Translations"
msgstr "Traducciones"

#. module: base_gengo
#: selection:ir.translation,gengo_translation:0
msgid "Ultra"
msgstr "Ultra"

#. module: base_gengo
#: model:ir.model.fields,help:base_gengo.field_ir_translation_gengo_translation
msgid ""
"You can select here the service level you want for an automatic translation "
"using Gengo."
msgstr ""
"Puede seleccionar aquí el nivel de servicio que quiere para una traducción "
"automática usando Gengo."

#. module: base_gengo
#: model:ir.model,name:base_gengo.model_base_gengo_translations
msgid "base.gengo.translations"
msgstr "base.gengo.translations"

#. module: base_gengo
#: model:ir.model,name:base_gengo.model_ir_translation
msgid "ir.translation"
msgstr "ir.translation"<|MERGE_RESOLUTION|>--- conflicted
+++ resolved
@@ -8,11 +8,7 @@
 msgstr ""
 "Project-Id-Version: Odoo 9.0\n"
 "Report-Msgid-Bugs-To: \n"
-<<<<<<< HEAD
-"POT-Creation-Date: 2016-08-19 10:24+0000\n"
-=======
 "POT-Creation-Date: 2016-08-18 14:07+0000\n"
->>>>>>> bc1a0a32
 "PO-Revision-Date: 2015-10-01 15:06+0000\n"
 "Last-Translator: Leonardo Germán Chianea <noamixcontenidos@gmail.com>\n"
 "Language-Team: Spanish (Argentina) (http://www.transifex.com/odoo/odoo-9/"
@@ -64,14 +60,6 @@
 msgstr ""
 "Marque esta casilla si está usando el modo sandbox de Gengo, usado "
 "principalmente por motivos de prueba."
-<<<<<<< HEAD
-
-#. module: base_gengo
-#: model:ir.ui.view,arch_db:base_gengo.base_gengo_translation_wizard_from
-msgid "Click here to Configure Gengo Parameters"
-msgstr ""
-=======
->>>>>>> bc1a0a32
 
 #. module: base_gengo
 #: model:ir.model.fields,field_description:base_gengo.field_res_company_gengo_comment
@@ -135,11 +123,6 @@
 
 #. module: base_gengo
 #: model:ir.ui.view,arch_db:base_gengo.base_gengo_translation_wizard_from
-msgid "Gengo Public or Private keys are wrong or missing."
-msgstr ""
-
-#. module: base_gengo
-#: model:ir.ui.view,arch_db:base_gengo.base_gengo_translation_wizard_from
 msgid "Gengo Request Form"
 msgstr "Formulario de Solicitud Gengo"
 
@@ -154,7 +137,7 @@
 msgstr "Nivel de Servicio de Traducción Gengo"
 
 #. module: base_gengo
-#: code:addons/base_gengo/wizard/base_gengo_translations.py:83
+#: code:addons/base_gengo/wizard/base_gengo_translations.py:63
 #, python-format
 msgid ""
 "Gengo `Public Key` or `Private Key` are missing. Enter your Gengo "
@@ -165,7 +148,7 @@
 "Parámetros Gengo`."
 
 #. module: base_gengo
-#: code:addons/base_gengo/wizard/base_gengo_translations.py:94
+#: code:addons/base_gengo/wizard/base_gengo_translations.py:74
 #, python-format
 msgid ""
 "Gengo connection failed with this message:\n"
@@ -272,7 +255,7 @@
 msgstr "Tipo de sincronización"
 
 #. module: base_gengo
-#: code:addons/base_gengo/wizard/base_gengo_translations.py:115
+#: code:addons/base_gengo/wizard/base_gengo_translations.py:95
 #, python-format
 msgid ""
 "The number of terms to sync should be between 1 to 200 to work with Gengo "
@@ -280,11 +263,6 @@
 msgstr ""
 
 #. module: base_gengo
-#: model:ir.model.fields,field_description:base_gengo.field_base_gengo_translations_authorized_credentials
-msgid "The private and public keys are valid"
-msgstr ""
-
-#. module: base_gengo
 #: model:ir.model.fields,help:base_gengo.field_res_company_gengo_comment
 msgid ""
 "This comment will be automatically be enclosed in each an every request sent "
@@ -294,7 +272,7 @@
 "enviadas a Gengo"
 
 #. module: base_gengo
-#: code:addons/base_gengo/wizard/base_gengo_translations.py:110
+#: code:addons/base_gengo/wizard/base_gengo_translations.py:90
 #, python-format
 msgid "This language is not supported by the Gengo translation services."
 msgstr "Este idioma no está soportado por los servicios de traducción de Gengo"
