--- conflicted
+++ resolved
@@ -1636,11 +1636,7 @@
         """
         if not context:
             context = {}
-<<<<<<< HEAD
-
-=======
         notrack_context = dict(context, mail_notrack=True)
->>>>>>> a576f2ba
         stock_move_obj = self.pool.get('stock.move')
         self.create_lots_for_picking(cr, uid, ids, context=context)
         for picking in self.browse(cr, uid, ids, context=context):
@@ -2127,14 +2123,9 @@
             ids = [ids]
         picking_obj = self.pool['stock.picking']
         # Check that we do not modify a stock.move which is done
-<<<<<<< HEAD
         frozen_fields = set(['product_qty', 'product_uom', 'location_id', 'location_dest_id', 'product_id'])
-        for move in self.browse(cr, uid, ids, context=context):
-=======
-        frozen_fields = set(['product_qty', 'product_uom', 'product_uos_qty', 'product_uos', 'location_id', 'location_dest_id', 'product_id'])
         moves = self.browse(cr, uid, ids, context=context)
         for move in moves:
->>>>>>> a576f2ba
             if move.state == 'done':
                 if frozen_fields.intersection(vals):
                     raise UserError(_('Quantities, Units of Measure, Products and Locations cannot be modified on stock moves that have already been processed (except by the Administrator).'))
@@ -2497,13 +2488,8 @@
                         self.write(cr, uid, [move.move_dest_id.id], {'state': 'confirmed'}, context=context)
                 if move.procurement_id:
                     # Does the same as procurement check, only eliminating a refresh
-<<<<<<< HEAD
-                    procs_to_check.append(move.procurement_id.id)
-
-=======
                     procs_to_check.add(move.procurement_id.id)
-                    
->>>>>>> a576f2ba
+
         res = self.write(cr, uid, ids, {'state': 'cancel', 'move_dest_id': False}, context=context)
         if procs_to_check:
             procurement_obj.check(cr, uid, list(procs_to_check), context=context)
