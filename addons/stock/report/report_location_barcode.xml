<?xml version="1.0" encoding="utf-8"?>
<odoo>
<data>

<template id="assets_common" name="stock_location_barcodes pdf assets" inherit_id="web.report_assets_common">
    <xpath expr="." position="inside">
        <link href="/stock/static/src/less/report_location_barcode.less" rel="stylesheet"/>
    </xpath>
</template>

<template id="report_location_barcode">
<<<<<<< HEAD
    <t t-call="web.basic_layout">
        <div t-foreach="[docs[x:x+4] for x in xrange(0, len(docs), 4)]" t-as="page_docs" class="page page_stock_location_barcodes">
=======
    <t t-call="report.html_container">
        <div t-foreach="[docs[x:x+4] for x in xrange(0, len(docs), 4)]" t-as="page_docs" class="page article page_stock_location_barcodes">
>>>>>>> bfa5af45
            <t t-foreach="page_docs" t-as="o">
                <t t-if="o.barcode"><t t-set="content" t-value="o.barcode"/></t>
                <t t-if="not o.barcode"><t t-set="content" t-value="o.name"/></t>
                <img class="barcode" t-att-src="'/report/barcode/?type=%s&amp;value=%s&amp;width=%s&amp;height=%s&amp;humanreadable=1' % ('Code128', content, 600, 100)"/>
            </t>
        </div>
    </t>
</template>
</data>
</odoo><|MERGE_RESOLUTION|>--- conflicted
+++ resolved
@@ -9,13 +9,8 @@
 </template>
 
 <template id="report_location_barcode">
-<<<<<<< HEAD
-    <t t-call="web.basic_layout">
-        <div t-foreach="[docs[x:x+4] for x in xrange(0, len(docs), 4)]" t-as="page_docs" class="page page_stock_location_barcodes">
-=======
-    <t t-call="report.html_container">
+    <t t-call="web.html_container">
         <div t-foreach="[docs[x:x+4] for x in xrange(0, len(docs), 4)]" t-as="page_docs" class="page article page_stock_location_barcodes">
->>>>>>> bfa5af45
             <t t-foreach="page_docs" t-as="o">
                 <t t-if="o.barcode"><t t-set="content" t-value="o.barcode"/></t>
                 <t t-if="not o.barcode"><t t-set="content" t-value="o.name"/></t>
