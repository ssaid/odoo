--- conflicted
+++ resolved
@@ -6500,17 +6500,13 @@
 msgstr ""
 
 #. module: stock
-<<<<<<< HEAD
+#: code:addons/stock/models/stock_production_lot.py:37
+#, python-format
+msgid "You are not allowed to create a lot for this picking type"
+msgstr ""
+
+#. module: stock
 #: code:addons/stock/models/stock_move.py:924
-=======
-#: code:addons/stock/models/stock_production_lot.py:37
-#, python-format
-msgid "You are not allowed to create a lot for this picking type"
-msgstr ""
-
-#. module: stock
-#: code:addons/stock/models/stock_move.py:919
->>>>>>> cd1a8f62
 #, python-format
 msgid "You cannot split a draft move. It needs to be confirmed first."
 msgstr ""
