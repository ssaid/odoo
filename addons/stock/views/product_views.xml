<?xml version="1.0" encoding="utf-8"?>
<odoo>
    <data>

        <record id="product_category_form_view_inherit" model="ir.ui.view">
            <field name="name">product.category.form</field>
            <field name="model">product.category</field>
            <field name="inherit_id" ref="product.product_category_form_view" />
            <field name="arch" type="xml">
                <group name="first" position="after">
                    <group string="Logistics">
                        <field name="route_ids" widget="many2many_tags" groups="stock.group_adv_location"/>
                        <div colspan="2" attrs="{'invisible': [('parent_id', '=', False)]}">
                            The following routes will apply to the products in this category taking into account parent categories: 
                            <field name="total_route_ids" nolabel="1" widget="many2many_tags"/>
                        </div>
                        <field name="removal_strategy_id" options="{'no_create': True}"/>
                    </group>
                </group>
            </field>
        </record>

        <record model="ir.actions.act_window" id="product_open_orderpoint">
            <field name="context">{'default_product_id': active_id, 'search_default_product_id': active_id}</field>
            <field name="name">Reordering Rules</field>
            <field name="res_model">stock.warehouse.orderpoint</field>
        </record>

        <record id="view_stock_product_tree" model="ir.ui.view">
            <field name="name">product.stock.tree.inherit</field>
            <field name="model">product.product</field>
            <field name="inherit_id" ref="product.product_product_tree_view"/>
            <field name="arch" type="xml">
                <tree position="attributes">
                    <attribute name="decoration-danger">virtual_available&lt;0</attribute>
                    <attribute name="decoration-info">virtual_available&gt;=0</attribute>
                </tree>
                <field name="price" position="after">
                    <field name="qty_available"/>
                    <field name="virtual_available"/>
                </field>
            </field>
        </record>

        <record id="view_stock_product_template_tree" model="ir.ui.view">
            <field name="name">product.template.stock.tree.inherit</field>
            <field name="model">product.template</field>
            <field name="inherit_id" ref="product.product_template_tree_view"/>
            <field name="arch" type="xml">
                <tree position="attributes">
                    <attribute name="decoration-danger">virtual_available&lt;0</attribute>
                    <attribute name="decoration-info">virtual_available&gt;=0</attribute>
                </tree>
                <field name="uom_id" position="before">
                    <field name="qty_available"/>
                    <field name="virtual_available"/>
                </field>
            </field>
        </record>

        <!-- Product Template -->

        <record id="product_template_search_form_view_stock" model="ir.ui.view">
            <field name="name">product.template.search.stock.form</field>
            <field name="model">product.template</field>
            <field name="inherit_id" ref="product.product_template_search_view"/>
            <field name="arch" type="xml">
                <field name="pricelist_id" position="after">
                    <separator/>
                    <field name="location_id" widget="selection" context="{'location': self}"/>
                    <field name="warehouse_id" widget="selection" context="{'warehouse': self}"/>
                    <separator/>
                    <filter name="real_stock_available" string="Available Products" domain="[('qty_available','&gt;',0)]"/>
                    <filter name="real_stock_exhausted" string="Exhausted Stock" domain="[('qty_available','&lt;=',0),('type','not in',('service', 'consu'))]"/>
                    <filter name="real_stock_negative" string="Negative Stock" domain="[('qty_available','&lt;',0)]"/>
                </field>
            </field>
        </record>

        <!-- view common to both template and product -->
        <record id="view_template_property_form" model="ir.ui.view">
            <field name="name">product.template.stock.property.form.inherit</field>
            <field name="model">product.template</field>
            <field name="inherit_id" ref="product.product_template_form_view"/>
            <field name="arch" type="xml">
                <group name="packaging" position="before">
                    <group name="inventory">
                        <group string="Operations" name="operations">
                            <field name="route_ids" widget="many2many_checkboxes" attrs="{'invisible':[('type', 'in', ['service', 'digital'])]}"/>
                            <field name="route_from_categ_ids" widget="many2many_tags" readonly="1" attrs="{'invisible':[('route_from_categ_ids', '=', [])]}"/>
                            <label for="sale_delay"/>
                            <div>
                                <field name="sale_delay" attrs="{'readonly':[('sale_ok','=',False)]}" class="oe_inline" style="vertical-align:baseline"/> days
                            </div>
                        </group>
                        <group string="Logistics" name="group_lots_and_weight" attrs="{'invisible':[('type', 'not in', ['product', 'consu'])]}">
                            <label for="weight"/>
                            <div class="o_row" name="weight">
                                <field name="weight"/>
                                <span>kg</span>
                            </div>
                            <label for="volume"/>
                            <div class="o_row" name="volume">
                                <field name="volume" string="Volume"/>
                                <span>m³</span>
                            </div>
                        </group>
                        <group string="Traceability" name="traceability" groups="stock.group_production_lot">
                            <field name="tracking" widget="radio" attrs="{'invisible':[('type', 'in', ['service', 'digital'])]}"/>
                        </group>
                        <group string="Counterpart Locations" name="stock_property" groups="base.group_no_one">
                            <field name="property_stock_production" domain="[('usage','=','production')]"/>
                            <field name="property_stock_inventory" domain="[('usage','=','inventory')]"/>
                        </group>
                    </group>
                </group>
                <group name="description" position="after">
                    <group>
                        <group string="Description for Delivery Orders">
                            <field name="description_pickingout" nolabel="1" placeholder="This note will show up on delivery orders."/>
                        </group>
                        <group string="Description for Receptions">
                            <field name="description_pickingin" nolabel="1" placeholder="This note will show up on the receipt orders (e.g. where to store the product in the warehouse)."/>
                        </group>
                        <group string="Description for Internal Transfers">
                            <field name="description_picking" placeholder="This note will show up  on internal transfer orders (e.g. where to pick the product in the warehouse)." nolabel="1"/>
                        </group>
                    </group>
                </group>
            </field>
        </record>

        <record model="ir.ui.view" id="product_template_kanban_stock_view">
            <field name="name">Product Template Kanban Stock</field>
            <field name="model">product.template</field>
            <field name="inherit_id" ref="product.product_template_kanban_view"/>
            <field name="arch" type="xml">
                <field name="lst_price" position="after">
                    <field name="type"/>
                </field>
                <ul position="inside">
                    <li t-if="record.type.raw_value == 'product'">On hand: <field name="qty_available"/> <field name="uom_id"/></li>
                </ul>
            </field>
        </record>

        <!-- Product Variant -->

        <record id="product_search_form_view_stock" model="ir.ui.view">
            <field name="name">product.search.stock.form</field>
            <field name="model">product.product</field>
            <field name="inherit_id" ref="product.product_search_form_view"/>
            <field name="arch" type="xml">
                <field name="pricelist_id" position="before">
                    <field name="location_id" widget="selection" context="{'location': self}"/>
                    <field name="warehouse_id" widget="selection" context="{'warehouse': self}"/>
                </field>
            </field>
        </record>

        <record id="product_product_view_form_easy_inherit_stock" model="ir.ui.view">
            <field name="name">product.product.view.form.easy.inherit.stock</field>
            <field name="model">product.product</field>
            <field name="inherit_id" ref="product.product_variant_easy_edit_view"/>
            <field name="arch" type="xml">
                <sheet position="before">
                    <header>
                        <button name="%(action_view_change_product_quantity)d" string="Update Qty On Hand" type="action" attrs="{'invisible': [('type', '!=', 'product')]}"/>
                    </header>
                </sheet>
            </field>
        </record>

        <!-- view used for product.product only -->
        <record model="ir.ui.view" id="product_form_view_procurement_button">
            <field name="name">product.product.procurement</field>
            <field name="model">product.product</field>
            <field name="inherit_id" ref="product.product_normal_form_view"/>
            <field name="arch" type="xml">
                <data>
                    <header position="inside">
                        <button string="Update Qty On Hand"
                            type="action"
                            name="%(action_view_change_product_quantity)d"
                            attrs="{'invisible': [('type', '!=', 'product')]}"/>
                    </header>
                    <button name="toggle_active" position="before">
                        <button class="oe_stat_button"
                               name="%(product_open_quants)d"
                               icon="fa-building-o"
                               type="action" attrs="{'invisible':[('type', '!=', 'product')]}">
                            <field name="qty_available" widget="statinfo" string="On Hand"/>
                        </button>
                        <button type="action"
                            name="%(stock.action_stock_level_forecast_report_product)d"
                            attrs="{'invisible':[('type', '!=', 'product')]}"
                            class="oe_stat_button" icon="fa-building-o">
                            <div class="o_field_widget o_stat_info">
                                <span class="o_stat_value"><field name="virtual_available" widget="statinfo" nolabel="1"/>
                                    <span attrs="{'invisible':[('outgoing_qty', '=', 0),('incoming_qty','=',0)]}">
                                        (-<field name="outgoing_qty" widget="statinfo" nolabel="1"/>
                                        +<field name="incoming_qty" widget="statinfo" nolabel="1"/>)
                                    </span>
                                </span>
                                <span class="o_stat_text">Forecasted</span>
                            </div>
                        </button>
                       <button string="Product Moves"
                            type="object"
                            name= "action_view_stock_move_lines"
                            attrs="{'invisible':[('type', 'not in', ['product', 'consu'])]}"
                            class="oe_stat_button" icon="fa-arrows-v"
                            groups="stock.group_stock_user"/>
                       <button type="action"
                            name="%(product_open_orderpoint)d"
                            attrs="{'invisible':['|',('type', '!=', 'product'),('nbr_reordering_rules', '==', 1)]}"
                            class="oe_stat_button" icon="fa-refresh">
                            <field name="nbr_reordering_rules" widget="statinfo"/>
                        </button>
                        <button name="%(product_open_orderpoint)d" type="action"
                            attrs="{'invisible':['|',('type', 'not in', ['product', 'consu']),('nbr_reordering_rules', '!=', 1)]}"
                            class="oe_stat_button" icon="fa-refresh">
                            <div class="o_field_widget o_stat_info mr4">
                                <span class="o_stat_text">Min :</span>
                                <span class="o_stat_text">Max:</span>
                            </div>
                            <div class="o_field_widget o_stat_info">
                                <span class="o_stat_value"><field name="reordering_min_qty"/></span>
                                <span class="o_stat_value"><field name="reordering_max_qty"/></span>
                            </div>
                        </button>
                       <button string="Routes" type="object"
                            name="action_view_routes"
                            attrs="{'invisible':[('type', '!=', 'product')]}"
<<<<<<< HEAD
                            class="oe_stat_button" icon="fa-cogs" groups="base.group_no_one"/>
=======
                            class="oe_stat_button" icon="fa-cogs" groups="stock.group_adv_location"/>
                        <button string="Lot/Serial Number" type="object"
                            name="action_open_product_lot"
                            attrs="{'invisible': [('tracking', '=', 'none')]}"
                            class="oe_stat_button" icon="fa-bars" groups="stock.group_production_lot"/>
>>>>>>> d08b4407
                    </button>
                </data>
            </field>
        </record>
        
        <!-- view used for product.template only -->
        <record model="ir.ui.view" id="product_template_form_view_procurement_button">
            <field name="name">product.template_procurement</field>
            <field name="model">product.template</field>
            <field name="inherit_id" ref="product.product_template_only_form_view"/>
            <field name="arch" type="xml">
                <data>
                    <header position="inside" >
                        <button name="%(action_view_change_product_quantity)d" string="Update Qty On Hand" type="action" attrs="{'invisible': [('type', '!=', 'product')]}"/>
                    </header>
                    <button name="toggle_active" position="before">
                        <button type="object"
                            name="action_open_quants"
                            attrs="{'invisible':[('type', '!=', 'product')]}"
                            class="oe_stat_button" icon="fa-building-o">
                            <field name="qty_available" widget="statinfo" string="On Hand"/>
                        </button>
                        <button type="action"
                            name="%(stock.action_stock_level_forecast_report_template)d"
                            attrs="{'invisible':[('type', '!=', 'product')]}"
                            class="oe_stat_button" icon="fa-building-o">
                            <div class="o_field_widget o_stat_info">
                                <span class="o_stat_value"><field name="virtual_available" widget="integer"/>
                                    <span attrs="{'invisible':[('outgoing_qty', '=', 0),('incoming_qty','=',0)]}" groups="base.group_no_one">
                                        (-<field name="outgoing_qty" widget="integer"/>+<field name="incoming_qty" widget="integer"/>)
                                    </span>
                                </span>
                                <span class="o_stat_text">Forecasted</span>
                            </div>
                        </button>
                        <button string="Product Moves" type="object"
                            name= "action_view_stock_move_lines"
                            attrs="{'invisible':[('type', 'not in', ['product', 'consu'])]}"
                            class="oe_stat_button" icon="fa-arrows-v"
                            groups="stock.group_stock_user"/>
                        <button type="object"
                            name="action_view_orderpoints"
                            attrs="{'invisible':['|',('type', '!=', 'product'),('nbr_reordering_rules', '==', 1)]}"
                            class="oe_stat_button"
                            icon="fa-refresh">
                            <field name="nbr_reordering_rules" widget="statinfo"/>
                         </button>
                        <button type="object"
                            name="action_view_orderpoints"
                            attrs="{'invisible':['|',('type', '!=', 'product'),('nbr_reordering_rules', '!=', 1)]}"
                            class="oe_stat_button" icon="fa-refresh">
                            <div class="o_field_widget o_stat_info mr4">
                                <span class="o_stat_text">Min:</span>
                                <span class="o_stat_text">Max:</span>
                            </div>
                            <div class="o_field_widget o_stat_info">
                                <span class="o_stat_value"><field name="reordering_min_qty"/></span>
                                <span class="o_stat_value"><field name="reordering_max_qty"/></span>
                            </div>
                        </button>
                        <button string="Routes" type="object"
                            name="action_view_routes"
                            attrs="{'invisible':[('type', '!=', 'product')]}"
                            class="oe_stat_button" icon="fa-cogs"
<<<<<<< HEAD
                            groups="base.group_no_one"/>
=======
                            groups="stock.group_adv_location"/>
                        <button string="Lot/Serial Number" type="object"
                            name="action_open_product_lot"
                            attrs="{'invisible': [('tracking', '=', 'none')]}"
                            class="oe_stat_button" icon="fa-bars" groups="stock.group_production_lot"/>
>>>>>>> d08b4407
                    </button>

                    <!-- change attrs of fields added in view_template_property_form
                    to restrict the display for templates -->
                    <xpath expr="//group[@name='group_lots_and_weight']" position="attributes">
                        <attribute name="attrs">{'invisible':['|', ('type', 'not in', ['product', 'consu']), ('product_variant_count', '&gt;', 1)]}</attribute>
                    </xpath>

                    <xpath expr="//group[@name='group_lots_and_weight']" position="inside">
                        <field name="responsible_id"/>
                    </xpath>
                </data>
            </field>
        </record>

    <record id="product_template_action_product" model="ir.actions.act_window">
        <field name="name">Products</field>
        <field name="type">ir.actions.act_window</field>
        <field name="res_model">product.template</field>
        <field name="view_mode">kanban,tree,form</field>
        <field name="view_type">form</field>
        <field name="context">{"search_default_consumable": 1, 'default_type': 'product'}</field>
        <field name="help" type="html">
            <p class="oe_view_nocontent_create">
                Click to define a new product.
            </p>
        </field>
    </record>
    <menuitem id="menu_product_variant_config_stock" name="Products" action="product_template_action_product"
        parent="stock.menu_stock_inventory_control" sequence="1"/>
    <menuitem id="product_product_menu" name="Product Variants" action="product.product_normal_action"
        parent="menu_stock_inventory_control" sequence="2" groups="product.group_product_variant"/>
    <menuitem id="menu_product_packagings" name="Product Packages" parent="stock.menu_packages_config" action="product.action_packaging_view" groups="product.group_stock_packaging"/>

    </data>
</odoo><|MERGE_RESOLUTION|>--- conflicted
+++ resolved
@@ -232,15 +232,11 @@
                        <button string="Routes" type="object"
                             name="action_view_routes"
                             attrs="{'invisible':[('type', '!=', 'product')]}"
-<<<<<<< HEAD
                             class="oe_stat_button" icon="fa-cogs" groups="base.group_no_one"/>
-=======
-                            class="oe_stat_button" icon="fa-cogs" groups="stock.group_adv_location"/>
                         <button string="Lot/Serial Number" type="object"
                             name="action_open_product_lot"
                             attrs="{'invisible': [('tracking', '=', 'none')]}"
                             class="oe_stat_button" icon="fa-bars" groups="stock.group_production_lot"/>
->>>>>>> d08b4407
                     </button>
                 </data>
             </field>
@@ -305,15 +301,11 @@
                             name="action_view_routes"
                             attrs="{'invisible':[('type', '!=', 'product')]}"
                             class="oe_stat_button" icon="fa-cogs"
-<<<<<<< HEAD
                             groups="base.group_no_one"/>
-=======
-                            groups="stock.group_adv_location"/>
                         <button string="Lot/Serial Number" type="object"
                             name="action_open_product_lot"
                             attrs="{'invisible': [('tracking', '=', 'none')]}"
                             class="oe_stat_button" icon="fa-bars" groups="stock.group_production_lot"/>
->>>>>>> d08b4407
                     </button>
 
                     <!-- change attrs of fields added in view_template_property_form
