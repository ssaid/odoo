# -*- coding: utf-8 -*-
# Part of Odoo. See LICENSE file for full copyright and licensing details.

from odoo import models, fields, api, _
from odoo.exceptions import UserError, ValidationError


class Project(models.Model):
    _inherit = "project.project"

    allow_timesheets = fields.Boolean("Allow timesheets", default=True)
    analytic_account_id = fields.Many2one('account.analytic.account', string="Analytic Account", copy=False, ondelete='set null',
        help="Link this project to an analytic account if you need financial management on projects. "
             "It enables you to connect projects with budgets, planning, cost and revenue analysis, timesheets on projects, etc.")

    @api.onchange('partner_id')
    def _onchange_partner_id(self):
        domain = []
        if self.partner_id:
            domain = [('partner_id', '=', self.partner_id.id)]
        return {'domain': {'analytic_account_id': domain}}

    @api.onchange('analytic_account_id')
    def _onchange_analytic_account(self):
        if not self.analytic_account_id:
            self.allow_timesheets = False

    @api.constrains('allow_timesheets', 'analytic_account_id')
    def _check_allow_timesheet(self):
        for project in self:
            if project.allow_timesheets and not project.analytic_account_id:
                raise ValidationError(_('To allow timesheet, your project %s should have an analytic account set.' % (project.name,)))

    @api.model
    def name_create(self, name):
        """ Create a project with name_create should generate analytic account creation """
        values = {
            'name': name,
            'allow_timesheets': True,
        }
        return self.create(values).name_get()[0]

    @api.model
    def create(self, values):
        """ Create an analytic account if project allow timesheet and don't provide one
            Note: create it before calling super() to avoid raising the ValidationError from _check_allow_timesheet
        """
        allow_timesheets = values['allow_timesheets'] if 'allow_timesheets' in values else self.default_get(['allow_timesheets'])['allow_timesheets']
        if allow_timesheets and not values.get('analytic_account_id'):
            analytic_account = self.env['account.analytic.account'].create({
                'name': values.get('name', _('Unkwon Analytic Account')),
                'company_id': values.get('company_id', self.env.user.company_id.id),
                'partner_id': values.get('partner_id'),
                'active': True,
            })
            values['analytic_account_id'] = analytic_account.id
        return super(Project, self).create(values)

    @api.multi
    def write(self, values):
        result = super(Project, self).write(values)
        # create the AA for project still allowing timesheet
        for project in self:
            if project.allow_timesheets and not project.analytic_account_id:
                project._create_analytic_account()
        return result

    @api.multi
    def unlink(self):
        """ Delete the empty related analytic account """
        analytic_accounts_to_delete = self.env['account.analytic.account']
        for project in self:
            if project.analytic_account_id and not project.analytic_account_id.line_ids:
                analytic_accounts_to_delete |= project.analytic_account_id
        result = super(Project, self).unlink()
        analytic_accounts_to_delete.unlink()
        return result

    @api.model
    def _init_data_analytic_account(self):
        self.search([('analytic_account_id', '=', False), ('allow_timesheets', '=', True)])._create_analytic_account()

    def _create_analytic_account(self):
        for project in self:
            analytic_account = self.env['account.analytic.account'].create({
                'name': project.name,
                'company_id': project.company_id.id,
                'partner_id': project.partner_id.id,
                'active': True,
            })
            project.write({'analytic_account_id': analytic_account.id})


class Task(models.Model):
    _inherit = "project.task"

    analytic_account_id = fields.Many2one('account.analytic.account', string="Analytic Account", related='project_id.analytic_account_id', readonly=True)
    allow_timesheets = fields.Boolean("Allow timesheets", compute='_compute_allow_timesheets', help="Timesheets can be logged on this task.")
    remaining_hours = fields.Float("Remaining Hours", compute='_compute_remaining_hours', inverse='_inverse_remaining_hours', help="Total remaining time, can be re-estimated periodically by the assignee of the task.")
    effective_hours = fields.Float("Hours Spent", compute='_compute_effective_hours', compute_sudo=True, store=True, help="Computed using the sum of the task work done.")
    total_hours_spent = fields.Float("Total Hours", compute='_compute_total_hours_spent', store=True, help="Computed as: Time Spent + Sub-tasks Hours.")
    progress = fields.Float("Progress", compute='_compute_progress_hours', store=True, group_operator="avg", help="Display progress of current task.")
    subtask_effective_hours = fields.Float("Sub-tasks Hours Spent", compute='_compute_subtask_effective_hours', store=True, help="Sum of actually spent hours on the subtask(s)", oldname='children_hours')
    timesheet_ids = fields.One2many('account.analytic.line', 'task_id', 'Timesheets')

    @api.depends('project_id.allow_timesheets', 'project_id.analytic_account_id')
    def _compute_allow_timesheets(self):
        for task in self:
            task.allow_timesheets = task.project_id.allow_timesheets and task.project_id.analytic_account_id.active

    @api.depends('timesheet_ids.unit_amount')
    def _compute_effective_hours(self):
        for task in self:
            task.effective_hours = sum(task.timesheet_ids.mapped('unit_amount'))

    @api.depends('effective_hours', 'subtask_effective_hours', 'planned_hours')
    def _compute_progress_hours(self):
        for task in self:
            if (task.planned_hours > 0.0):
                task_total_hours = task.effective_hours + task.subtask_effective_hours
                if task_total_hours > task.planned_hours:
                    task.progress = 100
                else:
                    task.progress = round(100.0 * task_total_hours / task.planned_hours, 2)
            else:
                task.progress = 0.0

    @api.depends('effective_hours', 'subtask_effective_hours', 'planned_hours')
    def _compute_remaining_hours(self):
        for task in self:
            task.remaining_hours = task.planned_hours - task.effective_hours - task.subtask_effective_hours

    @api.onchange('remaining_hours')
    def _inverse_remaining_hours(self):
        for task in self:
            task.planned_hours = task.remaining_hours + task.effective_hours + task.subtask_effective_hours

    @api.depends('effective_hours', 'subtask_effective_hours')
    def _compute_total_hours_spent(self):
        for task in self:
            task.total_hours_spent = task.effective_hours + task.subtask_effective_hours

    @api.depends('child_ids.effective_hours', 'child_ids.subtask_effective_hours')
    def _compute_subtask_effective_hours(self):
        for task in self:
            task.subtask_effective_hours = sum(child_task.effective_hours + child_task.subtask_effective_hours for child_task in task.child_ids)

    @api.multi
    def write(self, values):
        result = super(Task, self).write(values)
        # reassign project_id on related timesheet lines
        if 'project_id' in values:
            project_id = values.get('project_id')
            # a timesheet must have an analytic account (and a project)
            if self and not project_id:
<<<<<<< HEAD
                raise UserError(_('This task must be part of a project because they some timesheets are linked to it.'))
=======
                raise UserError(_('This task must have a project since they are linked to timesheets.'))
            account_id = self.env['project.project'].browse(project_id).sudo().analytic_account_id
>>>>>>> 37eed7c5
            self.sudo().mapped('timesheet_ids').write({
                'project_id': project_id,
                'account_id': account_id.id,
                'company_id': account_id.company_id.id,
            })
        return result<|MERGE_RESOLUTION|>--- conflicted
+++ resolved
@@ -153,12 +153,8 @@
             project_id = values.get('project_id')
             # a timesheet must have an analytic account (and a project)
             if self and not project_id:
-<<<<<<< HEAD
                 raise UserError(_('This task must be part of a project because they some timesheets are linked to it.'))
-=======
-                raise UserError(_('This task must have a project since they are linked to timesheets.'))
             account_id = self.env['project.project'].browse(project_id).sudo().analytic_account_id
->>>>>>> 37eed7c5
             self.sudo().mapped('timesheet_ids').write({
                 'project_id': project_id,
                 'account_id': account_id.id,
