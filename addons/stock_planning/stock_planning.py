--- conflicted
+++ resolved
@@ -28,6 +28,8 @@
 from tools.translate import _
 import logging
 
+_logger = logging.getLogger('mps') 
+
 
 def rounding(fl, round_value):
     if not round_value:
@@ -39,6 +41,7 @@
 class stock_period(osv.osv):
     _name = "stock.period"
     _description = "stock period"
+    _order = "date_start"
     _columns = {
         'name': fields.char('Period Name', size=64, required=True),
         'date_start': fields.datetime('Start Date', required=True),
@@ -77,8 +80,8 @@
                                         help = 'Shows which period this forecast concerns.'),
         'product_id': fields.many2one('product.product', 'Product', readonly=True, required=True, states={'draft':[('readonly',False)]}, \
                                         help = 'Shows which product this forecast concerns.'),
-        'product_qty': fields.float('Product Quantity', required=True, readonly=True, states={'draft':[('readonly',False)]}, \
-                                        help= 'Forecast quantity.'),
+        'product_qty': fields.float('Forecast Quantity', required=True, readonly=True, states={'draft':[('readonly',False)]}, \
+                                        help= 'Forecast Product quantity.'),
         'product_amt': fields.float('Product Amount', readonly=True, states={'draft':[('readonly',False)]}, \
                                         help='Forecast value which will be converted to Product Quantity according to prices.'),
         'product_uom_categ': fields.many2one('product.uom.categ', 'Product UoM Category'),  # Invisible field for product_uom domain
@@ -95,7 +98,7 @@
         'analyzed_period4_id': fields.many2one('stock.period', 'Period4', readonly=True, states={'draft':[('readonly',False)]},),
         'analyzed_period5_id': fields.many2one('stock.period' , 'Period5', readonly=True, states={'draft':[('readonly',False)]},),
         'analyzed_user_id': fields.many2one('res.users', 'This User', required=False, readonly=True, states={'draft':[('readonly',False)]},),
-        'analyzed_dept_id': fields.many2one('hr.department', 'This Department', required=False, \
+        'analyzed_team_id': fields.many2one('crm.case.section', 'Sales Team', required=False, \
                                     readonly=True, states={'draft':[('readonly',False)]},),
         'analyzed_warehouse_id': fields.many2one('stock.warehouse' , 'This Warehouse', required=False, \
                                     readonly=True, states={'draft':[('readonly',False)]}),
@@ -149,7 +152,7 @@
             return result
         result['warehouse_id'] = False
         result['analyzed_user_id'] = False
-        result['analyzed_dept_id'] = False
+        result['analyzed_team_id'] = False
         result['analyzed_warehouse_id'] = False
         return {'value': result}
 
@@ -239,35 +242,24 @@
             so_line_obj = self.pool.get('sale.order.line')
             so_line_product_ids = so_line_obj.search(cr, uid, [('product_id','=', obj.product_id.id)], context = context)
             if so_line_product_ids:
-                so_line_product_set = ','.join(map(str,so_line_product_ids))
+                shops = users = None
                 if obj.analyzed_warehouse_id:
                     shops = self.pool.get('sale.shop').search(cr, uid,[('warehouse_id','=', obj.analyzed_warehouse_id.id)], context = context)
-                    shops_set = ','.join(map(str,shops))
-                else:
-                    shops = False
-                if obj.analyzed_dept_id:
-                    dept_obj = self.pool.get('hr.department')
-                    dept_id =  obj.analyzed_dept_id.id and [obj.analyzed_dept_id.id] or []
-                    dept_ids = dept_obj.search(cr,uid,[('parent_id','child_of',dept_id)])
-                    cr.execute("SELECT user_id FROM resource_resource rsc, hr_employee emp WHERE (emp.resource_id = rsc.id and emp.department_id IN %s)" ,(tuple(dept_ids),))
-                    dept_users = [x for x, in cr.fetchall()]
-                    dept_users_set =  map(str,dept_users)
-                else:
-                    dept_users = False
-                factor, round_value = self._from_default_uom_factor(cr, uid, obj.product_id.id, obj.product_uom.id, context=context)
+                if obj.analyzed_team_id:
+                    users = [u.id for u in obj.analyzed_team_id.member_ids]
+                factor, _ = self._from_default_uom_factor(cr, uid, obj.product_id.id, obj.product_uom.id, context=context)
                 for i, period in enumerate(periods):
                     if period:
                         so_period_ids = so_obj.search(cr, uid, [('date_order','>=',period.date_start),('date_order','<=',period.date_stop) ], context = context)
                         if so_period_ids:
                             if obj.analyzed_user_id:
-                                user_set = str(obj.analyzed_user_id.id)
-                                sales[i][0] = self._sales_per_users(cr, uid, so_period_ids, so_line_product_ids, obj.company_id.id, user_set)
+                                sales[i][0] = self._sales_per_users(cr, uid, so_period_ids, so_line_product_ids, obj.company_id.id, [obj.analyzed_user_id.id])
                                 sales[i][0] *= factor
-                            if dept_users:
-                                sales[i][1] = self._sales_per_users(cr, uid, so_period_ids,  so_line_product_ids, obj.company_id.id, dept_users_set)
+                            if users:
+                                sales[i][1] = self._sales_per_users(cr, uid, so_period_ids,  so_line_product_ids, obj.company_id.id, users)
                                 sales[i][1] *= factor
                             if shops:
-                                sales[i][2] = self._sales_per_warehouse(cr, uid, so_period_ids,  so_line_product_ids, obj.company_id.id, shops_set)
+                                sales[i][2] = self._sales_per_warehouse(cr, uid, so_period_ids,  so_line_product_ids, obj.company_id.id, shops)
                                 sales[i][2] *= factor
                             if obj.analyze_company:
                                 sales[i][3] = self._sales_per_company(cr, uid, so_period_ids, so_line_product_ids, obj.company_id.id, )
@@ -346,41 +338,24 @@
                         (date_start, date_stop, val.product_id.id, val.company_id.id,))
         planning_qtys = cr.fetchall()
         res = self._to_default_uom(cr, uid, val, planning_qtys, context)
-        logging.getLogger().info(str(res)+" "+date_start +" "+date_stop)
         return res
 
     def _to_default_uom(self, cr, uid, val, qtys, context=None):
         res_qty = 0
         if qtys:
-            uom_obj = self.pool.get('product.uom')
             for qty, prod_uom in qtys:
                 coef = self._to_default_uom_factor(cr, uid, val.product_id.id, prod_uom, context=context)
-#                res_coef, round_value = self._from_default_uom_factor(cr, uid, val.product_id.id, val.product_uom.id, context=context)
-#                logging.getLogger().info(str(coef)+" "+str(qty)+" "+str(res_qty))
-#                print coef
-#                print res_coef
-#                raise osv.except_osv(_('Error !'), _('coef and res_coef %s %s')%(coef,res_coef,))
-#                coef = coef * res_coef
-#                res_qty += rounding(qty * coef, round_value)
                 res_qty += qty * coef
-#                logging.getLogger().info(str(coef)+" "+str(qty)+" "+str(res_qty))
         return res_qty
 
     def _to_form_uom(self, cr, uid, val, qtys, context=None):
         res_qty = 0
         if qtys:
-            uom_obj = self.pool.get('product.uom')
             for qty, prod_uom in qtys:
                 coef = self._to_default_uom_factor(cr, uid, val.product_id.id, prod_uom, context=context)
                 res_coef, round_value = self._from_default_uom_factor(cr, uid, val.product_id.id, val.product_uom.id, context=context)
-#                logging.getLogger().info(str(coef)+" "+str(qty)+" "+str(res_qty))
-#                print coef
-#                print res_coef
-#                raise osv.except_osv(_('Error !'), _('coef and res_coef %s %s')%(coef,res_coef,))
                 coef = coef * res_coef
                 res_qty += rounding(qty * coef, round_value)
-#                res_qty += qty * coef
-#                logging.getLogger().info(str(coef)+" "+str(qty)+" "+str(res_qty))
         return res_qty
 
 
@@ -506,19 +481,11 @@
         'to_procure': fields.float(string='Planned In', required=True, \
                 help = 'Enter quantity which (by your plan) should come in. Change this value and observe Stock simulation. ' \
                         'This value should be equal or greater than Confirmed In.'),
-<<<<<<< HEAD
-        'line_time': fields.function(_get_past_future,type='char', string='Past/Future'),
+        'line_time': fields.function(_get_past_future, type='char', string='Past/Future'),
         'minimum_op': fields.function(_get_op, type='float', string = 'Minimum Rule', multi= 'minimum', \
-                            help = 'Minimum quantity set in Minimum Stock Rules for this Warhouse'),
+                            help = 'Minimum quantity set in Minimum Stock Rules for this Warehouse'),
         'maximum_op': fields.function(_get_op, type='float', string = 'Maximum Rule', multi= 'maximum', \
-                            help = 'Maximum quantity set in Minimum Stock Rules for this Warhouse'),
-=======
-        'line_time': fields.function(_get_past_future, method=True,type='char', string='Past/Future'),
-        'minimum_op': fields.function(_get_op, method=True, type='float', string = 'Minimum Rule', multi= 'minimum', \
-                            help = 'Minimum quantity set in Minimum Stock Rules for this Warehouse'),
-        'maximum_op': fields.function(_get_op, method=True, type='float', string = 'Maximum Rule', multi= 'maximum', \
                             help = 'Maximum quantity set in Minimum Stock Rules for this Warehouse'),
->>>>>>> c338ac16
         'outgoing_before': fields.float('Planned Out Before', readonly=True, \
                             help= 'Planned Out in periods before calculated. '\
                                     'Between start date of current period and one day before start of calculated period.'),
@@ -544,7 +511,7 @@
     }
 
     _defaults = {
-        'state': lambda *args: 'draft' ,
+        'state': 'draft' ,
         'to_procure': 0.0,
         'planned_outgoing': 0.0,
         'company_id': lambda self,cr,uid,c: self.pool.get('res.company')._company_default_get(cr, uid, 'stock.planning', context=c),
@@ -580,12 +547,12 @@
         current_date_end_c = current_date_beginning_c  + relativedelta(days=1, seconds=-1)  # to get hour 23:59:59
         current_date_beginning = current_date_beginning_c.strftime('%Y-%m-%d %H:%M:%S')
         current_date_end = current_date_end_c.strftime('%Y-%m-%d %H:%M:%S')
-        logging.getLogger().info("Current date beg and end"+current_date_beginning +" "+current_date_end)
+        _logger.debug("Calculate Planning: current date beg: %s and end: %s", current_date_beginning, current_date_end)
         for val in self.browse(cr, uid, ids, context=context):
             day = datetime.strptime(val.period_id.date_start, '%Y-%m-%d %H:%M:%S')
             dbefore = datetime(day.year, day.month, day.day) - one_second
             day_before_calculated_period = dbefore.strftime('%Y-%m-%d %H:%M:%S')   # one day before start of calculated period
-            logging.getLogger().info("Day before calculated period "+day_before_calculated_period)
+            _logger.debug("Day before calculated period: %s ", day_before_calculated_period)
             cr.execute("SELECT date_start \
                     FROM stock_period AS period \
                     LEFT JOIN stock_planning AS planning \
@@ -595,11 +562,10 @@
             date = cr.fetchone()
             start_date_current_period = date and date[0] or False
             start_date_current_period = start_date_current_period or current_date_beginning
-            
             day = datetime.strptime(start_date_current_period, '%Y-%m-%d %H:%M:%S')
             dbefore = datetime(day.year, day.month, day.day) - one_second
             date_for_start = dbefore.strftime('%Y-%m-%d %H:%M:%S')   # one day before current period
-            logging.getLogger().info("Date for start"+date_for_start)
+            _logger.debug("Date for start: %s", date_for_start)
             already_out = self._get_in_out(cr, uid, val, start_date_current_period, current_date_end, direction='out', done=True, context=context),
             already_in = self._get_in_out(cr, uid, val, start_date_current_period, current_date_end, direction='in', done=True, context=context),
             outgoing = self._get_in_out(cr, uid, val, val.period_id.date_start, val.period_id.date_stop, direction='out', done=False, context=context),
@@ -661,7 +627,7 @@
             user = self.pool.get('res.users').browse(cr, uid, uid, context=context)
             proc_id = self.pool.get('procurement.order').create(cr, uid, {
                         'company_id' : obj.company_id.id,
-                        'name': _('Manual planning for %s') %(obj.period_id.name),
+                        'name': _('MPS planning for %s') %(obj.period_id.name),
                         'origin': _('MPS(%s) %s') %(user.login, obj.period_id.name),
                         'date_planned': obj.period_id.date_start,
                         'product_id': obj.product_id.id,
@@ -671,7 +637,7 @@
                         'product_uos': uos,
                         'location_id': obj.procure_to_stock and obj.warehouse_id.lot_stock_id.id or obj.warehouse_id.lot_input_id.id,
                         'procure_method': 'make_to_order',
-                        'note' : _(' Procurement created in MPS by user: %s   Creation Date: %s \
+                        'note' : _(' Procurement created by MPS for user: %s   Creation Date: %s \
                                         \n For period: %s \
                                         \n according to state: \
                                         \n Warehouse Forecast: %s \
@@ -691,7 +657,7 @@
             self.calculate_planning(cr, uid, ids, context)
             prev_text = obj.history or ""
             self.write(cr, uid, ids, {
-                    'history': _('%s Requisition (%s,  %s) %s %s \n') % (prev_text, user.login, time.strftime('%Y.%m.%d %H:%M'),
+                    'history': _('%s Procurement (%s,  %s) %s %s \n') % (prev_text, user.login, time.strftime('%Y.%m.%d %H:%M'),
                     obj.incoming_left, obj.product_uom.name)
                 })
 
