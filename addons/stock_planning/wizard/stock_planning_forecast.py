--- conflicted
+++ resolved
@@ -27,10 +27,7 @@
     _name = "stock.sale.forecast.createlines"
     _description = "stock.sale.forecast.createlines"
 
-<<<<<<< HEAD
-=======
 
->>>>>>> 5c1a6112
     _columns = {
         'company_id': fields.many2one('res.company', 'Company', required=True, select=1),
         'warehouse_id': fields.many2one('stock.warehouse' , 'Warehouse', required=True, \
