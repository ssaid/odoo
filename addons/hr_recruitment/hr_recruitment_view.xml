--- conflicted
+++ resolved
@@ -74,17 +74,16 @@
             </header>
             <sheet>
                 <div class="oe_right oe_button_box">
-<<<<<<< HEAD
                     <button name="action_makeMeeting" class="oe_stat_button" icon="fa-calendar" type="object"
                          help="Schedule interview with this applicant">
                          <div>Schedule<br/>Meeting</div>
                     </button>
-                    <button name="%(survey.action_view_survey_question_message)d" 
+                    <button name="action_start_survey" 
                         class="oe_stat_button"
                         icon="fa-user" 
-                        type="action"
+                        type="object"
                         help="Answer related job question"
-                        context="{'survey_id': survey, 'response_id': [response], 'response_no':0 ,'active' : response, 'object' : 'hr.applicant'}"
+                        context="{'survey_id': survey}"
                         attrs="{'invisible':[('survey','=',False)]}">
                         <div>Start<br/>Interview</div>
                     </button>
@@ -102,18 +101,6 @@
                         type="object">
                         <field name="attachment_number" widget="statinfo" string="Documents"/>
                     </button>
-=======
-                    <button name="action_makeMeeting" type="object"
-                        string="Schedule Meeting" help="Schedule interview with this applicant"/>
-                    <button name="action_start_survey" type="object"
-                        string="Start Interview" help="Answer related job question"
-                        context="{'survey_id': survey}"
-                        attrs="{'invisible':[('survey','=',False)]}"/>
-                    <button name="action_print_survey" type="object"
-                        string="Print Interview" help="Print interview report"
-                        attrs="{'invisible':[('survey','=',False)]}"/>
-                    <button name="action_get_attachment_tree_view" string="Documents" type="object"/>
->>>>>>> 1c5ed297
                 </div>
                 <div class="oe_title">
                     <label for="name" class="oe_edit_only"/>
