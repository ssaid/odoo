--- conflicted
+++ resolved
@@ -23,16 +23,11 @@
     "name" : "Mexico - Chart of Account",
     "version" : "1.0",
     "author" : "RelTek Mexico",
-<<<<<<< HEAD
     "category" : "Finance",
-    "description": "This is the module to manage the accounting chart for Mexico in Open ERP.",
-=======
-    "category" : "Localisation/Account Charts",
     "description": """
     This is the module to manage the accounting chart for Mexico in OpenERP.
     ========================================================================
     """,
->>>>>>> a00f7aa9
     "depends" : ["account", "base_vat", "account_chart"],
     "demo_xml" : [],
     "update_xml" : ['account_tax_code.xml',"account_chart.xml",
