--- conflicted
+++ resolved
@@ -306,7 +306,6 @@
             invoice_obj.compute_taxes(cr, uid, [last_invoice], context)
         return invoices
 
-<<<<<<< HEAD
     def on_change_account_id(self, cr, uid, ids, account_id, user_id=False, is_timesheet=False, context=None):
         res = {'value': {}}
         if is_timesheet and account_id:
@@ -315,29 +314,11 @@
             res['value']['to_invoice'] = st or False
             if acc.state == 'pending':
                 res['warning'] = {
-                    'title': 'Warning',
-                    'message': 'The analytic account is in pending state.\nYou should not work on this account !'
+                    'title': _('Warning'),
+                    'message': _('The analytic account is in pending state.\nYou should not work on this account !')
                 }
             elif acc.state == 'close' or acc.state == 'cancelled':
                 raise osv.except_osv(_('Invalid Analytic Account!'), _('You cannot select a Analytic Account which is in Close or Cancelled state.'))
-=======
-
-class hr_analytic_timesheet(osv.osv):
-    _inherit = "hr.analytic.timesheet"
-    def on_change_account_id(self, cr, uid, ids, account_id, user_id=False):
-        res = {}
-        if not account_id:
-            return res
-        res.setdefault('value',{})
-        acc = self.pool.get('account.analytic.account').browse(cr, uid, account_id)
-        st = acc.to_invoice.id
-        res['value']['to_invoice'] = st or False
-        if acc.state=='pending':
-            res['warning'] = {
-                'title': _('Warning'),
-                'message': _('The analytic account is in pending state.\nYou should not work on this account !')
-            }
->>>>>>> bf1e9996
         return res
 
 
