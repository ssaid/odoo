--- conflicted
+++ resolved
@@ -223,15 +223,7 @@
         res = {}
         resource_pool = self.pool.get('resource.resource')
         for phase in self.browse(cr, uid, ids, context=context):
-<<<<<<< HEAD
-            user_ids = map(lambda x:x.resource_id.user_id.id, phase.resource_ids)
-            
-            project = phase.project_id
-            calendar_id  = project.resource_calendar_id and project.resource_calendar_id.id or False
-            resource_objs = resource_pool.generate_resources(cr, uid, user_ids, calendar_id, context=context)
-=======
             resource_objs = map(lambda x:x.resource_id.name, phase.resource_ids)
->>>>>>> 926e3de1
             res[phase.id] = resource_objs
         return res
 
@@ -287,58 +279,6 @@
         resource_allocation_pool = self.pool.get('project.resource.allocation')
         uom_pool = self.pool.get('product.uom')
         data_model, day_uom_id = data_pool.get_object_reference(cr, uid, 'product', 'uom_day')
-<<<<<<< HEAD
-        for phase in self.browse(cr, uid, ids, context=context):
-            if not phase.previous_phase_ids:
-                start_date = False
-            if not phase.responsible_id:
-                raise osv.except_osv(_('No responsible person assigned !'),_("You must assign a responsible person for phase '%s' !") % (phase.name,))
-            if not start_date:
-                start_date = phase.project_id.date_start or phase.date_start or datetime.now().strftime("%Y-%m-%d")
-                start_date = datetime.strftime((datetime.strptime(start_date, "%Y-%m-%d")), "%Y-%m-%d")
-            phase_resource_obj = self.generate_resources(cr, uid, [phase.id], context=context)[phase.id]
-            avg_days = uom_pool._compute_qty(cr, uid, phase.product_uom.id, phase.duration, day_uom_id)
-            if not phase_resource_obj: #TOCHECK: why need this ?
-                avg_days = avg_days - 1
-            duration = str(avg_days) + 'd'
-            # Create a new project for each phase
-            def Project():
-                # If project has working calendar then that
-                # else the default one would be considered
-                start = start_date
-                minimum_time_unit = 1
-                resource = phase_resource_obj
-                working_hours_per_day = 24
-                vacation = []
-                if calendar_id:
-                    working_hours_per_day = 8 #TODO: it should be come from calendars
-                    vacation = tuple(resource_pool.compute_vacation(cr, uid, calendar_id))
-                working_days = resource_pool.compute_working_calendar(cr, uid, calendar_id, context=context)
-                def phase():
-                    effort = duration
-
-            project = Task.BalancedProject(Project)
-
-            s_date = project.phase.start.to_datetime()
-            e_date = project.phase.end.to_datetime()
-            # Recalculate date_start and date_end
-            # according to constraints on date start and date end on phase
-            if phase.constraint_date_start and str(s_date) < phase.constraint_date_start:
-                start_date = datetime.strptime(phase.constraint_date_start, '%Y-%m-%d')
-            else:
-                start_date = s_date
-                
-            if phase.constraint_date_end and str(e_date) > phase.constraint_date_end:
-                end_date= datetime.strptime(phase.constraint_date_end, '%Y-%m-%d')
-                date_start = phase.constraint_date_end
-            else:
-                end_date = e_date
-                date_start = end_date
-            # Write the calculated dates back
-            ctx = context.copy()
-            ctx.update({'scheduler': True})
-            self.write(cr, uid, [phase.id], {
-=======
         
 
         if not start_date:
@@ -408,6 +348,7 @@
 #            print phase_id,"\n\n****Phases *********", phase.resource
             # Recalculate date_start and date_end
             # according to constraints on date start and date end on phase
+
 #            if phase.constraint_date_start and str(s_date) < phase.constraint_date_start:
 #                start_date = datetime.strptime(phase.constraint_date_start, '%Y-%m-%d')
 #            else:
@@ -422,7 +363,6 @@
 #            ctx = context.copy()
 #            ctx.update({'scheduler': True})
             self.write(cr, uid, [phase_id], {
->>>>>>> 926e3de1
                                           'date_start': start_date.strftime('%Y-%m-%d'),
                                           'date_end': end_date.strftime('%Y-%m-%d')
                                         }, context=context)
