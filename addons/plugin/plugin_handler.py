--- conflicted
+++ resolved
@@ -92,16 +92,10 @@
             @return Dictionary which contain model , url and resource id.
         """
         mail_message = self.pool.get('mail.message')
-<<<<<<< HEAD
         model_obj = self.pool[model]
-        msg = self.pool.get('mail.thread').message_parse(cr, uid, email)
-        message_id = msg.get('message-id')
-=======
-        model_obj = self.pool.get(model)
         mail_thread_obj = self.pool.get('mail.thread')
         msg = mail_thread_obj.message_parse(cr, uid, email)
         message_id = msg.get('message_id')
->>>>>>> 83677ed6
         mail_ids = mail_message.search(cr, uid, [('message_id', '=', message_id), ('res_id', '=', res_id), ('model', '=', model)])
         if message_id and mail_ids:
             mail_record = mail_message.browse(cr, uid, mail_ids)[0]
