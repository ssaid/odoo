--- conflicted
+++ resolved
@@ -1,67 +1,52 @@
-# Translation of OpenERP Server.
+# Translation of Odoo Server.
 # This file contains the translation of the following modules:
-#	* warning
-#
+# * warning
+# 
+# Translators:
 msgid ""
 msgstr ""
-<<<<<<< HEAD
-"Project-Id-Version: OpenERP Server 6.0dev\n"
-"Report-Msgid-Bugs-To: support@openerp.com\n"
-"POT-Creation-Date: 2011-01-11 11:16+0000\n"
-"PO-Revision-Date: 2011-01-13 18:02+0000\n"
-"Last-Translator: Carlos @ smile.fr <Unknown>\n"
-"Language-Team: \n"
-=======
 "Project-Id-Version: Odoo 8.0\n"
 "Report-Msgid-Bugs-To: \n"
 "POT-Creation-Date: 2015-01-21 14:08+0000\n"
 "PO-Revision-Date: 2016-01-13 01:09+0000\n"
 "Last-Translator: Martin Trigaux\n"
 "Language-Team: Spanish (Mexico) (http://www.transifex.com/odoo/odoo-8/language/es_MX/)\n"
->>>>>>> 1812b8f3
 "MIME-Version: 1.0\n"
 "Content-Type: text/plain; charset=UTF-8\n"
-"Content-Transfer-Encoding: 8bit\n"
-"X-Launchpad-Export-Date: 2011-09-05 05:41+0000\n"
-"X-Generator: Launchpad (build 13830)\n"
+"Content-Transfer-Encoding: \n"
+"Language: es_MX\n"
+"Plural-Forms: nplurals=2; plural=(n != 1);\n"
 
 #. module: warning
-#: model:ir.model,name:warning.model_purchase_order_line
-#: field:product.product,purchase_line_warn:0
-msgid "Purchase Order Line"
-msgstr "Línea pedido de compra"
+#: selection:product.template,purchase_line_warn:0
+#: selection:product.template,sale_line_warn:0
+#: selection:res.partner,invoice_warn:0 selection:res.partner,picking_warn:0
+#: selection:res.partner,purchase_warn:0 selection:res.partner,sale_warn:0
+msgid "Blocking Message"
+msgstr "Mensaje de bloqueo"
 
 #. module: warning
-#: field:product.product,sale_line_warn_msg:0
-msgid "Message for Sale Order Line"
-msgstr "Mensaje para la línea del pedido de venta"
+#: model:ir.model,name:warning.model_account_invoice
+#: field:res.partner,invoice_warn:0
+msgid "Invoice"
+msgstr "Factura"
 
 #. module: warning
-#: field:product.product,purchase_line_warn_msg:0
+#: field:res.partner,invoice_warn_msg:0
+msgid "Message for Invoice"
+msgstr "Mensaje para factura"
+
+#. module: warning
+#: field:res.partner,purchase_warn_msg:0
+msgid "Message for Purchase Order"
+msgstr "Mensaje para el pedido de compra"
+
+#. module: warning
+#: field:product.template,purchase_line_warn_msg:0
 msgid "Message for Purchase Order Line"
 msgstr "Mensaje para la línea del pedido de compra"
 
 #. module: warning
-#: constraint:res.partner:0
-msgid "Error ! You can not create recursive associated members."
-msgstr "¡Error! No puede crear miembros asociados recursivos."
-
-#. module: warning
-#: model:ir.model,name:warning.model_stock_picking
-msgid "Picking List"
-msgstr "Albarán"
-
-#. module: warning
-<<<<<<< HEAD
-#: field:product.product,sale_line_warn:0
-msgid "Sale Order Line"
-msgstr "Línea pedido de venta"
-
-#. module: warning
-#: view:product.product:0
-msgid "Warning when Purchasing this Product"
-msgstr "Aviso cuando compra este producto"
-=======
 #: field:res.partner,sale_warn_msg:0
 msgid "Message for Sales Order"
 msgstr "Mensaje para Orden de Ventas"
@@ -70,87 +55,34 @@
 #: field:product.template,sale_line_warn_msg:0
 msgid "Message for Sales Order Line"
 msgstr "Mensaje de Línea de Orden de Ventas"
->>>>>>> 1812b8f3
 
 #. module: warning
-#: model:ir.model,name:warning.model_product_product
-msgid "Product"
-msgstr "Producto"
+#: field:res.partner,picking_warn_msg:0
+msgid "Message for Stock Picking"
+msgstr "Mensaje para albarán de stock"
 
 #. module: warning
-#: sql_constraint:purchase.order:0
-#: sql_constraint:sale.order:0
-msgid "Order Reference must be unique !"
-msgstr "¡La referencia del pedido debe ser única!"
-
-#. module: warning
-#: view:product.product:0
-#: view:res.partner:0
-msgid "Warnings"
-msgstr "Avisos"
-
-#. module: warning
-#: selection:product.product,purchase_line_warn:0
-#: selection:product.product,sale_line_warn:0
-#: selection:res.partner,invoice_warn:0
-#: selection:res.partner,picking_warn:0
-#: selection:res.partner,purchase_warn:0
-#: selection:res.partner,sale_warn:0
-msgid "Warning"
-msgstr "Aviso"
-
-#. module: warning
-#: selection:product.product,purchase_line_warn:0
-#: selection:product.product,sale_line_warn:0
-#: selection:res.partner,invoice_warn:0
-#: selection:res.partner,picking_warn:0
-#: selection:res.partner,purchase_warn:0
-#: selection:res.partner,sale_warn:0
-msgid "Blocking Message"
-msgstr "Mensaje de bloqueo"
-
-#. module: warning
-#: view:res.partner:0
-msgid "Warning on the Invoice"
-msgstr "Aviso en la factura"
-
-#. module: warning
-#: selection:product.product,purchase_line_warn:0
-#: selection:product.product,sale_line_warn:0
-#: selection:res.partner,invoice_warn:0
-#: selection:res.partner,picking_warn:0
-#: selection:res.partner,purchase_warn:0
-#: selection:res.partner,sale_warn:0
+#: selection:product.template,purchase_line_warn:0
+#: selection:product.template,sale_line_warn:0
+#: selection:res.partner,invoice_warn:0 selection:res.partner,picking_warn:0
+#: selection:res.partner,purchase_warn:0 selection:res.partner,sale_warn:0
 msgid "No Message"
 msgstr "Sin mensaje"
 
 #. module: warning
-#: model:ir.model,name:warning.model_account_invoice
-#: field:res.partner,invoice_warn:0
-msgid "Invoice"
-msgstr "Factura"
+#: model:ir.model,name:warning.model_res_partner
+msgid "Partner"
+msgstr "Empresa"
 
 #. module: warning
-#: model:ir.module.module,shortdesc:warning.module_meta_information
-msgid "Module for Warnings form onchange Event"
-msgstr ""
-"Módulo para la configuración de avisos en eventos (cambios en los "
-"formularios)"
+#: model:ir.model,name:warning.model_stock_picking
+msgid "Picking List"
+msgstr "Albarán"
 
 #. module: warning
-#: view:product.product:0
-msgid "Warning when Selling this Product"
-msgstr "Aviso cuando vende este producto"
-
-#. module: warning
-#: field:res.partner,sale_warn:0
-msgid "Sale Order"
-msgstr "Pedido de venta"
-
-#. module: warning
-#: field:res.partner,picking_warn:0
-msgid "Stock Picking"
-msgstr "Albarán de stock"
+#: model:ir.model,name:warning.model_product_template
+msgid "Product Template"
+msgstr "Plantilla de producto"
 
 #. module: warning
 #: model:ir.model,name:warning.model_purchase_order
@@ -159,105 +91,88 @@
 msgstr "Pedido de compra"
 
 #. module: warning
-#: field:res.partner,sale_warn_msg:0
-msgid "Message for Sale Order"
-msgstr "Mensaje para el pedido de venta"
+#: model:ir.model,name:warning.model_purchase_order_line
+#: field:product.template,purchase_line_warn:0
+msgid "Purchase Order Line"
+msgstr "Línea pedido de compra"
 
 #. module: warning
-#: field:res.partner,purchase_warn_msg:0
-msgid "Message for Purchase Order"
-msgstr "Mensaje para el pedido de compra"
+#: model:ir.model,name:warning.model_sale_order field:res.partner,sale_warn:0
+msgid "Sales Order"
+msgstr "Pedido de venta"
 
 #. module: warning
-#: code:addons/warning/warning.py:32
-#: help:product.product,purchase_line_warn:0
-#: help:product.product,sale_line_warn:0
-#: help:res.partner,invoice_warn:0
-#: help:res.partner,picking_warn:0
-#: help:res.partner,purchase_warn:0
+#: model:ir.model,name:warning.model_sale_order_line
+#: field:product.template,sale_line_warn:0
+msgid "Sales Order Line"
+msgstr "Línea pedido de venta"
+
+#. module: warning
+#: code:addons/warning/warning.py:31
+#: help:product.template,purchase_line_warn:0
+#: help:product.template,sale_line_warn:0 help:res.partner,invoice_warn:0
+#: help:res.partner,picking_warn:0 help:res.partner,purchase_warn:0
 #: help:res.partner,sale_warn:0
 #, python-format
 msgid ""
 "Selecting the \"Warning\" option will notify user with the message, "
 "Selecting \"Blocking Message\" will throw an exception with the message and "
 "block the flow. The Message has to be written in the next field."
-msgstr ""
-"Si selecciona la opción \"Aviso\" se notificará a los usuarios con el "
-"mensaje, si selecciona \"Mensaje de bloqueo\" se lanzará una excepción con "
-"el mensaje y se bloqueará el flujo. El mensaje debe escribirse en el "
-"siguiente campo."
+msgstr "Si selecciona la opción \"Aviso\" se notificará a los usuarios con el mensaje, si selecciona \"Mensaje de bloqueo\" se lanzará una excepción con el mensaje y se bloqueará el flujo. El mensaje debe escribirse en el siguiente campo."
 
 #. module: warning
-#: code:addons/warning/warning.py:67
-#: code:addons/warning/warning.py:96
-#: code:addons/warning/warning.py:132
-#: code:addons/warning/warning.py:163
-#: code:addons/warning/warning.py:213
-#: code:addons/warning/warning.py:246
-#, python-format
-msgid "Alert for %s !"
-msgstr "¡Alerta para %s!"
+#: field:res.partner,picking_warn:0
+msgid "Stock Picking"
+msgstr "Albarán de stock"
 
 #. module: warning
-#: field:res.partner,invoice_warn_msg:0
-msgid "Message for Invoice"
-msgstr "Mensaje para factura"
+#: selection:product.template,purchase_line_warn:0
+#: selection:product.template,sale_line_warn:0
+#: selection:res.partner,invoice_warn:0 selection:res.partner,picking_warn:0
+#: selection:res.partner,purchase_warn:0 selection:res.partner,sale_warn:0
+msgid "Warning"
+msgstr "Aviso"
 
 #. module: warning
-#: model:ir.module.module,description:warning.module_meta_information
-msgid "Module for Warnings form onchange Event."
-msgstr "Módulo para configuración de avisos en eventos."
-
-#. module: warning
-#: view:res.partner:0
-msgid "Warning on the Picking"
-msgstr "Aviso en los albaranes"
-
-#. module: warning
-#: view:res.partner:0
-msgid "Warning on the Purchase Order"
-msgstr "Aviso en el pedido de compra"
-
-#. module: warning
-#: code:addons/warning/warning.py:68
-#: code:addons/warning/warning.py:97
-#: code:addons/warning/warning.py:134
-#: code:addons/warning/warning.py:164
-#: code:addons/warning/warning.py:214
-#: code:addons/warning/warning.py:247
+#: code:addons/warning/warning.py:64 code:addons/warning/warning.py:94
+#: code:addons/warning/warning.py:132 code:addons/warning/warning.py:166
+#: code:addons/warning/warning.py:216 code:addons/warning/warning.py:250
 #, python-format
 msgid "Warning for %s"
 msgstr "Aviso para %s"
 
 #. module: warning
-#: view:res.partner:0
-msgid "Warning on the Sale Order"
-msgstr "Aviso en el pedido de venta"
+#: view:res.partner:warning.view_partner_warning_form
+msgid "Warning on the Invoice"
+msgstr "Aviso en la factura"
 
 #. module: warning
-#: constraint:product.product:0
-msgid "Error: Invalid ean code"
-msgstr "Error: Código EAN no válido"
+#: view:res.partner:warning.view_partner_warning_form
+msgid "Warning on the Picking"
+msgstr "Aviso en los albaranes"
 
 #. module: warning
-#: field:res.partner,picking_warn_msg:0
-msgid "Message for Stock Picking"
-msgstr "Mensaje para albarán de stock"
+#: view:res.partner:warning.view_partner_warning_form
+msgid "Warning on the Purchase Order"
+msgstr "Aviso en el pedido de compra"
 
 #. module: warning
-#: model:ir.model,name:warning.model_res_partner
-msgid "Partner"
-msgstr "Empresa"
+#: view:res.partner:warning.view_partner_warning_form
+msgid "Warning on the Sales Order"
+msgstr ""
 
 #. module: warning
-#: model:ir.model,name:warning.model_sale_order
-msgid "Sales Order"
-msgstr "Pedido de venta"
+#: view:product.template:warning.product_warning_form_view
+msgid "Warning when Purchasing this Product"
+msgstr "Aviso cuando compra este producto"
 
 #. module: warning
-#: model:ir.model,name:warning.model_sale_order_line
-msgid "Sales Order Line"
-msgstr "Línea pedido de venta"
+#: view:product.template:warning.product_warning_form_view
+msgid "Warning when Selling this Product"
+msgstr "Aviso cuando vende este producto"
 
-#~ msgid "Invalid XML for View Architecture!"
-#~ msgstr "¡XML inválido para la definición de la vista!"+#. module: warning
+#: view:product.template:warning.product_warning_form_view
+#: view:res.partner:warning.view_partner_warning_form
+msgid "Warnings"
+msgstr "Avisos"