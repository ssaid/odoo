--- conflicted
+++ resolved
@@ -125,15 +125,9 @@
                         </page>
                     </notebook>
                   </sheet>
-<<<<<<< HEAD
-                  <footer>
-                       <field name="message_ids" widget="mail_thread"/>
-                  </footer>
-=======
                   <div class="oe_chatter">
                       <field name="message_ids" widget="mail_thread"/>
                   </div>
->>>>>>> 6dac4741
                 </form>
             </field>
         </record>
