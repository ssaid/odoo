--- conflicted
+++ resolved
@@ -116,12 +116,8 @@
             <field name="view_type">form</field>
             <field name="view_mode">tree,form</field>
             <field name="view_id" eval="view_voucher_tree"/>
-<<<<<<< HEAD
-<!--            <field name="domain">[('journal_id.type','=','sale')]</field>-->
-=======
             <field name="domain">[('journal_id.type','=','sale')]</field>
             <field name="search_view_id" ref="view_account_move_filter"/>
->>>>>>> 09fa5d4f
         </record>
         <menuitem id="menu_action_receipt_vou_voucher_list"
         action="action_receipt_vou_voucher_list" parent="account.menu_finance_receivables" sequence="12"/>
@@ -133,16 +129,12 @@
             <field name="view_type">form</field>
             <field name="view_mode">tree,form</field>
             <field name="view_id" eval="view_voucher_tree"/>
-<<<<<<< HEAD
-<!--            <field name="domain">[('journal_id.type','=','purchase')]</field>-->
-=======
             <field name="domain">[('journal_id.type','=','purchase')]</field>
             <field name="search_view_id" ref="view_account_move_filter"/>
->>>>>>> 09fa5d4f
         </record>
         <menuitem id="menu_action_pay_vou_voucher_list"
         action="action_pay_vou_voucher_list" parent="account.menu_finance_payables" sequence="12"/>
-        
+
         <!-- Journal Vouchers -->
         <record model="ir.actions.act_window" id="action_voucher_list">
             <field name="name">Journal Vouchers</field>
@@ -153,7 +145,7 @@
             <field name="search_view_id" ref="view_account_move_filter"/>
         </record>
         <menuitem action="action_voucher_list" id="menu_encode_entries_by_voucher" parent="account.menu_finance_entries" sequence="6"/>
-        
+
 <!--        <record model="ir.actions.act_window" id="action_receipt_cashreceipt_voucher_list">-->
 <!--            <field name="name">Cash Receipt</field>-->
 <!--            <field name="res_model">account.voucher</field>-->
