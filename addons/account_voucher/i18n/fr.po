# Translation of OpenERP Server.
# This file contains the translation of the following modules:
#	* account_voucher
#
msgid ""
msgstr ""
"Project-Id-Version: OpenERP Server 6.0dev\n"
"Report-Msgid-Bugs-To: support@openerp.com\n"
<<<<<<< HEAD
"POT-Creation-Date: 2010-10-18 17:46+0000\n"
"PO-Revision-Date: 2009-11-09 16:29+0000\n"
"Last-Translator: Fabien (Open ERP) <fp@tinyerp.com>\n"
=======
"POT-Creation-Date: 2010-11-18 16:11+0000\n"
"PO-Revision-Date: 2010-11-24 09:41+0000\n"
"Last-Translator: Maxime Chambreuil (http://www.savoirfairelinux.com) "
"<maxime.chambreuil@savoirfairelinux.com>\n"
>>>>>>> cc7031ec
"Language-Team: \n"
"MIME-Version: 1.0\n"
"Content-Type: text/plain; charset=UTF-8\n"
"Content-Transfer-Encoding: 8bit\n"
<<<<<<< HEAD
"X-Launchpad-Export-Date: 2010-10-30 05:44+0000\n"
=======
"X-Launchpad-Export-Date: 2010-11-25 04:56+0000\n"
>>>>>>> cc7031ec
"X-Generator: Launchpad (build Unknown)\n"

#. module: account_voucher
#: view:account.voucher.unreconcile:0
msgid "Unreconciliation transactions"
msgstr ""

#. module: account_voucher
#: view:account.voucher:0
msgid "Form view not available for Payment Lines"
msgstr ""

#. module: account_voucher
#: view:account.voucher:0
msgid "Payment Ref"
msgstr ""

#. module: account_voucher
#: view:account.voucher:0
msgid "Open Customer Journal Entries"
msgstr ""

#. module: account_voucher
#: report:voucher.cash_receipt.drcr:0
#: report:voucher.print:0
msgid "Particulars"
msgstr ""

#. module: account_voucher
#: view:account.voucher:0
msgid "Group By..."
msgstr ""

#. module: account_voucher
#: code:addons/account_voucher/account_voucher.py:0
#, python-format
msgid "Cannot delete Voucher(s) which are already opened or paid !"
msgstr ""

#. module: account_voucher
#: constraint:ir.actions.act_window:0
msgid "Invalid model name in the action definition."
msgstr ""

#. module: account_voucher
#: report:voucher.cash_receipt.drcr:0
msgid "Ref. :"
msgstr "Réf. :"

#. module: account_voucher
#: view:account.voucher:0
msgid "Supplier"
msgstr ""

#. module: account_voucher
#: model:ir.actions.report.xml,name:account_voucher.report_account_voucher_print
msgid "Voucher Print"
msgstr ""

#. module: account_voucher
#: model:ir.module.module,description:account_voucher.module_meta_information
msgid ""
"Account Voucher module includes all the basic requirements of\n"
"    Voucher Entries for Bank, Cash, Sales, Purchase, Expanse, Contra, "
"etc...\n"
"    * Voucher Entry\n"
"    * Voucher Receipt\n"
"    * Cheque Register\n"
"    "
msgstr ""

#. module: account_voucher
#: view:account.voucher:0
#: model:ir.actions.act_window,name:account_voucher.act_pay_bills
msgid "Bill Payment"
msgstr ""

#. module: account_voucher
#: field:account.voucher.line,amount_original:0
msgid "Originial Amount"
msgstr ""

#. module: account_voucher
#: view:account.statement.from.invoice.lines:0
#: code:addons/account_voucher/wizard/account_statement_from_invoice.py:0
#: model:ir.actions.act_window,name:account_voucher.action_view_account_statement_from_invoice_lines
#, python-format
msgid "Import Entries"
msgstr ""

#. module: account_voucher
#: model:ir.model,name:account_voucher.model_account_voucher_unreconcile
msgid "Account voucher unreconcile"
msgstr ""

#. module: account_voucher
#: view:account.voucher:0
msgid "Pay Bill"
msgstr ""

#. module: account_voucher
#: field:account.voucher,company_id:0
#: field:account.voucher.line,company_id:0
msgid "Company"
msgstr "Société"

#. module: account_voucher
#: view:account.voucher:0
msgid "Set to Draft"
msgstr "Mettre en Brouillon"

#. module: account_voucher
#: model:ir.actions.act_window,name:account_voucher.action_view_account_voucher_unreconcile
msgid "Unreconcile entries"
msgstr ""

#. module: account_voucher
#: view:account.voucher:0
msgid "Voucher Statistics"
msgstr ""

#. module: account_voucher
#: view:account.voucher:0
msgid "Validate"
msgstr ""

#. module: account_voucher
#: view:account.voucher:0
msgid "Search Vouchers"
msgstr ""

#. module: account_voucher
#: selection:account.voucher,type:0
msgid "Purchase"
msgstr ""

#. module: account_voucher
#: field:account.voucher,account_id:0
#: field:account.voucher.line,account_id:0
msgid "Account"
msgstr "Compte"

#. module: account_voucher
#: field:account.voucher,line_dr_ids:0
msgid "Debits"
msgstr ""

#. module: account_voucher
#: view:account.statement.from.invoice.lines:0
msgid "Ok"
msgstr ""

#. module: account_voucher
#: field:account.voucher,date_due:0
#: field:account.voucher.line,date_due:0
msgid "Due Date"
msgstr ""

#. module: account_voucher
#: field:account.voucher,narration:0
msgid "Notes"
msgstr ""

#. module: account_voucher
#: selection:account.voucher,type:0
msgid "Sale"
msgstr ""

#. module: account_voucher
#: field:account.voucher.line,move_line_id:0
msgid "Journal Item"
msgstr ""

#. module: account_voucher
#: field:account.voucher,reference:0
msgid "Ref #"
msgstr ""

#. module: account_voucher
#: field:account.voucher.line,amount:0
#: report:voucher.print:0
msgid "Amount"
msgstr "Montant"

#. module: account_voucher
#: view:account.voucher:0
msgid "Payment Options"
msgstr ""

#. module: account_voucher
#: view:account.voucher:0
msgid "Bill Information"
msgstr ""

#. module: account_voucher
#: selection:account.voucher,state:0
msgid "Cancelled"
msgstr ""

#. module: account_voucher
#: field:account.statement.from.invoice,date:0
msgid "Date payment"
msgstr ""

#. module: account_voucher
#: report:voucher.cash_receipt.drcr:0
#: report:voucher.print:0
msgid "Receiver's Signature"
msgstr ""

#. module: account_voucher
#: model:ir.model,name:account_voucher.model_account_bank_statement_line
msgid "Bank Statement Line"
msgstr ""

#. module: account_voucher
#: model:ir.actions.act_window,name:account_voucher.action_purchase_receipt
#: model:ir.ui.menu,name:account_voucher.menu_action_purchase_receipt
msgid "Supplier Vouchers"
msgstr ""

#. module: account_voucher
#: field:account.voucher,tax_id:0
msgid "Tax"
msgstr ""

#. module: account_voucher
#: report:voucher.cash_receipt.drcr:0
#: report:voucher.print:0
msgid "Amount (in words) :"
msgstr "Montant (en toutes lettres) :"

#. module: account_voucher
#: field:account.voucher.line,account_analytic_id:0
msgid "Analytic Account"
msgstr "Compte Analytique"

#. module: account_voucher
#: report:voucher.cash_receipt.drcr:0
msgid "Journal:"
msgstr ""

#. module: account_voucher
#: view:account.voucher:0
msgid "Payment Information"
msgstr ""

#. module: account_voucher
#: view:account.statement.from.invoice:0
msgid "Go"
msgstr ""

#. module: account_voucher
#: view:account.voucher:0
#: field:account.voucher,partner_id:0
#: field:account.voucher.line,partner_id:0
msgid "Partner"
msgstr "Partenaire"

#. module: account_voucher
#: view:account.bank.statement:0
msgid "Import Invoices"
msgstr ""

#. module: account_voucher
#: code:addons/account_voucher/account_voucher.py:0
#, python-format
msgid ""
"You have to configure account base code and account tax code on the '%s' tax!"
msgstr ""

#. module: account_voucher
#: report:voucher.print:0
msgid "Account :"
msgstr ""

#. module: account_voucher
#: selection:account.voucher,type:0
msgid "Receipt"
msgstr ""

#. module: account_voucher
#: report:voucher.cash_receipt.drcr:0
#: report:voucher.print:0
msgid "On Account of :"
msgstr ""

#. module: account_voucher
#: view:account.voucher:0
msgid "Sales Lines"
msgstr ""

#. module: account_voucher
#: report:voucher.cash_receipt.drcr:0
#: report:voucher.print:0
msgid "Date:"
msgstr ""

#. module: account_voucher
#: view:account.voucher:0
#: field:account.voucher,period_id:0
msgid "Period"
msgstr "Période"

#. module: account_voucher
#: view:account.voucher:0
#: field:account.voucher,state:0
msgid "State"
msgstr "État"

#. module: account_voucher
#: model:ir.module.module,shortdesc:account_voucher.module_meta_information
msgid "Accounting Voucher Entries"
msgstr ""

#. module: account_voucher
#: view:account.voucher:0
#: model:ir.actions.act_window,name:account_voucher.act_journal_voucher_open
msgid "Voucher Entries"
msgstr ""

#. module: account_voucher
#: code:addons/account_voucher/account_voucher.py:0
#, python-format
msgid "Error !"
msgstr ""

#. module: account_voucher
#: view:account.voucher:0
msgid "Supplier Voucher"
msgstr ""

#. module: account_voucher
#: model:ir.actions.act_window,name:account_voucher.action_review_voucher_list
msgid "Vouchers Entries"
msgstr ""

#. module: account_voucher
#: report:voucher.cash_receipt.drcr:0
#: report:voucher.print:0
msgid "Authorised Signatory"
msgstr ""

#. module: account_voucher
#: view:account.voucher:0
#: model:ir.actions.act_window,name:account_voucher.action_sale_receipt
#: model:ir.ui.menu,name:account_voucher.menu_action_sale_receipt
msgid "Sales Receipt"
msgstr ""

#. module: account_voucher
#: code:addons/account_voucher/account_voucher.py:0
#, python-format
msgid "Invalid action !"
msgstr ""

#. module: account_voucher
#: view:account.voucher:0
msgid "Other Information"
msgstr ""

#. module: account_voucher
#: view:account.voucher.unreconcile:0
msgid "Unreconciliation"
msgstr ""

#. module: account_voucher
#: constraint:ir.ui.view:0
msgid "Invalid XML for View Architecture!"
msgstr "XML non valide pour l'architecture de la vue"

#. module: account_voucher
#: model:ir.actions.act_window,name:account_voucher.action_vendor_payment
#: model:ir.ui.menu,name:account_voucher.menu_action_vendor_payment
msgid "Vendor Payment"
msgstr ""

#. module: account_voucher
#: view:account.invoice:0
#: code:addons/account_voucher/invoice.py:0
#, python-format
msgid "Pay Invoice"
msgstr ""

#. module: account_voucher
#: code:addons/account_voucher/account_voucher.py:0
#, python-format
msgid "No Account Base Code and Account Tax Code!"
msgstr ""

#. module: account_voucher
#: field:account.voucher,tax_amount:0
msgid "Tax Amount"
msgstr ""

#. module: account_voucher
#: view:account.voucher:0
msgid "Voucher Entry"
msgstr ""

#. module: account_voucher
#: view:account.voucher:0
msgid "Paid Amount"
msgstr ""

#. module: account_voucher
#: selection:account.voucher,pay_now:0
msgid "Pay Directly"
msgstr ""

#. module: account_voucher
#: field:account.statement.from.invoice,line_ids:0
#: field:account.statement.from.invoice.lines,line_ids:0
msgid "Invoices"
msgstr ""

#. module: account_voucher
#: field:account.voucher.unreconcile,remove:0
msgid "Want to remove accounting entries too ?"
msgstr ""

#. module: account_voucher
#: field:account.voucher,line_ids:0
#: model:ir.model,name:account_voucher.model_account_voucher_line
msgid "Voucher Lines"
msgstr "Lignes de Souches"

#. module: account_voucher
#: field:account.voucher,currency_id:0
msgid "Currency"
msgstr "Devise"

#. module: account_voucher
#: view:account.statement.from.invoice.lines:0
msgid "Payable and Receivables"
msgstr ""

#. module: account_voucher
#: selection:account.voucher,pay_now:0
msgid "Pay Later or Group Funds"
msgstr ""

#. module: account_voucher
#: view:account.voucher:0
#: selection:account.voucher,state:0
#: report:voucher.cash_receipt.drcr:0
#: report:voucher.print:0
msgid "Draft"
msgstr "Brouillon"

#. module: account_voucher
#: constraint:ir.ui.menu:0
msgid "Error ! You can not create recursive Menu."
msgstr ""

#. module: account_voucher
#: report:voucher.print:0
msgid "Currency:"
msgstr ""

#. module: account_voucher
#: field:account.move.line,amount_unreconciled:0
msgid "Unreconciled Amount"
msgstr ""

#. module: account_voucher
#: report:voucher.cash_receipt.drcr:0
#: report:voucher.print:0
msgid "PRO-FORMA"
msgstr "PROFORMA"

#. module: account_voucher
#: view:account.voucher:0
msgid "Total Amount"
msgstr ""

#. module: account_voucher
#: field:account.voucher.line,type:0
msgid "Cr/Dr"
msgstr ""

#. module: account_voucher
#: field:account.voucher,audit:0
msgid "Audit Complete ?"
msgstr ""

#. module: account_voucher
#: view:account.voucher:0
msgid "Vendor"
msgstr ""

#. module: account_voucher
#: view:account.voucher:0
msgid "Payment Terms"
msgstr ""

#. module: account_voucher
#: view:account.voucher:0
msgid "Compute Tax"
msgstr ""

#. module: account_voucher
#: field:account.voucher,date:0
#: field:account.voucher.line,date_original:0
msgid "Date"
msgstr "Date"

#. module: account_voucher
#: view:account.voucher:0
msgid "Post"
msgstr ""

#. module: account_voucher
#: report:voucher.cash_receipt.drcr:0
#: report:voucher.print:0
msgid "Number:"
msgstr ""

#. module: account_voucher
#: field:account.bank.statement.line,amount_reconciled:0
msgid "Amount reconciled"
msgstr ""

#. module: account_voucher
#: view:account.voucher:0
msgid "Expense Lines"
msgstr ""

#. module: account_voucher
#: field:account.voucher,pre_line:0
msgid "Previous Payments ?"
msgstr ""

#. module: account_voucher
#: model:ir.actions.act_window,name:account_voucher.action_voucher_list
#: model:ir.ui.menu,name:account_voucher.menu_encode_entries_by_voucher
msgid "Journal Vouchers"
msgstr ""

#. module: account_voucher
#: selection:account.voucher.line,type:0
#: report:voucher.cash_receipt.drcr:0
msgid "Credit"
msgstr "Crédit"

#. module: account_voucher
#: view:account.voucher:0
msgid "Extended options..."
msgstr ""

#. module: account_voucher
#: code:addons/account_voucher/account_voucher.py:0
#, python-format
msgid "Please define a sequence on the journal !"
msgstr ""

#. module: account_voucher
#: report:voucher.cash_receipt.drcr:0
#: report:voucher.print:0
msgid "Through :"
msgstr ""

#. module: account_voucher
#: help:account.voucher,reference:0
msgid "Transaction reference number."
msgstr ""

#. module: account_voucher
#: view:account.voucher:0
msgid "Invoices and outstanding transactions"
msgstr ""

#. module: account_voucher
#: view:account.voucher:0
msgid "Bill Date"
msgstr ""

#. module: account_voucher
#: view:account.voucher:0
#: view:account.voucher.unreconcile:0
msgid "Unreconcile"
msgstr ""

#. module: account_voucher
#: view:account.voucher:0
#: model:ir.model,name:account_voucher.model_account_voucher
msgid "Accounting Voucher"
msgstr "Souche comptable"

#. module: account_voucher
#: field:account.voucher,number:0
msgid "Number"
msgstr "Nombre"

#. module: account_voucher
#: model:ir.model,name:account_voucher.model_account_bank_statement
msgid "Bank Statement"
msgstr ""

#. module: account_voucher
#: view:account.voucher:0
msgid "To Review"
msgstr ""

#. module: account_voucher
#: view:account.voucher:0
msgid "Sales Information"
msgstr ""

#. module: account_voucher
#: view:account.voucher:0
msgid "Open Vendor Journal Entries"
msgstr ""

#. module: account_voucher
#: field:account.voucher.line,voucher_id:0
#: model:ir.actions.report.xml,name:account_voucher.report_account_voucher
#: model:res.request.link,name:account_voucher.req_link_voucher
msgid "Voucher"
msgstr "Souche"

#. module: account_voucher
#: model:ir.model,name:account_voucher.model_account_invoice
msgid "Invoice"
msgstr ""

#. module: account_voucher
#: view:account.voucher:0
msgid "Voucher Items"
msgstr ""

#. module: account_voucher
#: view:account.statement.from.invoice:0
#: view:account.statement.from.invoice.lines:0
#: view:account.voucher:0
#: view:account.voucher.unreconcile:0
msgid "Cancel"
msgstr "Annulé"

#. module: account_voucher
#: selection:account.voucher,state:0
msgid "Pro-forma"
msgstr "Pro-forma"

#. module: account_voucher
#: view:account.voucher:0
#: field:account.voucher,move_ids:0
#: model:ir.model,name:account_voucher.model_account_move_line
msgid "Journal Items"
msgstr ""

#. module: account_voucher
#: view:account.voucher:0
#: model:ir.actions.act_window,name:account_voucher.act_pay_voucher
#: model:ir.actions.act_window,name:account_voucher.action_vendor_receipt
#: model:ir.ui.menu,name:account_voucher.menu_action_vendor_receipt
msgid "Customer Payment"
msgstr ""

#. module: account_voucher
#: constraint:ir.model:0
msgid ""
"The Object name must start with x_ and not contain any special character !"
msgstr ""
"Le nom de l'objet doit commencer avec x_ et ne pas contenir de charactères "
"spéciaux !"

#. module: account_voucher
#: view:account.statement.from.invoice:0
#: model:ir.actions.act_window,name:account_voucher.action_view_account_statement_from_invoice
msgid "Import Invoices in Statement"
msgstr ""

#. module: account_voucher
#: view:account.voucher:0
msgid "Pay"
msgstr ""

#. module: account_voucher
#: selection:account.voucher.line,type:0
#: report:voucher.cash_receipt.drcr:0
msgid "Debit"
msgstr "Débit"

#. module: account_voucher
#: view:account.voucher:0
msgid "Payment Method"
msgstr ""

#. module: account_voucher
#: field:account.voucher.line,name:0
msgid "Description"
msgstr "Description"

#. module: account_voucher
#: report:voucher.cash_receipt.drcr:0
#: report:voucher.print:0
msgid "Canceled"
msgstr "Annulé"

#. module: account_voucher
#: code:addons/account_voucher/account_voucher.py:0
#, python-format
msgid "Please change partner and try again !"
msgstr ""

#. module: account_voucher
#: field:account.statement.from.invoice,journal_ids:0
#: view:account.voucher:0
#: field:account.voucher,journal_id:0
msgid "Journal"
msgstr "Journal"

#. module: account_voucher
#: report:voucher.cash_receipt.drcr:0
msgid "-"
msgstr "-"

#. module: account_voucher
#: view:account.voucher:0
msgid "Internal Notes"
msgstr ""

#. module: account_voucher
#: view:account.voucher:0
#: field:account.voucher,line_cr_ids:0
msgid "Credits"
msgstr ""

#. module: account_voucher
#: report:voucher.cash_receipt.drcr:0
#: report:voucher.print:0
msgid "State:"
msgstr ""

#. module: account_voucher
#: field:account.bank.statement.line,voucher_id:0
#: view:account.invoice:0
#: view:account.voucher:0
#: field:account.voucher,pay_now:0
#: selection:account.voucher,type:0
msgid "Payment"
msgstr ""

#. module: account_voucher
#: view:account.voucher:0
#: selection:account.voucher,state:0
#: report:voucher.cash_receipt.drcr:0
#: report:voucher.print:0
msgid "Posted"
msgstr "Posté"

#. module: account_voucher
#: view:account.voucher:0
msgid "Customer"
msgstr ""

#. module: account_voucher
#: field:account.voucher,type:0
msgid "Default Type"
msgstr ""

#. module: account_voucher
#: model:ir.model,name:account_voucher.model_account_statement_from_invoice
#: model:ir.model,name:account_voucher.model_account_statement_from_invoice_lines
msgid "Entries by Statement from Invoices"
msgstr ""

#. module: account_voucher
#: field:account.voucher,move_id:0
msgid "Account Entry"
msgstr ""

#. module: account_voucher
#: constraint:ir.rule:0
msgid "Rules are not supported for osv_memory objects !"
msgstr ""

#. module: account_voucher
#: code:addons/account_voucher/account_voucher.py:0
#, python-format
msgid "Invalid Error !"
msgstr ""

#. module: account_voucher
#: help:account.voucher,date:0
msgid "Effective date for accounting entries"
msgstr ""

#. module: account_voucher
#: view:account.voucher.unreconcile:0
msgid ""
"If you unreconciliate transactions, you must also verify all the actions "
"that are linked to those transactions because they will not be disable"
msgstr ""

#. module: account_voucher
#: view:account.voucher:0
msgid "Vendor Invoices and Outstanding transactions"
msgstr ""

#. module: account_voucher
#: field:account.voucher.line,untax_amount:0
msgid "Untax Amount"
msgstr ""

#. module: account_voucher
#: view:account.voucher:0
#: field:account.voucher.line,amount_unreconciled:0
msgid "Open Balance"
msgstr ""

#. module: account_voucher
#: view:account.voucher:0
#: field:account.voucher,amount:0
msgid "Total"
msgstr ""

#. module: account_voucher
#: field:account.voucher,name:0
msgid "Memo"
msgstr ""

#~ msgid "Bank Receipts"
#~ msgstr "Reçus bancaires"

#~ msgid "State :"
#~ msgstr "État"

#~ msgid "Voucher Line"
#~ msgstr "Ligne de Souche"

#~ msgid "No."
#~ msgstr "N°"

#~ msgid "Payment Vouchers"
#~ msgstr "Souches de Paiement"

#~ msgid "Create"
#~ msgstr "Créer"

#~ msgid "None"
#~ msgstr "Aucun"

#~ msgid "Type"
#~ msgstr "Type"

#~ msgid "Vouchers"
#~ msgstr "Souches"

#~ msgid "Cash Receipts"
#~ msgstr "Reçus de Caisse"

#~ msgid "New Bank Payment"
#~ msgstr "Nouveau Paiement Bancaire"

#~ msgid "Voucher Reference"
#~ msgstr "Référence de la Souche"

#~ msgid "New Cash Receipt"
#~ msgstr "Nouveau Reçu de Caisse"

#~ msgid "Voucher Report"
#~ msgstr "Rapport sur les Souches"

#~ msgid "Cash Receipt"
#~ msgstr "Reçu de Caisse"

#~ msgid "New Cash Payment"
#~ msgstr "Nouveau Paiement de Caisse"

#~ msgid ":"
#~ msgstr ":"

#~ msgid "Reference Type"
#~ msgstr "Type de Référence"

#~ msgid "Bank Payments"
#~ msgstr "Paiements bancaires"

#~ msgid "Other Info"
#~ msgstr "Autres Informations"

#~ msgid "Other Vouchers"
#~ msgstr "Autres Souches"

#~ msgid "Cash Payment Voucher"
#~ msgstr "Souche de Paiement Bancaire"

#~ msgid "Bank Receipt"
#~ msgstr "Reçu Bancaire"

#~ msgid "Ref."
#~ msgstr "Réf."

#~ msgid "Name"
#~ msgstr "Nom"

#~ msgid "New Bank Receipt"
#~ msgstr "Nouveau Reçu Bancaire"

#~ msgid "Cash Payments"
#~ msgstr "Paiements de Caisse"

#~ msgid "Bank Payment Voucher"
#~ msgstr "Souche de Paiement Bancaire"

#~ msgid "Bank Receipt Voucher"
#~ msgstr "Souche de Reçu Bancaire"

#~ msgid "Total Credit"
#~ msgstr "Total crédit"

#~ msgid "Account Entry Line"
#~ msgstr "Écritures comptables"

#~ msgid "Total Debit"
#~ msgstr "Total débit"

#~ msgid "Optional Information"
#~ msgstr "Information optionnelle"

#~ msgid "General Information"
#~ msgstr "Informations générales"<|MERGE_RESOLUTION|>--- conflicted
+++ resolved
@@ -6,25 +6,15 @@
 msgstr ""
 "Project-Id-Version: OpenERP Server 6.0dev\n"
 "Report-Msgid-Bugs-To: support@openerp.com\n"
-<<<<<<< HEAD
-"POT-Creation-Date: 2010-10-18 17:46+0000\n"
-"PO-Revision-Date: 2009-11-09 16:29+0000\n"
-"Last-Translator: Fabien (Open ERP) <fp@tinyerp.com>\n"
-=======
 "POT-Creation-Date: 2010-11-18 16:11+0000\n"
 "PO-Revision-Date: 2010-11-24 09:41+0000\n"
 "Last-Translator: Maxime Chambreuil (http://www.savoirfairelinux.com) "
 "<maxime.chambreuil@savoirfairelinux.com>\n"
->>>>>>> cc7031ec
 "Language-Team: \n"
 "MIME-Version: 1.0\n"
 "Content-Type: text/plain; charset=UTF-8\n"
 "Content-Transfer-Encoding: 8bit\n"
-<<<<<<< HEAD
-"X-Launchpad-Export-Date: 2010-10-30 05:44+0000\n"
-=======
 "X-Launchpad-Export-Date: 2010-11-25 04:56+0000\n"
->>>>>>> cc7031ec
 "X-Generator: Launchpad (build Unknown)\n"
 
 #. module: account_voucher
@@ -34,11 +24,6 @@
 
 #. module: account_voucher
 #: view:account.voucher:0
-msgid "Form view not available for Payment Lines"
-msgstr ""
-
-#. module: account_voucher
-#: view:account.voucher:0
 msgid "Payment Ref"
 msgstr ""
 
@@ -51,7 +36,7 @@
 #: report:voucher.cash_receipt.drcr:0
 #: report:voucher.print:0
 msgid "Particulars"
-msgstr ""
+msgstr "Particuliers"
 
 #. module: account_voucher
 #: view:account.voucher:0
@@ -121,6 +106,15 @@
 msgstr ""
 
 #. module: account_voucher
+#: model:ir.actions.act_window,help:account_voucher.action_sale_receipt
+msgid ""
+"When you sell products to a customer, you can give him a sales receipt or an "
+"invoice. When the sales receipt is confirmed, it creates journal items "
+"automatically and you can record the customer payment related to this sales "
+"receipt."
+msgstr ""
+
+#. module: account_voucher
 #: view:account.voucher:0
 msgid "Pay Bill"
 msgstr ""
@@ -189,6 +183,16 @@
 msgstr ""
 
 #. module: account_voucher
+#: model:ir.actions.act_window,help:account_voucher.action_vendor_receipt
+msgid ""
+"Sales payment allows you to register the payments you receive from your "
+"customers. In order to record a payment, you must enter the customer, the "
+"payment method (=the journal) and the payment amount. OpenERP will propose "
+"to you automatically the reconciliation of this payment with the open "
+"invoices or sales receipts."
+msgstr ""
+
+#. module: account_voucher
 #: selection:account.voucher,type:0
 msgid "Sale"
 msgstr ""
@@ -233,7 +237,7 @@
 #: report:voucher.cash_receipt.drcr:0
 #: report:voucher.print:0
 msgid "Receiver's Signature"
-msgstr ""
+msgstr "Signature du destinataire"
 
 #. module: account_voucher
 #: model:ir.model,name:account_voucher.model_account_bank_statement_line
@@ -297,8 +301,8 @@
 msgstr ""
 
 #. module: account_voucher
-#: report:voucher.print:0
-msgid "Account :"
+#: selection:account.voucher,pay_now:0
+msgid "Pay Later or Group Funds"
 msgstr ""
 
 #. module: account_voucher
@@ -310,7 +314,7 @@
 #: report:voucher.cash_receipt.drcr:0
 #: report:voucher.print:0
 msgid "On Account of :"
-msgstr ""
+msgstr "Sur le compte de :"
 
 #. module: account_voucher
 #: view:account.voucher:0
@@ -330,6 +334,11 @@
 msgstr "Période"
 
 #. module: account_voucher
+#: sql_constraint:ir.module.module:0
+msgid "The name of the module must be unique !"
+msgstr ""
+
+#. module: account_voucher
 #: view:account.voucher:0
 #: field:account.voucher,state:0
 msgid "State"
@@ -341,10 +350,15 @@
 msgstr ""
 
 #. module: account_voucher
+#: sql_constraint:ir.module.module:0
+msgid "The certificate ID of the module must be unique !"
+msgstr ""
+
+#. module: account_voucher
 #: view:account.voucher:0
 #: model:ir.actions.act_window,name:account_voucher.act_journal_voucher_open
 msgid "Voucher Entries"
-msgstr ""
+msgstr "Saisie de pièces"
 
 #. module: account_voucher
 #: code:addons/account_voucher/account_voucher.py:0
@@ -366,7 +380,7 @@
 #: report:voucher.cash_receipt.drcr:0
 #: report:voucher.print:0
 msgid "Authorised Signatory"
-msgstr ""
+msgstr "Signataire autorisé"
 
 #. module: account_voucher
 #: view:account.voucher:0
@@ -436,6 +450,11 @@
 msgstr ""
 
 #. module: account_voucher
+#: view:account.voucher:0
+msgid "Voucher Items"
+msgstr ""
+
+#. module: account_voucher
 #: field:account.statement.from.invoice,line_ids:0
 #: field:account.statement.from.invoice.lines,line_ids:0
 msgid "Invoices"
@@ -463,8 +482,8 @@
 msgstr ""
 
 #. module: account_voucher
-#: selection:account.voucher,pay_now:0
-msgid "Pay Later or Group Funds"
+#: report:voucher.print:0
+msgid "Account :"
 msgstr ""
 
 #. module: account_voucher
@@ -495,6 +514,15 @@
 #: report:voucher.print:0
 msgid "PRO-FORMA"
 msgstr "PROFORMA"
+
+#. module: account_voucher
+#: model:ir.actions.act_window,help:account_voucher.action_vendor_payment
+msgid ""
+"The supplier payment form allows you to track the payment you do to your "
+"suppliers. When you select a supplier, the payment method and an amount for "
+"the payment, OpenERP will propose to reconcile your payment with the open "
+"supplier invoices or bills."
+msgstr ""
 
 #. module: account_voucher
 #: view:account.voucher:0
@@ -538,6 +566,11 @@
 msgstr ""
 
 #. module: account_voucher
+#: view:account.voucher:0
+msgid "Extended Filters..."
+msgstr ""
+
+#. module: account_voucher
 #: report:voucher.cash_receipt.drcr:0
 #: report:voucher.print:0
 msgid "Number:"
@@ -571,11 +604,6 @@
 msgstr "Crédit"
 
 #. module: account_voucher
-#: view:account.voucher:0
-msgid "Extended options..."
-msgstr ""
-
-#. module: account_voucher
 #: code:addons/account_voucher/account_voucher.py:0
 #, python-format
 msgid "Please define a sequence on the journal !"
@@ -585,7 +613,7 @@
 #: report:voucher.cash_receipt.drcr:0
 #: report:voucher.print:0
 msgid "Through :"
-msgstr ""
+msgstr "À travers :"
 
 #. module: account_voucher
 #: help:account.voucher,reference:0
@@ -652,8 +680,8 @@
 msgstr ""
 
 #. module: account_voucher
-#: view:account.voucher:0
-msgid "Voucher Items"
+#: sql_constraint:ir.rule:0
+msgid "Rule must have at least one checked access right !"
 msgstr ""
 
 #. module: account_voucher
@@ -668,6 +696,11 @@
 #: selection:account.voucher,state:0
 msgid "Pro-forma"
 msgstr "Pro-forma"
+
+#. module: account_voucher
+#: sql_constraint:ir.model.fields:0
+msgid "Size of the field can never be less than 1 !"
+msgstr ""
 
 #. module: account_voucher
 #: view:account.voucher:0
@@ -726,9 +759,8 @@
 msgstr "Annulé"
 
 #. module: account_voucher
-#: code:addons/account_voucher/account_voucher.py:0
-#, python-format
-msgid "Please change partner and try again !"
+#: view:account.voucher:0
+msgid "Vendor Invoices and Outstanding transactions"
 msgstr ""
 
 #. module: account_voucher
@@ -796,17 +828,11 @@
 #. module: account_voucher
 #: field:account.voucher,move_id:0
 msgid "Account Entry"
-msgstr ""
+msgstr "Écriture comptable"
 
 #. module: account_voucher
 #: constraint:ir.rule:0
 msgid "Rules are not supported for osv_memory objects !"
-msgstr ""
-
-#. module: account_voucher
-#: code:addons/account_voucher/account_voucher.py:0
-#, python-format
-msgid "Invalid Error !"
 msgstr ""
 
 #. module: account_voucher
@@ -822,11 +848,6 @@
 msgstr ""
 
 #. module: account_voucher
-#: view:account.voucher:0
-msgid "Vendor Invoices and Outstanding transactions"
-msgstr ""
-
-#. module: account_voucher
 #: field:account.voucher.line,untax_amount:0
 msgid "Untax Amount"
 msgstr ""
