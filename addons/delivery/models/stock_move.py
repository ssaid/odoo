--- conflicted
+++ resolved
@@ -21,31 +21,10 @@
         for move in self.filtered(lambda moves: moves.product_id.weight > 0.00):
             move.weight = (move.product_qty * move.product_id.weight)
 
-<<<<<<< HEAD
     def _get_new_picking_values(self):
         vals = super(StockMove, self)._get_new_picking_values()
-        vals['carrier_id'] = self.group_id.sale_order_id.carrier_id.id
-        return vals
-=======
-    @api.multi
-    def action_confirm(self):
-        """
-            Pass the carrier to the picking from the sales order
-            (Should also work in case of Phantom BoMs when on explosion the original move is deleted)
-        """
-        procs_to_check = []
-        for move in self:
-            if move.procurement_id and move.procurement_id.sale_line_id and move.procurement_id.sale_line_id.order_id.carrier_id:
-                procs_to_check += [move.procurement_id]
-        res = super(StockMove, self).action_confirm()
-        for proc in procs_to_check:
-            pickings = (proc.move_ids.mapped('picking_id')).filtered(lambda record: not record.carrier_id)
-            if pickings:
-                pickings.write({
-                    'carrier_id': proc.sale_line_id.order_id.carrier_id.id,
-                })
-                # Get correct carrier price
-                for picking in pickings:
-                    picking.onchange_carrier()
-        return res
->>>>>>> 1b5ecbb0
+        order = self.group_id.sale_order_id
+        vals['carrier_id'] = order.carrier_id.id
+        if order.carrier_id.delivery_type in ['fixed', 'base_on_rule']:
+            vals['carrier_price'] = order.carrier_id.get_price_available(order)
+        return vals