# Arabic translation for openobject-addons
# Copyright (c) 2015 Rosetta Contributors and Canonical Ltd 2015
# This file is distributed under the same license as the openobject-addons package.
# FIRST AUTHOR <EMAIL@ADDRESS>, 2015.
#
msgid ""
msgstr ""
<<<<<<< HEAD
"Project-Id-Version: openobject-addons\n"
"Report-Msgid-Bugs-To: FULL NAME <EMAIL@ADDRESS>\n"
"POT-Creation-Date: 2014-08-14 13:08+0000\n"
"PO-Revision-Date: 2015-01-03 17:58+0000\n"
"Last-Translator: FULL NAME <EMAIL@ADDRESS>\n"
"Language-Team: Arabic <ar@li.org>\n"
=======
"Project-Id-Version: Odoo 8.0\n"
"Report-Msgid-Bugs-To: \n"
"POT-Creation-Date: 2015-01-21 14:07+0000\n"
"PO-Revision-Date: 2016-05-10 16:06+0000\n"
"Last-Translator: Mustafa Rawi <mustafa@cubexco.com>\n"
"Language-Team: Arabic (http://www.transifex.com/odoo/odoo-8/language/ar/)\n"
>>>>>>> 393c14d3
"MIME-Version: 1.0\n"
"Content-Type: text/plain; charset=UTF-8\n"
"Content-Transfer-Encoding: 8bit\n"
"X-Launchpad-Export-Date: 2015-01-04 06:43+0000\n"
"X-Generator: Launchpad (build 17286)\n"

#. module: base_geolocalize
#: code:addons/base_geolocalize/models/res_partner.py:41
#, python-format
msgid ""
"Cannot contact geolocation servers. Please make sure that your internet "
"connection is up and running (%s)."
msgstr ""

#. module: base_geolocalize
#: field:res.partner,partner_latitude:0
msgid "Geo Latitude"
msgstr ""

#. module: base_geolocalize
#: view:res.partner:base_geolocalize.view_crm_partner_geo_form
msgid "Geo Localization"
msgstr ""

#. module: base_geolocalize
#: field:res.partner,date_localization:0
msgid "Geo Localization Date"
msgstr ""

#. module: base_geolocalize
#: view:res.partner:base_geolocalize.view_crm_partner_geo_form
msgid "Geo Localize"
msgstr ""

#. module: base_geolocalize
#: field:res.partner,partner_longitude:0
msgid "Geo Longitude"
msgstr ""

#. module: base_geolocalize
#: code:addons/base_geolocalize/models/res_partner.py:40
#, python-format
msgid "Network error"
msgstr ""

#. module: base_geolocalize
#: model:ir.model,name:base_geolocalize.model_res_partner
msgid "Partner"
msgstr ""<|MERGE_RESOLUTION|>--- conflicted
+++ resolved
@@ -1,30 +1,22 @@
-# Arabic translation for openobject-addons
-# Copyright (c) 2015 Rosetta Contributors and Canonical Ltd 2015
-# This file is distributed under the same license as the openobject-addons package.
-# FIRST AUTHOR <EMAIL@ADDRESS>, 2015.
-#
+# Translation of Odoo Server.
+# This file contains the translation of the following modules:
+# * base_geolocalize
+# 
+# Translators:
+# Mustafa Rawi <mustafa@cubexco.com>, 2015
 msgid ""
 msgstr ""
-<<<<<<< HEAD
-"Project-Id-Version: openobject-addons\n"
-"Report-Msgid-Bugs-To: FULL NAME <EMAIL@ADDRESS>\n"
-"POT-Creation-Date: 2014-08-14 13:08+0000\n"
-"PO-Revision-Date: 2015-01-03 17:58+0000\n"
-"Last-Translator: FULL NAME <EMAIL@ADDRESS>\n"
-"Language-Team: Arabic <ar@li.org>\n"
-=======
 "Project-Id-Version: Odoo 8.0\n"
 "Report-Msgid-Bugs-To: \n"
 "POT-Creation-Date: 2015-01-21 14:07+0000\n"
 "PO-Revision-Date: 2016-05-10 16:06+0000\n"
 "Last-Translator: Mustafa Rawi <mustafa@cubexco.com>\n"
 "Language-Team: Arabic (http://www.transifex.com/odoo/odoo-8/language/ar/)\n"
->>>>>>> 393c14d3
 "MIME-Version: 1.0\n"
 "Content-Type: text/plain; charset=UTF-8\n"
-"Content-Transfer-Encoding: 8bit\n"
-"X-Launchpad-Export-Date: 2015-01-04 06:43+0000\n"
-"X-Generator: Launchpad (build 17286)\n"
+"Content-Transfer-Encoding: \n"
+"Language: ar\n"
+"Plural-Forms: nplurals=6; plural=n==0 ? 0 : n==1 ? 1 : n==2 ? 2 : n%100>=3 && n%100<=10 ? 3 : n%100>=11 && n%100<=99 ? 4 : 5;\n"
 
 #. module: base_geolocalize
 #: code:addons/base_geolocalize/models/res_partner.py:41
@@ -32,40 +24,40 @@
 msgid ""
 "Cannot contact geolocation servers. Please make sure that your internet "
 "connection is up and running (%s)."
-msgstr ""
+msgstr "لم يمكن الاتصال بملقمات المواقع الجغرافية. الرجاء التأكد أنك متصل بالإنترنت (%s)."
 
 #. module: base_geolocalize
 #: field:res.partner,partner_latitude:0
 msgid "Geo Latitude"
-msgstr ""
+msgstr "دائرة العرض"
 
 #. module: base_geolocalize
 #: view:res.partner:base_geolocalize.view_crm_partner_geo_form
 msgid "Geo Localization"
-msgstr ""
+msgstr "تحديد الموقع"
 
 #. module: base_geolocalize
 #: field:res.partner,date_localization:0
 msgid "Geo Localization Date"
-msgstr ""
+msgstr "تاريخ تحديد الموقع"
 
 #. module: base_geolocalize
 #: view:res.partner:base_geolocalize.view_crm_partner_geo_form
 msgid "Geo Localize"
-msgstr ""
+msgstr "تحديد الموقع"
 
 #. module: base_geolocalize
 #: field:res.partner,partner_longitude:0
 msgid "Geo Longitude"
-msgstr ""
+msgstr "خط الطول"
 
 #. module: base_geolocalize
 #: code:addons/base_geolocalize/models/res_partner.py:40
 #, python-format
 msgid "Network error"
-msgstr ""
+msgstr "خطأ شبكة"
 
 #. module: base_geolocalize
 #: model:ir.model,name:base_geolocalize.model_res_partner
 msgid "Partner"
-msgstr ""+msgstr "الشريك"