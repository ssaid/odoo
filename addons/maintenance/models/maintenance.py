# -*- coding: utf-8 -*-

from datetime import date, datetime, timedelta

from odoo import api, fields, models, SUPERUSER_ID, _
from odoo.exceptions import UserError
from odoo.tools import DEFAULT_SERVER_DATE_FORMAT, DEFAULT_SERVER_DATETIME_FORMAT


class MaintenanceStage(models.Model):
    """ Model for case stages. This models the main stages of a Maintenance Request management flow. """

    _name = 'maintenance.stage'
    _description = 'Maintenance Stage'
    _order = 'sequence, id'

    name = fields.Char('Name', required=True, translate=True)
    sequence = fields.Integer('Sequence', default=20)
    fold = fields.Boolean('Folded in Maintenance Pipe')
    done = fields.Boolean('Request Done')


class MaintenanceEquipmentCategory(models.Model):
    _name = 'maintenance.equipment.category'
    _inherit = ['mail.alias.mixin', 'mail.thread']
    _description = 'Asset Category'

    @api.one
    @api.depends('equipment_ids')
    def _compute_fold(self):
        self.fold = False if self.equipment_count else True

    name = fields.Char('Category Name', required=True, translate=True)
    company_id = fields.Many2one('res.company', string='Company',
        default=lambda self: self.env.user.company_id)
    technician_user_id = fields.Many2one('res.users', 'Responsible', track_visibility='onchange', default=lambda self: self.env.uid, oldname='user_id')
    color = fields.Integer('Color Index')
    note = fields.Text('Comments', translate=True)
    equipment_ids = fields.One2many('maintenance.equipment', 'category_id', string='Equipments', copy=False)
    equipment_count = fields.Integer(string="Equipment", compute='_compute_equipment_count')
    maintenance_ids = fields.One2many('maintenance.request', 'category_id', copy=False)
    maintenance_count = fields.Integer(string="Maintenance Count", compute='_compute_maintenance_count')
    alias_id = fields.Many2one(
        'mail.alias', 'Alias', ondelete='restrict', required=True,
        help="Email alias for this equipment category. New emails will automatically "
        "create new maintenance request for this equipment category.")
    fold = fields.Boolean(string='Folded in Maintenance Pipe', compute='_compute_fold', store=True)

    @api.multi
    def _compute_equipment_count(self):
        equipment_data = self.env['maintenance.equipment'].read_group([('category_id', 'in', self.ids)], ['category_id'], ['category_id'])
        mapped_data = dict([(m['category_id'][0], m['category_id_count']) for m in equipment_data])
        for category in self:
            category.equipment_count = mapped_data.get(category.id, 0)

    @api.multi
    def _compute_maintenance_count(self):
        maintenance_data = self.env['maintenance.request'].read_group([('category_id', 'in', self.ids)], ['category_id'], ['category_id'])
        mapped_data = dict([(m['category_id'][0], m['category_id_count']) for m in maintenance_data])
        for category in self:
            category.maintenance_count = mapped_data.get(category.id, 0)

    @api.model
    def create(self, vals):
        self = self.with_context(alias_model_name='maintenance.request', alias_parent_model_name=self._name)
        if not vals.get('alias_name'):
            vals['alias_name'] = vals.get('name')
        category_id = super(MaintenanceEquipmentCategory, self).create(vals)
        category_id.alias_id.write({'alias_parent_thread_id': category_id.id, 'alias_defaults': {'category_id': category_id.id}})
        return category_id

    @api.multi
    def unlink(self):
        MailAlias = self.env['mail.alias']
        for category in self:
            if category.equipment_ids or category.maintenance_ids:
                raise UserError(_("You cannot delete an equipment category containing equipments or maintenance requests."))
            MailAlias += category.alias_id
        res = super(MaintenanceEquipmentCategory, self).unlink()
        MailAlias.unlink()
        return res

    def get_alias_model_name(self, vals):
        return vals.get('alias_model', 'maintenance.equipment')

    def get_alias_values(self):
        values = super(MaintenanceEquipmentCategory, self).get_alias_values()
        values['alias_defaults'] = {'category_id': self.id}
        return values


class MaintenanceEquipment(models.Model):
    _name = 'maintenance.equipment'
    _inherit = ['mail.thread', 'mail.activity.mixin']
    _description = 'Equipment'

    @api.multi
    def _track_subtype(self, init_values):
        self.ensure_one()
        if 'owner_user_id' in init_values and self.owner_user_id:
            return 'maintenance.mt_mat_assign'
        return super(MaintenanceEquipment, self)._track_subtype(init_values)

    @api.multi
    def name_get(self):
        result = []
        for record in self:
            if record.name and record.serial_no:
                result.append((record.id, record.name + '/' + record.serial_no))
            if record.name and not record.serial_no:
                result.append((record.id, record.name))
        return result

    @api.model
    def name_search(self, name, args=None, operator='ilike', limit=100):
        args = args or []
        recs = self.browse()
        if name:
            recs = self.search([('name', '=', name)] + args, limit=limit)
        if not recs:
            recs = self.search([('name', operator, name)] + args, limit=limit)
        return recs.name_get()

    name = fields.Char('Equipment Name', required=True, translate=True)
    company_id = fields.Many2one('res.company', string='Company',
        default=lambda self: self.env.user.company_id)
    active = fields.Boolean(default=True)
    technician_user_id = fields.Many2one('res.users', string='Technician', track_visibility='onchange', oldname='user_id')
    owner_user_id = fields.Many2one('res.users', string='Owner', track_visibility='onchange')
    category_id = fields.Many2one('maintenance.equipment.category', string='Equipment Category',
                                  track_visibility='onchange', group_expand='_read_group_category_ids')
    partner_id = fields.Many2one('res.partner', string='Vendor', domain="[('supplier', '=', 1)]")
    partner_ref = fields.Char('Vendor Reference')
    location = fields.Char('Location')
    model = fields.Char('Model')
    serial_no = fields.Char('Serial Number', copy=False)
    assign_date = fields.Date('Assigned Date', track_visibility='onchange')
    cost = fields.Float('Cost')
    note = fields.Text('Note')
    warranty_date = fields.Date('Warranty Expiration Date', oldname='warranty')
    color = fields.Integer('Color Index')
    scrap_date = fields.Date('Scrap Date')
    maintenance_ids = fields.One2many('maintenance.request', 'equipment_id')
    maintenance_count = fields.Integer(compute='_compute_maintenance_count', string="Maintenance Count", store=True)
    maintenance_open_count = fields.Integer(compute='_compute_maintenance_count', string="Current Maintenance", store=True)
    period = fields.Integer('Days between each preventive maintenance')
    next_action_date = fields.Date(compute='_compute_next_maintenance', string='Date of the next preventive maintenance', store=True)
    maintenance_team_id = fields.Many2one('maintenance.team', string='Maintenance Team')
    maintenance_duration = fields.Float(help="Maintenance Duration in hours.")

    @api.depends('period', 'maintenance_ids.request_date', 'maintenance_ids.close_date')
    def _compute_next_maintenance(self):

        date_now = fields.Date.context_today(self)
        for equipment in self.filtered(lambda x: x.period > 0):
            next_maintenance_todo = self.env['maintenance.request'].search([
                ('equipment_id', '=', equipment.id),
                ('maintenance_type', '=', 'preventive'),
                ('stage_id.done', '!=', True),
                ('close_date', '=', False)], order="request_date asc", limit=1)
            last_maintenance_done = self.env['maintenance.request'].search([
                ('equipment_id', '=', equipment.id),
                ('maintenance_type', '=', 'preventive'),
                ('stage_id.done', '=', True),
                ('close_date', '!=', False)], order="close_date desc", limit=1)
            if next_maintenance_todo and last_maintenance_done:
                next_date = next_maintenance_todo.request_date
                date_gap = fields.Date.from_string(next_maintenance_todo.request_date) - fields.Date.from_string(last_maintenance_done.close_date)
                # If the gap between the last_maintenance_done and the next_maintenance_todo one is bigger than 2 times the period and next request is in the future
                # We use 2 times the period to avoid creation too closed request from a manually one created
                if date_gap > timedelta(0) and date_gap > timedelta(days=equipment.period) * 2 and fields.Date.from_string(next_maintenance_todo.request_date) > fields.Date.from_string(date_now):
                    # If the new date still in the past, we set it for today
                    if fields.Date.from_string(last_maintenance_done.close_date) + timedelta(days=equipment.period) < fields.Date.from_string(date_now):
                        next_date = date_now
                    else:
                        next_date = fields.Date.to_string(fields.Date.from_string(last_maintenance_done.close_date) + timedelta(days=equipment.period))
            elif next_maintenance_todo:
                next_date = next_maintenance_todo.request_date
                date_gap = fields.Date.from_string(next_maintenance_todo.request_date) - fields.Date.from_string(date_now)
                # If next maintenance to do is in the future, and in more than 2 times the period, we insert an new request
                # We use 2 times the period to avoid creation too closed request from a manually one created
                if date_gap > timedelta(0) and date_gap > timedelta(days=equipment.period) * 2:
                    next_date = fields.Date.to_string(fields.Date.from_string(date_now)+timedelta(days=equipment.period))
            elif last_maintenance_done:
                next_date = fields.Date.from_string(last_maintenance_done.close_date)+timedelta(days=equipment.period)
                # If when we add the period to the last maintenance done and we still in past, we plan it for today
                if next_date < fields.Date.from_string(date_now):
                    next_date = date_now
            else:
                next_date = fields.Date.to_string(fields.Date.from_string(date_now) + timedelta(days=equipment.period))

            equipment.next_action_date = next_date
    @api.one
    @api.depends('maintenance_ids.stage_id.done')
    def _compute_maintenance_count(self):
        self.maintenance_count = len(self.maintenance_ids)
        self.maintenance_open_count = len(self.maintenance_ids.filtered(lambda x: not x.stage_id.done))

    @api.onchange('category_id')
    def _onchange_category_id(self):
        self.technician_user_id = self.category_id.technician_user_id

    _sql_constraints = [
        ('serial_no', 'unique(serial_no)', "Another asset already exists with this serial number!"),
    ]

    @api.model
    def create(self, vals):
        equipment = super(MaintenanceEquipment, self).create(vals)
        if equipment.owner_user_id:
            equipment.message_subscribe(partner_ids=[equipment.owner_user_id.partner_id.id])
        return equipment

    @api.multi
    def write(self, vals):
        if vals.get('owner_user_id'):
            self.message_subscribe(partner_ids=self.env['res.users'].browse(vals['owner_user_id']).partner_id.ids)
        return super(MaintenanceEquipment, self).write(vals)

    @api.model
    def _read_group_category_ids(self, categories, domain, order):
        """ Read group customization in order to display all the categories in
            the kanban view, even if they are empty.
        """
        category_ids = categories._search([], order=order, access_rights_uid=SUPERUSER_ID)
        return categories.browse(category_ids)

    def _create_new_request(self, date):
        self.ensure_one()
        self.env['maintenance.request'].create({
            'name': _('Preventive Maintenance - %s') % self.name,
            'request_date': date,
            'schedule_date': date,
            'category_id': self.category_id.id,
            'equipment_id': self.id,
            'maintenance_type': 'preventive',
            'owner_user_id': self.owner_user_id.id,
            'technician_user_id': self.technician_user_id.id,
            'maintenance_team_id': self.maintenance_team_id.id,
            'duration': self.maintenance_duration,
            })

    @api.model
    def _cron_generate_requests(self):
        """
            Generates maintenance request on the next_action_date or today if none exists
        """
        for equipment in self.search([('period', '>', 0)]):
            next_requests = self.env['maintenance.request'].search([('stage_id.done', '=', False),
                                                    ('equipment_id', '=', equipment.id),
                                                    ('maintenance_type', '=', 'preventive'),
                                                    ('request_date', '=', equipment.next_action_date)])
            if not next_requests:
                equipment._create_new_request(equipment.next_action_date)

class MaintenanceRequest(models.Model):
    _name = 'maintenance.request'
    _inherit = ['mail.thread', 'mail.activity.mixin']
    _description = 'Maintenance Requests'
    _order = "id desc"

    @api.returns('self')
    def _default_stage(self):
        return self.env['maintenance.stage'].search([], limit=1)

    @api.multi
    def _track_subtype(self, init_values):
        self.ensure_one()
        if 'stage_id' in init_values and self.stage_id.sequence <= 1:
            return 'maintenance.mt_req_created'
        elif 'stage_id' in init_values and self.stage_id.sequence > 1:
            return 'maintenance.mt_req_status'
        return super(MaintenanceRequest, self)._track_subtype(init_values)

    def _get_default_team_id(self):
        MT = self.env['maintenance.team']
        team = MT.search([('company_id', '=', self.env.user.company_id.id)], limit=1)
        if not team:
            team = MT.search([], limit=1)
        return team.id

    name = fields.Char('Subjects', required=True)
    company_id = fields.Many2one('res.company', string='Company',
        default=lambda self: self.env.user.company_id)
    description = fields.Text('Description')
    request_date = fields.Date('Request Date', track_visibility='onchange', default=fields.Date.context_today,
                               help="Date requested for the maintenance to happen")
    owner_user_id = fields.Many2one('res.users', string='Created by User', default=lambda s: s.env.uid)
    category_id = fields.Many2one('maintenance.equipment.category', related='equipment_id.category_id', string='Category', store=True, readonly=True)
    equipment_id = fields.Many2one('maintenance.equipment', string='Equipment', index=True)
    technician_user_id = fields.Many2one('res.users', string='Technician', track_visibility='onchange', oldname='user_id')
    stage_id = fields.Many2one('maintenance.stage', string='Stage', ondelete='restrict', track_visibility='onchange',
                               group_expand='_read_group_stage_ids', default=_default_stage)
    priority = fields.Selection([('0', 'Very Low'), ('1', 'Low'), ('2', 'Normal'), ('3', 'High')], string='Priority')
    color = fields.Integer('Color Index')
    close_date = fields.Date('Close Date', help="Date the maintenance was finished. ")
    kanban_state = fields.Selection([('normal', 'In Progress'), ('blocked', 'Blocked'), ('done', 'Ready for next stage')],
                                    string='Kanban State', required=True, default='normal', track_visibility='onchange')
    # active = fields.Boolean(default=True, help="Set active to false to hide the maintenance request without deleting it.")
    archive = fields.Boolean(default=False, help="Set archive to true to hide the maintenance request without deleting it.")
    maintenance_type = fields.Selection([('corrective', 'Corrective'), ('preventive', 'Preventive')], string='Maintenance Type', default="corrective")
    schedule_date = fields.Datetime('Scheduled Date', help="Date the maintenance team plans the maintenance.  It should not differ much from the Request Date. ")
    maintenance_team_id = fields.Many2one('maintenance.team', string='Team', required=True, default=_get_default_team_id)
    duration = fields.Float(help="Duration in minutes and seconds.")

    @api.multi
    def archive_equipment_request(self):
        self.write({'archive': True})

    @api.multi
    def reset_equipment_request(self):
        """ Reinsert the maintenance request into the maintenance pipe in the first stage"""
        first_stage_obj = self.env['maintenance.stage'].search([], order="sequence asc", limit=1)
        # self.write({'active': True, 'stage_id': first_stage_obj.id})
        self.write({'archive': False, 'stage_id': first_stage_obj.id})

    @api.onchange('equipment_id')
    def onchange_equipment_id(self):
        if self.equipment_id:
            self.technician_user_id = self.equipment_id.technician_user_id if self.equipment_id.technician_user_id else self.equipment_id.category_id.technician_user_id
            self.category_id = self.equipment_id.category_id
            if self.equipment_id.maintenance_team_id:
                self.maintenance_team_id = self.equipment_id.maintenance_team_id.id

    @api.onchange('category_id')
    def onchange_category_id(self):
        if not self.technician_user_id or not self.equipment_id or (self.technician_user_id and not self.equipment_id.technician_user_id):
            self.technician_user_id = self.category_id.technician_user_id

    @api.model
    def create(self, vals):
        # context: no_log, because subtype already handle this
        self = self.with_context(mail_create_nolog=True)
        request = super(MaintenanceRequest, self).create(vals)
        if request.owner_user_id or request.technician_user_id:
            request._add_followers()
        if request.equipment_id and not request.maintenance_team_id:
            request.maintenance_team_id = request.equipment_id.maintenance_team_id
        request.activity_update()
        return request

    @api.multi
    def write(self, vals):
        # Overridden to reset the kanban_state to normal whenever
        # the stage (stage_id) of the Maintenance Request changes.
        if vals and 'kanban_state' not in vals and 'stage_id' in vals:
            vals['kanban_state'] = 'normal'
        res = super(MaintenanceRequest, self).write(vals)
        if vals.get('owner_user_id') or vals.get('technician_user_id'):
            self._add_followers()
<<<<<<< HEAD
        if self.stage_id.done and 'stage_id' in vals:
            self.write({'close_date': fields.Date.today()})
            self.activity_feedback(['maintenance.mail_act_maintenance_request'])
        if 'schedule_date' in vals:
            self.activity_update()
=======
        if 'stage_id' in vals:
            self.filtered(lambda m: m.stage_id.done).write({'close_date': fields.Date.today()})
>>>>>>> 717f4583
        return res

    def activity_update(self):
        """ Update maintenance activities based on current record set state.
        It reschedule, unlink or create maintenance request activities. """
        self.filtered(lambda request: not request.schedule_date).activity_unlink(['maintenance.mail_act_maintenance_request'])
        for request in self.filtered(lambda request: request.schedule_date):
            date_dl = fields.Datetime.from_string(request.schedule_date).date()
            updated = request.activity_reschedule(
                ['maintenance.mail_act_maintenance_request'],
                date_deadline=date_dl)
            if not updated:
                if request.equipment_id:
                    note = _('Request planned for <a href="#" data-oe-model="%s" data-oe-id="%s">%s</a>') % (
                        request.equipment_id._name, request.equipment_id.id, request.equipment_id.display_name)
                else:
                    note = False
                request.activity_schedule(
                    'maintenance.mail_act_maintenance_request',
                    fields.Datetime.from_string(request.schedule_date).date(),
                    note=note, user_id=request.technician_user_id.id or request.owner_user_id.id or self.env.uid)

    def _add_followers(self):
        for request in self:
            partner_ids = (request.owner_user_id.partner_id + request.technician_user_id.partner_id).ids
            request.message_subscribe(partner_ids=partner_ids)

    @api.model
    def _read_group_stage_ids(self, stages, domain, order):
        """ Read group customization in order to display all the stages in the
            kanban view, even if they are empty
        """
        stage_ids = stages._search([], order=order, access_rights_uid=SUPERUSER_ID)
        return stages.browse(stage_ids)


class MaintenanceTeam(models.Model):
    _name = 'maintenance.team'
    _description = 'Maintenance Teams'

    name = fields.Char(required=True, translate=True)
    active = fields.Boolean(default=True)
    company_id = fields.Many2one('res.company', string='Company',
        default=lambda self: self.env.user.company_id)
    member_ids = fields.Many2many('res.users', 'maintenance_team_users_rel', string="Team Members")
    color = fields.Integer("Color Index", default=0)
    request_ids = fields.One2many('maintenance.request', 'maintenance_team_id', copy=False)
    equipment_ids = fields.One2many('maintenance.equipment', 'maintenance_team_id', copy=False)

    # For the dashboard only
    todo_request_ids = fields.One2many('maintenance.request', string="Requests", copy=False, compute='_compute_todo_requests')
    todo_request_count = fields.Integer(string="Number of Requests", compute='_compute_todo_requests')
    todo_request_count_date = fields.Integer(string="Number of Requests Scheduled", compute='_compute_todo_requests')
    todo_request_count_high_priority = fields.Integer(string="Number of Requests in High Priority", compute='_compute_todo_requests')
    todo_request_count_block = fields.Integer(string="Number of Requests Blocked", compute='_compute_todo_requests')
    todo_request_count_unscheduled = fields.Integer(string="Number of Requests Unscheduled", compute='_compute_todo_requests')

    @api.one
    @api.depends('request_ids.stage_id.done')
    def _compute_todo_requests(self):
        self.todo_request_ids = self.request_ids.filtered(lambda e: e.stage_id.done==False)
        self.todo_request_count = len(self.todo_request_ids)
        self.todo_request_count_date = len(self.todo_request_ids.filtered(lambda e: e.schedule_date != False))
        self.todo_request_count_high_priority = len(self.todo_request_ids.filtered(lambda e: e.priority == '3'))
        self.todo_request_count_block = len(self.todo_request_ids.filtered(lambda e: e.kanban_state == 'blocked'))
        self.todo_request_count_unscheduled = len(self.todo_request_ids.filtered(lambda e: not e.schedule_date))

    @api.one
    @api.depends('equipment_ids')
    def _compute_equipment(self):
        self.equipment_count = len(self.equipment_ids)<|MERGE_RESOLUTION|>--- conflicted
+++ resolved
@@ -348,16 +348,11 @@
         res = super(MaintenanceRequest, self).write(vals)
         if vals.get('owner_user_id') or vals.get('technician_user_id'):
             self._add_followers()
-<<<<<<< HEAD
-        if self.stage_id.done and 'stage_id' in vals:
-            self.write({'close_date': fields.Date.today()})
+        if 'stage_id' in vals:
+            self.filtered(lambda m: m.stage_id.done).write({'close_date': fields.Date.today()})
             self.activity_feedback(['maintenance.mail_act_maintenance_request'])
         if 'schedule_date' in vals:
             self.activity_update()
-=======
-        if 'stage_id' in vals:
-            self.filtered(lambda m: m.stage_id.done).write({'close_date': fields.Date.today()})
->>>>>>> 717f4583
         return res
 
     def activity_update(self):
