--- conflicted
+++ resolved
@@ -1,30 +1,22 @@
-# Turkish translation for openobject-addons
-# Copyright (c) 2014 Rosetta Contributors and Canonical Ltd 2014
-# This file is distributed under the same license as the openobject-addons package.
-# FIRST AUTHOR <EMAIL@ADDRESS>, 2014.
-#
+# Translation of Odoo Server.
+# This file contains the translation of the following modules:
+# * crm_claim
+# 
+# Translators:
+# FIRST AUTHOR <EMAIL@ADDRESS>, 2014
 msgid ""
 msgstr ""
-<<<<<<< HEAD
-"Project-Id-Version: openobject-addons\n"
-"Report-Msgid-Bugs-To: FULL NAME <EMAIL@ADDRESS>\n"
-"POT-Creation-Date: 2014-09-23 16:27+0000\n"
-"PO-Revision-Date: 2014-10-28 09:38+0000\n"
-"Last-Translator: Ayhan KIZILTAN <Unknown>\n"
-"Language-Team: Turkish <tr@li.org>\n"
-=======
 "Project-Id-Version: Odoo 8.0\n"
 "Report-Msgid-Bugs-To: \n"
 "POT-Creation-Date: 2015-01-21 14:07+0000\n"
 "PO-Revision-Date: 2015-12-04 21:24+0000\n"
 "Last-Translator: Murat Kaplan <muratk@projetgrup.com>\n"
 "Language-Team: Turkish (http://www.transifex.com/odoo/odoo-8/language/tr/)\n"
->>>>>>> 83a4a582
 "MIME-Version: 1.0\n"
 "Content-Type: text/plain; charset=UTF-8\n"
-"Content-Transfer-Encoding: 8bit\n"
-"X-Launchpad-Export-Date: 2014-10-29 07:47+0000\n"
-"X-Generator: Launchpad (build 17203)\n"
+"Content-Transfer-Encoding: \n"
+"Language: tr\n"
+"Plural-Forms: nplurals=2; plural=(n > 1);\n"
 
 #. module: crm_claim
 #: field:res.partner,claim_count:0
@@ -51,23 +43,10 @@
 #: model:ir.actions.act_window,help:crm_claim.crm_case_categ_claim0
 msgid ""
 "<p class=\"oe_view_nocontent_create\">\n"
-"                    Record and track your customers' claims. Claims may be "
-"linked to a sales order or a lot.You can send emails with attachments and "
-"keep the full history for a claim (emails sent, intervention type and so "
-"on).Claims may automatically be linked to an email address using the mail "
-"gateway module.\n"
+"                    Record and track your customers' claims. Claims may be linked to a sales order or a lot.You can send emails with attachments and keep the full history for a claim (emails sent, intervention type and so on).Claims may automatically be linked to an email address using the mail gateway module.\n"
 "                </p>\n"
 "            "
-msgstr ""
-"<p class=\"oe_view_nocontent_create\">\n"
-"                    Müşterilerinizin şikayetlerini kaydeder ve izler. "
-"Şikayetler bir satış siparişine veya bir partiye bağlantılı olmalıdır. "
-"Eklentileri olan epostalar gönderebilir ve bir şikayetin tüm geçmişini "
-"tutabilirsiniz (gönderilen epostalar, müdahale türü ve benzerleri). "
-"Şikayetler posta ağ geçidi modülü kullanılarak otomatik olarak bir eposta "
-"adresine bağlantılanır.\n"
-"                </p>\n"
-"            "
+msgstr "<p class=\"oe_view_nocontent_create\">\n                    Müşterilerinizin şikayetlerini kaydeder ve izler. Şikayetler bir satış siparişine veya bir partiye bağlantılı olmalıdır. Eklentileri olan epostalar gönderebilir ve bir şikayetin tüm geçmişini tutabilirsiniz (gönderilen epostalar, müdahale türü ve benzerleri). Şikayetler posta ağ geçidi modülü kullanılarak otomatik olarak bir eposta adresine bağlantılanır.\n                </p>\n            "
 
 #. module: crm_claim
 #: model:ir.actions.act_window,help:crm_claim.crm_claim_categ_action
@@ -80,43 +59,20 @@
 "                corrective action.\n"
 "              </p>\n"
 "            "
-msgstr ""
+msgstr "<p class=\"oe_view_nocontent_create\">\n                Bir şikayet kategorisi oluşturmak için tıklayın.\n              </p><p>\n                Şikayetleri daha iyi yönetmek ve sınıflandırmak için şikayet kategorileri\n                oluşturun. Şikayetlere bazı örnekler şunlar olabilir: koruyucu eylem, düzeltme eylemi.\n              </p>\n            "
+
+#. module: crm_claim
+#: model:ir.actions.act_window,help:crm_claim.crm_claim_stage_act
+msgid ""
 "<p class=\"oe_view_nocontent_create\">\n"
-"                Bir şikayet kategorisi oluşturmak için tıklayın.\n"
+"                Click to setup a new stage in the processing of the claims. \n"
 "              </p><p>\n"
-"                Şikayetleri daha iyi yönetmek ve sınıflandırmak için şikayet "
-"kategorileri\n"
-"                oluşturun. Şikayetlere bazı örnekler şunlar olabilir: "
-"koruyucu eylem, düzeltme eylemi.\n"
-"              </p>\n"
-"            "
-
-#. module: crm_claim
-#: model:ir.actions.act_window,help:crm_claim.crm_claim_stage_act
-msgid ""
-"<p class=\"oe_view_nocontent_create\">\n"
-"                Click to setup a new stage in the processing of the claims. "
-"\n"
-"              </p><p>\n"
-"                You can create claim stages to categorize the status of "
-"every\n"
-"                claim entered in the system. The stages define all the "
-"steps\n"
+"                You can create claim stages to categorize the status of every\n"
+"                claim entered in the system. The stages define all the steps\n"
 "                required for the resolution of a claim.\n"
 "              </p>\n"
 "            "
-msgstr ""
-"<p class=\"oe_view_nocontent_create\">\n"
-"               Şikayetlerin işlenmesinde yeni bir aşama ayarlamak için "
-"tıklayın. \n"
-"              </p><p>\n"
-"                Sisteme giren her şikayetin durumunu kategorize etmek için "
-"şikayet\n"
-"                aşamaları oluşturabilirsiniz. Aşamalar, şikayetlerin çözümü "
-"için gerekli\n"
-"                tüm adımları tanımlar.\n"
-"              </p>\n"
-"            "
+msgstr "<p class=\"oe_view_nocontent_create\">\n               Şikayetlerin işlenmesinde yeni bir aşama ayarlamak için tıklayın. \n              </p><p>\n                Sisteme giren her şikayetin durumunu kategorize etmek için şikayet\n                aşamaları oluşturabilirsiniz. Aşamalar, şikayetlerin çözümü için gerekli\n                tüm adımları tanımlar.\n              </p>\n            "
 
 #. module: crm_claim
 #: view:crm.claim:crm_claim.crm_case_claims_form_view
@@ -124,8 +80,7 @@
 msgstr "Eylem Açıklaması..."
 
 #. module: crm_claim
-#: field:crm.claim,type_action:0
-#: field:crm.claim.report,type_action:0
+#: field:crm.claim,type_action:0 field:crm.claim.report,type_action:0
 msgid "Action Type"
 msgstr "İşlem Türü"
 
@@ -169,8 +124,7 @@
 msgstr "Şikayet Kategorileri"
 
 #. module: crm_claim
-#: field:crm.claim,date:0
-#: field:crm.claim.report,claim_date:0
+#: field:crm.claim,date:0 field:crm.claim.report,claim_date:0
 msgid "Claim Date"
 msgstr "Şikayet Tarihi"
 
@@ -207,8 +161,7 @@
 msgstr "Şikayet Aşamaları"
 
 #. module: crm_claim
-#: field:crm.claim,name:0
-#: field:crm.claim.report,subject:0
+#: field:crm.claim,name:0 field:crm.claim.report,subject:0
 msgid "Claim Subject"
 msgstr "Şikayetin Konusu"
 
@@ -273,8 +226,7 @@
 msgstr "Düzeltici"
 
 #. module: crm_claim
-#: selection:crm.claim,type_action:0
-#: selection:crm.claim.report,type_action:0
+#: selection:crm.claim,type_action:0 selection:crm.claim.report,type_action:0
 msgid "Corrective Action"
 msgstr "Düzeltici İşlem"
 
@@ -284,8 +236,7 @@
 msgstr "Tarih Oluştur"
 
 #. module: crm_claim
-#: field:crm.claim,create_uid:0
-#: field:crm.claim.stage,create_uid:0
+#: field:crm.claim,create_uid:0 field:crm.claim.stage,create_uid:0
 msgid "Created by"
 msgstr "Oluşturan"
 
@@ -316,8 +267,7 @@
 
 #. module: crm_claim
 #: view:crm.claim:crm_claim.view_crm_case_claims_filter
-#: field:crm.claim,date_deadline:0
-#: field:crm.claim.report,date_deadline:0
+#: field:crm.claim,date_deadline:0 field:crm.claim.report,date_deadline:0
 msgid "Deadline"
 msgstr "ZamanSınırı"
 
@@ -372,13 +322,10 @@
 msgid ""
 "Have a general overview of all claims processed in the system by sorting "
 "them with specific criteria."
-msgstr ""
-"Sistemde oluşturulmuş tüm şikayetlere belirli kritere göre sıralayarak göz "
-"at."
-
-#. module: crm_claim
-#: selection:crm.claim,priority:0
-#: selection:crm.claim.report,priority:0
+msgstr "Sistemde oluşturulmuş tüm şikayetlere belirli kritere göre sıralayarak göz at."
+
+#. module: crm_claim
+#: selection:crm.claim,priority:0 selection:crm.claim.report,priority:0
 msgid "High"
 msgstr "Yüksek"
 
@@ -387,14 +334,10 @@
 msgid ""
 "Holds the Chatter summary (number of messages, ...). This summary is "
 "directly in html format in order to be inserted in kanban views."
-msgstr ""
-"Sohbetçi özetini tutar (mesajların sayısı, ...). Bu özet kanban ekranlarına "
-"eklenebilmesi için html biçimindedir."
-
-#. module: crm_claim
-#: field:crm.claim,id:0
-#: field:crm.claim.report,id:0
-#: field:crm.claim.stage,id:0
+msgstr "Sohbetçi özetini tutar (mesajların sayısı, ...). Bu özet kanban ekranlarına eklenebilmesi için html biçimindedir."
+
+#. module: crm_claim
+#: field:crm.claim,id:0 field:crm.claim.report,id:0 field:crm.claim.stage,id:0
 msgid "ID"
 msgstr "ID"
 
@@ -408,9 +351,7 @@
 msgid ""
 "If you check this field, this stage will be proposed by default on each "
 "sales team. It will not assign this stage to existing teams."
-msgstr ""
-"Bu alanı işaretlerseniz, bu aşama her satış takımına varsayılan olarak "
-"önerilecektir. Varolan takımlara bu aşama atanmayacaktır."
+msgstr "Bu alanı işaretlerseniz, bu aşama her satış takımına varsayılan olarak önerilecektir. Varolan takımlara bu aşama atanmayacaktır."
 
 #. module: crm_claim
 #: model:crm.claim.stage,name:crm_claim.stage_claim5
@@ -428,8 +369,7 @@
 msgstr "Son Mesaj Tarihi"
 
 #. module: crm_claim
-#: field:crm.claim,write_uid:0
-#: field:crm.claim.stage,write_uid:0
+#: field:crm.claim,write_uid:0 field:crm.claim.stage,write_uid:0
 msgid "Last Updated by"
 msgstr "Son Güncelleyen"
 
@@ -443,13 +383,10 @@
 msgid ""
 "Link between stages and sales teams. When set, this limitate the current "
 "stage to the selected sales teams."
-msgstr ""
-"Satış takımları ve aşamalar arasındaki bağlantı. Ayarlandığında, geçerli "
-"durumu seçilen satış takımları ile sınırlar."
-
-#. module: crm_claim
-#: selection:crm.claim,priority:0
-#: selection:crm.claim.report,priority:0
+msgstr "Satış takımları ve aşamalar arasındaki bağlantı. Ayarlandığında, geçerli durumu seçilen satış takımları ile sınırlar."
+
+#. module: crm_claim
+#: selection:crm.claim,priority:0 selection:crm.claim.report,priority:0
 msgid "Low"
 msgstr "Düşük"
 
@@ -505,8 +442,7 @@
 msgstr "Konu Yok"
 
 #. module: crm_claim
-#: selection:crm.claim,priority:0
-#: selection:crm.claim.report,priority:0
+#: selection:crm.claim,priority:0 selection:crm.claim.report,priority:0
 msgid "Normal"
 msgstr "Normal"
 
@@ -546,14 +482,12 @@
 msgstr "Önleyici"
 
 #. module: crm_claim
-#: selection:crm.claim,type_action:0
-#: selection:crm.claim.report,type_action:0
+#: selection:crm.claim,type_action:0 selection:crm.claim.report,type_action:0
 msgid "Preventive Action"
 msgstr "Önleyici İşlem"
 
 #. module: crm_claim
-#: field:crm.claim,priority:0
-#: field:crm.claim.report,priority:0
+#: field:crm.claim,priority:0 field:crm.claim.report,priority:0
 msgid "Priority"
 msgstr "Öncelik"
 
@@ -598,9 +532,7 @@
 msgid ""
 "Responsible sales team. Define Responsible user and Email account for mail "
 "gateway."
-msgstr ""
-"Sorumlu satış takımı.Posta ağgeçidi için Sorumlu kullanıcı ve Eposta hesabı "
-"tanımla."
+msgstr "Sorumlu satış takımı.Posta ağgeçidi için Sorumlu kullanıcı ve Eposta hesabı tanımla."
 
 #. module: crm_claim
 #: field:crm.claim,cause:0
@@ -682,9 +614,7 @@
 "These email addresses will be added to the CC field of all inbound and "
 "outbound emails for this record before being sent. Separate multiple email "
 "addresses with a comma"
-msgstr ""
-"Bu e-posta adresleri gönderilmeden önce bütün gelen ve giden e-postaların CC "
-"satırına eklenecektir. Birden fazla e-posta adresini virgül ile ayırınız."
+msgstr "Bu e-posta adresleri gönderilmeden önce bütün gelen ve giden e-postaların CC satırına eklenecektir. Birden fazla e-posta adresini virgül ile ayırınız."
 
 #. module: crm_claim
 #: field:crm.claim,user_fault:0
@@ -745,10 +675,4 @@
 #. module: crm_claim
 #: model:ir.filters,name:crm_claim.filter_report_crm_claim_workload
 msgid "Workload"
-msgstr "İş yükü"
-
-#~ msgid "My company"
-#~ msgstr "Şirketim"
-
-#~ msgid "# of Cases"
-#~ msgstr "Vaka #"+msgstr "İş yükü"