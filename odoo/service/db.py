# -*- coding: utf-8 -*-
import base64
import json
import logging
import os
import shutil
import tempfile
import threading
import traceback
from xml.etree import ElementTree as ET
import zipfile

from functools import wraps
from contextlib import closing
from decorator import decorator

import psycopg2

import odoo
from odoo import SUPERUSER_ID
from odoo.exceptions import AccessDenied
import odoo.release
import odoo.sql_db
import odoo.tools
from odoo.sql_db import db_connect
from odoo.release import version_info
from odoo.tools import pycompat

_logger = logging.getLogger(__name__)

class DatabaseExists(Warning):
    pass


def check_db_management_enabled(method):
    def if_db_mgt_enabled(method, self, *args, **kwargs):
        if not odoo.tools.config['list_db']:
            _logger.error('Database management functions blocked, admin disabled database listing')
            raise AccessDenied()
        return method(self, *args, **kwargs)
    return decorator(if_db_mgt_enabled, method)

#----------------------------------------------------------
# Master password required
#----------------------------------------------------------

def check_super(passwd):
    if passwd and odoo.tools.config.verify_admin_password(passwd):
        return True
    raise odoo.exceptions.AccessDenied()

# This should be moved to odoo.modules.db, along side initialize().
def _initialize_db(id, db_name, demo, lang, user_password, login='admin', country_code=None):
    try:
        db = odoo.sql_db.db_connect(db_name)
        with closing(db.cursor()) as cr:
            # TODO this should be removed as it is done by Registry.new().
            odoo.modules.db.initialize(cr)
            odoo.tools.config['load_language'] = lang
            cr.commit()

        registry = odoo.modules.registry.Registry.new(db_name, demo, None, update_module=True)

        with closing(db.cursor()) as cr:
            env = odoo.api.Environment(cr, SUPERUSER_ID, {})

            if lang:
                modules = env['ir.module.module'].search([('state', '=', 'installed')])
                modules._update_translations(lang)

            if country_code:
                countries = env['res.country'].search([('code', 'ilike', country_code)])
                if countries:
                    env['res.company'].browse(1).country_id = countries[0]

            # update admin's password and lang and login
            values = {'password': user_password, 'lang': lang}
            if login:
                values['login'] = login
                emails = odoo.tools.email_split(login)
                if emails:
                    values['email'] = emails[0]
            env.user.write(values)

            cr.execute('SELECT login, password FROM res_users ORDER BY login')
            cr.commit()
    except Exception as e:
        _logger.exception('CREATE DATABASE failed:')

def _create_empty_database(name):
    db = odoo.sql_db.db_connect('postgres')
    with closing(db.cursor()) as cr:
        chosen_template = odoo.tools.config['db_template']
        cr.execute("SELECT datname FROM pg_database WHERE datname = %s",
                   (name,), log_exceptions=False)
        if cr.fetchall():
            raise DatabaseExists("database %r already exists!" % (name,))
        else:
            cr.autocommit(True)     # avoid transaction block
            cr.execute("""CREATE DATABASE "%s" ENCODING 'unicode' TEMPLATE "%s" """ % (name, chosen_template))

@check_db_management_enabled
def exp_create_database(db_name, demo, lang, user_password='admin', login='admin', country_code=None):
    """ Similar to exp_create but blocking."""
    _logger.info('Create database `%s`.', db_name)
    _create_empty_database(db_name)
    _initialize_db(id, db_name, demo, lang, user_password, login, country_code)
    return True

@check_db_management_enabled
def exp_duplicate_database(db_original_name, db_name):
    _logger.info('Duplicate database `%s` to `%s`.', db_original_name, db_name)
    odoo.sql_db.close_db(db_original_name)
    db = odoo.sql_db.db_connect('postgres')
    with closing(db.cursor()) as cr:
        cr.autocommit(True)     # avoid transaction block
        _drop_conn(cr, db_original_name)
        cr.execute("""CREATE DATABASE "%s" ENCODING 'unicode' TEMPLATE "%s" """ % (db_name, db_original_name))

    registry = odoo.modules.registry.Registry.new(db_name)
    with registry.cursor() as cr:
        # if it's a copy of a database, force generation of a new dbuuid
        env = odoo.api.Environment(cr, SUPERUSER_ID, {})
        env['ir.config_parameter'].init(force=True)

    from_fs = odoo.tools.config.filestore(db_original_name)
    to_fs = odoo.tools.config.filestore(db_name)
    if os.path.exists(from_fs) and not os.path.exists(to_fs):
        shutil.copytree(from_fs, to_fs)
    return True

def _drop_conn(cr, db_name):
    # Try to terminate all other connections that might prevent
    # dropping the database
    try:
        # PostgreSQL 9.2 renamed pg_stat_activity.procpid to pid:
        # http://www.postgresql.org/docs/9.2/static/release-9-2.html#AEN110389
        pid_col = 'pid' if cr._cnx.server_version >= 90200 else 'procpid'

        cr.execute("""SELECT pg_terminate_backend(%(pid_col)s)
                      FROM pg_stat_activity
                      WHERE datname = %%s AND
                            %(pid_col)s != pg_backend_pid()""" % {'pid_col': pid_col},
                   (db_name,))
    except Exception:
        pass

@check_db_management_enabled
def exp_drop(db_name):
    if db_name not in list_dbs(True):
        return False
    odoo.modules.registry.Registry.delete(db_name)
    odoo.sql_db.close_db(db_name)

    db = odoo.sql_db.db_connect('postgres')
    with closing(db.cursor()) as cr:
        cr.autocommit(True) # avoid transaction block
        _drop_conn(cr, db_name)

        try:
            cr.execute('DROP DATABASE "%s"' % db_name)
        except Exception as e:
            _logger.info('DROP DB: %s failed:\n%s', db_name, e)
            raise Exception("Couldn't drop database %s: %s" % (db_name, e))
        else:
            _logger.info('DROP DB: %s', db_name)

    fs = odoo.tools.config.filestore(db_name)
    if os.path.exists(fs):
        shutil.rmtree(fs)
    return True

@check_db_management_enabled
def exp_dump(db_name, format):
    with tempfile.TemporaryFile(mode='w+b') as t:
        dump_db(db_name, t, format)
        t.seek(0)
        return base64.b64encode(t.read()).decode()

@check_db_management_enabled
def dump_db_manifest(cr):
    pg_version = "%d.%d" % divmod(cr._obj.connection.server_version / 100, 100)
    cr.execute("SELECT name, latest_version FROM ir_module_module WHERE state = 'installed'")
    modules = dict(cr.fetchall())
    manifest = {
        'odoo_dump': '1',
        'db_name': cr.dbname,
        'version': odoo.release.version,
        'version_info': odoo.release.version_info,
        'major_version': odoo.release.major_version,
        'pg_version': pg_version,
        'modules': modules,
    }
    return manifest

@check_db_management_enabled
def dump_db(db_name, stream, backup_format='zip'):
    """Dump database `db` into file-like object `stream` if stream is None
    return a file object with the dump """

    _logger.info('DUMP DB: %s format %s', db_name, backup_format)

    cmd = ['pg_dump', '--no-owner']
    cmd.append(db_name)

    if backup_format == 'zip':
        with odoo.tools.osutil.tempdir() as dump_dir:
            filestore = odoo.tools.config.filestore(db_name)
            if os.path.exists(filestore):
                shutil.copytree(filestore, os.path.join(dump_dir, 'filestore'))
            with open(os.path.join(dump_dir, 'manifest.json'), 'w') as fh:
                db = odoo.sql_db.db_connect(db_name)
                with db.cursor() as cr:
                    json.dump(dump_db_manifest(cr), fh, indent=4)
            cmd.insert(-1, '--file=' + os.path.join(dump_dir, 'dump.sql'))
            odoo.tools.exec_pg_command(*cmd)
            if stream:
                odoo.tools.osutil.zip_dir(dump_dir, stream, include_dir=False, fnct_sort=lambda file_name: file_name != 'dump.sql')
            else:
                t=tempfile.TemporaryFile()
                odoo.tools.osutil.zip_dir(dump_dir, t, include_dir=False, fnct_sort=lambda file_name: file_name != 'dump.sql')
                t.seek(0)
                return t
    else:
        cmd.insert(-1, '--format=c')
        stdin, stdout = odoo.tools.exec_pg_command_pipe(*cmd)
        if stream:
            shutil.copyfileobj(stdout, stream)
        else:
            return stdout

@check_db_management_enabled
def exp_restore(db_name, data, copy=False):
    def chunks(d, n=8192):
        for i in range(0, len(d), n):
            yield d[i:i+n]
    data_file = tempfile.NamedTemporaryFile(delete=False)
    try:
<<<<<<< HEAD
        data_file.write(base64.b64decode(data))
=======
        for chunk in chunks(data):
            data_file.write(chunk.decode('base64'))
>>>>>>> 3b7bf3a4
        data_file.close()
        restore_db(db_name, data_file.name, copy=copy)
    finally:
        os.unlink(data_file.name)
    return True

@check_db_management_enabled
def restore_db(db, dump_file, copy=False):
    assert isinstance(db, pycompat.string_types)
    if exp_db_exist(db):
        _logger.info('RESTORE DB: %s already exists', db)
        raise Exception("Database already exists")

    _create_empty_database(db)

    filestore_path = None
    with odoo.tools.osutil.tempdir() as dump_dir:
        if zipfile.is_zipfile(dump_file):
            # v8 format
            with zipfile.ZipFile(dump_file, 'r') as z:
                # only extract known members!
                filestore = [m for m in z.namelist() if m.startswith('filestore/')]
                z.extractall(dump_dir, ['dump.sql'] + filestore)

                if filestore:
                    filestore_path = os.path.join(dump_dir, 'filestore')

            pg_cmd = 'psql'
            pg_args = ['-q', '-f', os.path.join(dump_dir, 'dump.sql')]

        else:
            # <= 7.0 format (raw pg_dump output)
            pg_cmd = 'pg_restore'
            pg_args = ['--no-owner', dump_file]

        args = []
        args.append('--dbname=' + db)
        pg_args = args + pg_args

        if odoo.tools.exec_pg_command(pg_cmd, *pg_args):
            raise Exception("Couldn't restore database")

        registry = odoo.modules.registry.Registry.new(db)
        with registry.cursor() as cr:
            env = odoo.api.Environment(cr, SUPERUSER_ID, {})
            if copy:
                # if it's a copy of a database, force generation of a new dbuuid
                env['ir.config_parameter'].init(force=True)
            if filestore_path:
                filestore_dest = env['ir.attachment']._filestore()
                shutil.move(filestore_path, filestore_dest)

            if odoo.tools.config['unaccent']:
                try:
                    with cr.savepoint():
                        cr.execute("CREATE EXTENSION unaccent")
                except psycopg2.Error:
                    pass

    _logger.info('RESTORE DB: %s', db)

@check_db_management_enabled
def exp_rename(old_name, new_name):
    odoo.modules.registry.Registry.delete(old_name)
    odoo.sql_db.close_db(old_name)

    db = odoo.sql_db.db_connect('postgres')
    with closing(db.cursor()) as cr:
        cr.autocommit(True)     # avoid transaction block
        _drop_conn(cr, old_name)
        try:
            cr.execute('ALTER DATABASE "%s" RENAME TO "%s"' % (old_name, new_name))
            _logger.info('RENAME DB: %s -> %s', old_name, new_name)
        except Exception as e:
            _logger.info('RENAME DB: %s -> %s failed:\n%s', old_name, new_name, e)
            raise Exception("Couldn't rename database %s to %s: %s" % (old_name, new_name, e))

    old_fs = odoo.tools.config.filestore(old_name)
    new_fs = odoo.tools.config.filestore(new_name)
    if os.path.exists(old_fs) and not os.path.exists(new_fs):
        shutil.move(old_fs, new_fs)
    return True

@check_db_management_enabled
def exp_change_admin_password(new_password):
    odoo.tools.config.set_admin_password(new_password)
    odoo.tools.config.save()
    return True

@check_db_management_enabled
def exp_migrate_databases(databases):
    for db in databases:
        _logger.info('migrate database %s', db)
        odoo.tools.config['update']['base'] = True
        odoo.modules.registry.Registry.new(db, force_demo=False, update_module=True)
    return True

#----------------------------------------------------------
# No master password required
#----------------------------------------------------------

@odoo.tools.mute_logger('odoo.sql_db')
def exp_db_exist(db_name):
    ## Not True: in fact, check if connection to database is possible. The database may exists
    try:
        db = odoo.sql_db.db_connect(db_name)
        with db.cursor():
            return True
    except Exception:
        return False

def list_dbs(force=False):
    if not odoo.tools.config['list_db'] and not force:
        raise odoo.exceptions.AccessDenied()

    if not odoo.tools.config['dbfilter'] and odoo.tools.config['db_name']:
        # In case --db-filter is not provided and --database is passed, Odoo will not
        # fetch the list of databases available on the postgres server and instead will
        # use the value of --database as comma seperated list of exposed databases.
        res = sorted(db.strip() for db in odoo.tools.config['db_name'].split(','))
        return res

    chosen_template = odoo.tools.config['db_template']
    templates_list = tuple(set(['postgres', chosen_template]))
    db = odoo.sql_db.db_connect('postgres')
    with closing(db.cursor()) as cr:
        try:
            db_user = odoo.tools.config["db_user"]
            if not db_user and os.name == 'posix':
                import pwd
                db_user = pwd.getpwuid(os.getuid())[0]
            if not db_user:
                cr.execute("select usename from pg_user where usesysid=(select datdba from pg_database where datname=%s)", (odoo.tools.config["db_name"],))
                res = cr.fetchone()
                db_user = res and str(res[0])
            if db_user:
                cr.execute("select datname from pg_database where datdba=(select usesysid from pg_user where usename=%s) and not datistemplate and datallowconn and datname not in %s order by datname", (db_user, templates_list))
            else:
                cr.execute("select datname from pg_database where not datistemplate and datallowconn and datname not in %s order by datname", (templates_list,))
            res = [odoo.tools.ustr(name) for (name,) in cr.fetchall()]
        except Exception:
            res = []
    res.sort()
    return res

def list_db_incompatible(databases):
    """"Check a list of databases if they are compatible with this version of Odoo

        :param databases: A list of existing Postgresql databases
        :return: A list of databases that are incompatible
    """
    incompatible_databases = []
    server_version = '.'.join(str(v) for v in version_info[:2])
    for database_name in databases:
        with closing(db_connect(database_name).cursor()) as cr:
            if odoo.tools.table_exists(cr, 'ir_module_module'):
                cr.execute("SELECT latest_version FROM ir_module_module WHERE name=%s", ('base',))
                base_version = cr.fetchone()
                if not base_version or not base_version[0]:
                    incompatible_databases.append(database_name)
                else:
                    # e.g. 10.saas~15
                    local_version = '.'.join(base_version[0].split('.')[:2])
                    if local_version != server_version:
                        incompatible_databases.append(database_name)
            else:
                incompatible_databases.append(database_name)
        # release connection
        odoo.sql_db.close_db(database_name)
    return incompatible_databases


def exp_list(document=False):
    if not odoo.tools.config['list_db']:
        raise odoo.exceptions.AccessDenied()
    return list_dbs()

def exp_list_lang():
    return odoo.tools.scan_languages()

def exp_list_countries():
    list_countries = []
    root = ET.parse(os.path.join(odoo.tools.config['root_path'], 'addons/base/res/res_country_data.xml')).getroot()
    for country in root.find('data').findall('record[@model="res.country"]'):
        name = country.find('field[@name="name"]').text
        code = country.find('field[@name="code"]').text
        list_countries.append([code, name])
    return sorted(list_countries, key=lambda c: c[1])

def exp_server_version():
    """ Return the version of the server
        Used by the client to verify the compatibility with its own version
    """
    return odoo.release.version

#----------------------------------------------------------
# db service dispatch
#----------------------------------------------------------

def dispatch(method, params):
    g = globals()
    exp_method_name = 'exp_' + method
    if method in ['db_exist', 'list', 'list_lang', 'server_version']:
        return g[exp_method_name](*params)
    elif exp_method_name in g:
        passwd = params[0]
        params = params[1:]
        check_super(passwd)
        return g[exp_method_name](*params)
    else:
        raise KeyError("Method not found: %s" % method)<|MERGE_RESOLUTION|>--- conflicted
+++ resolved
@@ -236,12 +236,8 @@
             yield d[i:i+n]
     data_file = tempfile.NamedTemporaryFile(delete=False)
     try:
-<<<<<<< HEAD
-        data_file.write(base64.b64decode(data))
-=======
         for chunk in chunks(data):
-            data_file.write(chunk.decode('base64'))
->>>>>>> 3b7bf3a4
+            data_file.write(base64.b64decode(chunk))
         data_file.close()
         restore_db(db_name, data_file.name, copy=copy)
     finally:
