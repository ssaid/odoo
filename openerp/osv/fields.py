--- conflicted
+++ resolved
@@ -1261,25 +1261,6 @@
         return new_values
 
     def get(self, cr, obj, ids, name, uid=False, context=None, values=None):
-<<<<<<< HEAD
-        result = self._fnct(obj, cr, uid, ids, name, self._arg, context)
-        if self._multi:
-            swap = {}
-            for rid, values in result.iteritems():
-                for f, v in values.iteritems():
-                    if f not in name:
-                        continue
-                    swap.setdefault(f, {})[rid] = v
-
-            for field, values in swap.iteritems():
-                new_values = self._postprocess_batch(cr, uid, obj, field, values, context)
-                for rid, value in new_values.iteritems():
-                    result[rid][field] = value
-
-        else:
-            result = self._postprocess_batch(cr, uid, obj, name, result, context)
-
-=======
         multi = self._multi
         # if we already have a value, don't recompute it.
         # This happen if case of stored many2one fields
@@ -1289,14 +1270,22 @@
             result = {v['id']: dict({n: v[n]} for n in name) for v in values}
         else:
             result = self._fnct(obj, cr, uid, ids, name, self._arg, context)
-        for id in ids:
-            if multi and id in result:
-                for field, value in result[id].iteritems():
-                    if value:
-                        result[id][field] = self.postprocess(cr, uid, obj, field, value, context)
-            elif result.get(id):
-                result[id] = self.postprocess(cr, uid, obj, name, result[id], context)
->>>>>>> 4601d859
+        if multi:
+            swap = {}
+            for rid, values in result.iteritems():
+                for f, v in values.iteritems():
+                    if f not in name:
+                        continue
+                    swap.setdefault(f, {})[rid] = v
+
+            for field, values in swap.iteritems():
+                new_values = self._postprocess_batch(cr, uid, obj, field, values, context)
+                for rid, value in new_values.iteritems():
+                    result[rid][field] = value
+
+        else:
+            result = self._postprocess_batch(cr, uid, obj, name, result, context)
+
         return result
 
     def set(self, cr, obj, id, name, value, user=None, context=None):
