--- conflicted
+++ resolved
@@ -158,11 +158,7 @@
         return True
 
     def exp_duplicate_database(self, db_original_name, db_name):
-<<<<<<< HEAD
-        _logger.info('Duplicate database %s', db_name.lower())
-=======
         _logger.info('Duplicate database `%s` to `%s`.', db_original_name, db_name)
->>>>>>> 2e6efe42
         db = sql_db.db_connect('postgres')
         cr = db.cursor()
         try:
