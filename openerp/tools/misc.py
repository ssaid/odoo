--- conflicted
+++ resolved
@@ -20,13 +20,8 @@
 import time
 import werkzeug.utils
 import zipfile
-<<<<<<< HEAD
+from cStringIO import StringIO
 from collections import defaultdict, Hashable, Iterable, Mapping, OrderedDict
-=======
-from cStringIO import StringIO
-from collections import defaultdict, Mapping, OrderedDict
-from datetime import datetime
->>>>>>> 65623099
 from itertools import islice, izip, groupby
 from lxml import etree
 from which import which
@@ -1132,7 +1127,6 @@
     def html_escape(text):
         return werkzeug.utils.escape(text)
 
-<<<<<<< HEAD
 def formatLang(env, value, digits=None, grouping=True, monetary=False, dp=False, currency_obj=False):
     """
         Assuming 'Account' decimal.precision=3:
@@ -1176,7 +1170,7 @@
     return len(str1) == len(str2) and sum(ord(x)^ord(y) for x, y in zip(str1, str2)) == 0
 
 consteq = getattr(passlib.utils, 'consteq', _consteq)
-=======
+
 class Pickle(object):
     @classmethod
     def load(cls, stream):
@@ -1192,5 +1186,4 @@
     dumps = cPickle.dumps
     dump = cPickle.dump
 
-pickle = Pickle
->>>>>>> 65623099
+pickle = Pickle