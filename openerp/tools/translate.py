--- conflicted
+++ resolved
@@ -456,22 +456,18 @@
             for module, type, name, res_id, src, trad, comments in rows:
                 row = grouped_rows.setdefault(src, {})
                 row.setdefault('modules', set()).add(module)
-                if ('translation' not in row) or (not row['translation']):
-                    if trad != src:
-                        row['translation'] = trad
+                if not row.get('translation') and trad != src:
+                    row['translation'] = trad
                 row.setdefault('tnrs', []).append((type, name, res_id))
                 row.setdefault('comments', set()).update(comments)
 
             for src, row in grouped_rows.items():
-<<<<<<< HEAD
-                writer.write(row['modules'], row['tnrs'], src, row['translation'], row['comments'])
-=======
-                if newlang:
+                if not lang:
+                    # translation template, so no translation value
                     row['translation'] = ''
                 elif not row.get('translation'):
                     row['translation'] = src
-                writer.write(row['modules'], row['tnrs'], src, row['translation'])
->>>>>>> c5824190
+                writer.write(row['modules'], row['tnrs'], src, row['translation'], row['comments'])
 
         elif format == 'tgz':
             rows_by_module = {}
