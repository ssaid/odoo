# -*- coding: utf-8 -*-
##############################################################################
#
#    OpenERP, Open Source Management Solution
#    Copyright (C) 2004-2009 Tiny SPRL (<http://tiny.be>).
#
#    This program is free software: you can redistribute it and/or modify
#    it under the terms of the GNU Affero General Public License as
#    published by the Free Software Foundation, either version 3 of the
#    License, or (at your option) any later version.
#
#    This program is distributed in the hope that it will be useful,
#    but WITHOUT ANY WARRANTY; without even the implied warranty of
#    MERCHANTABILITY or FITNESS FOR A PARTICULAR PURPOSE.  See the
#    GNU Affero General Public License for more details.
#
#    You should have received a copy of the GNU Affero General Public License
#    along with this program.  If not, see <http://www.gnu.org/licenses/>.
#
##############################################################################

from osv import fields,osv
from tools.safe_eval import safe_eval as eval
import tools
import time
from tools.config import config
from tools.translate import _
import netsvc
import logging
import re
import copy
import os
from xml import dom
from report.report_sxw import report_sxw, report_rml

class actions(osv.osv):
    _name = 'ir.actions.actions'
    _table = 'ir_actions'
    _order = 'name'
    _columns = {
        'name': fields.char('Action Name', required=True, size=64),
        'type': fields.char('Action Type', required=True, size=32,readonly=True),
        'usage': fields.char('Action Usage', size=32),
    }
    _defaults = {
        'usage': lambda *a: False,
    }
actions()


class report_xml(osv.osv):

    def _report_content(self, cursor, user, ids, name, arg, context=None):
        res = {}
        for report in self.browse(cursor, user, ids, context=context):
            data = report[name + '_data']
            if not data and report[name[:-8]]:
                fp = None
                try:
                    fp = tools.file_open(report[name[:-8]], mode='rb')
                    data = fp.read()
                except:
                    data = False
                finally:
                    if fp:
                        fp.close()
            res[report.id] = data
        return res

    def _report_content_inv(self, cursor, user, id, name, value, arg, context=None):
        self.write(cursor, user, id, {name+'_data': value}, context=context)

    def _report_sxw(self, cursor, user, ids, name, arg, context=None):
        res = {}
        for report in self.browse(cursor, user, ids, context=context):
            if report.report_rml:
                res[report.id] = report.report_rml.replace('.rml', '.sxw')
            else:
                res[report.id] = False
        return res

    def register_all(self, cr):
        """Report registration handler that may be overridden by subclasses to
           add their own kinds of report services.
           Loads all reports with no manual loaders (auto==True) and
           registers the appropriate services to implement them.
        """
        opj = os.path.join
        cr.execute("SELECT * FROM ir_act_report_xml WHERE auto=%s ORDER BY id", (True,))
        result = cr.dictfetchall()
        svcs = netsvc.Service._services
        for r in result:
            if svcs.has_key('report.'+r['report_name']):
                continue
            if r['report_rml'] or r['report_rml_content_data']:
                report_sxw('report.'+r['report_name'], r['model'],
                        opj('addons',r['report_rml'] or '/'), header=r['header'])
            if r['report_xsl']:
                report_rml('report.'+r['report_name'], r['model'],
                        opj('addons',r['report_xml']),
                        r['report_xsl'] and opj('addons',r['report_xsl']))

    _name = 'ir.actions.report.xml'
    _table = 'ir_act_report_xml'
    _sequence = 'ir_actions_id_seq'
    _order = 'name'
    _columns = {
        'name': fields.char('Name', size=64, required=True, translate=True),
        'model': fields.char('Object', size=64, required=True),
        'type': fields.char('Action Type', size=32, required=True),
        'report_name': fields.char('Service Name', size=64, required=True),
        'usage': fields.char('Action Usage', size=32),
        'report_type': fields.char('Report Type', size=32, required=True, help="Report Type, e.g. pdf, html, raw, sxw, odt, html2html, mako2html, ..."),
        'groups_id': fields.many2many('res.groups', 'res_groups_report_rel', 'uid', 'gid', 'Groups'),
        'multi': fields.boolean('On multiple doc.', help="If set to true, the action will not be displayed on the right toolbar of a form view."),
        'attachment': fields.char('Save As Attachment Prefix', size=128, help='This is the filename of the attachment used to store the printing result. Keep empty to not save the printed reports. You can use a python expression with the object and time variables.'),
        'attachment_use': fields.boolean('Reload from Attachment', help='If you check this, then the second time the user prints with same attachment name, it returns the previous report.'),
        'auto': fields.boolean('Custom python parser', required=True),

        'header': fields.boolean('Add RML header', help="Add or not the coporate RML header"),

        'report_xsl': fields.char('XSL path', size=256),
        'report_xml': fields.char('XML path', size=256, help=''),

        # Pending deprecation... to be replaced by report_file as this object will become the default report object (not so specific to RML anymore)
        'report_rml': fields.char('Main report file path', size=256, help="The path to the main report file (depending on Report Type) or NULL if the content is in another data field"),
        # temporary related field as report_rml is pending deprecation - this field will replace report_rml after v6.0
        'report_file': fields.related('report_rml', type="char", size=256, required=False, readonly=False, string='Report file', help="The path to the main report file (depending on Report Type) or NULL if the content is in another field", store=True),

        'report_sxw': fields.function(_report_sxw, method=True, type='char', string='SXW path'),
        'report_sxw_content_data': fields.binary('SXW content'),
        'report_rml_content_data': fields.binary('RML content'),
        'report_sxw_content': fields.function(_report_content, fnct_inv=_report_content_inv, method=True, type='binary', string='SXW content',),
        'report_rml_content': fields.function(_report_content, fnct_inv=_report_content_inv, method=True, type='binary', string='RML content'),

    }
    _defaults = {
        'type': lambda *a: 'ir.actions.report.xml',
        'multi': lambda *a: False,
        'auto': lambda *a: True,
        'header': lambda *a: True,
        'report_sxw_content': lambda *a: False,
        'report_type': lambda *a: 'pdf',
        'attachment': lambda *a: False,
    }

report_xml()

class act_window(osv.osv):
    _name = 'ir.actions.act_window'
    _table = 'ir_act_window'
    _sequence = 'ir_actions_id_seq'
    _order = 'name'

    def _check_model(self, cr, uid, ids, context=None):
        for action in self.browse(cr, uid, ids, context):
            if not self.pool.get(action.res_model):
                return False
            if action.src_model and not self.pool.get(action.src_model):
                return False
        return True

    def _invalid_model_msg(self, cr, uid, ids, context=None):
        return _('Invalid model name in the action definition.')
    
    _constraints = [
        (_check_model, _invalid_model_msg, ['res_model','src_model'])
    ]

    def _views_get_fnc(self, cr, uid, ids, name, arg, context=None):
        """Returns an ordered list of the specific view modes that should be 
           enabled when displaying the result of this action, along with the
           ID of the specific view to use for each mode, if any were required.

           This function hides the logic of determining the precedence between
           the view_modes string, the view_ids o2m, and the view_id m2o that can
           be set on the action.

           :rtype: dict in the form { action_id: list of pairs (tuples) }
           :return: { action_id: [(view_id, view_mode), ...], ... }, where view_mode
                    is one of the possible values for ir.ui.view.type and view_id
                    is the ID of a specific view to use for this mode, or False for
                    the default one.
        """
        res = {}
        for act in self.browse(cr, uid, ids):
            res[act.id] = [(view.view_id.id, view.view_mode) for view in act.view_ids]
            view_ids_modes = [view.view_mode for view in act.view_ids]
            modes = act.view_mode.split(',')
            missing_modes = [mode for mode in modes if mode not in view_ids_modes]
            if missing_modes:
                if act.view_id and act.view_id.type in missing_modes:
                    # reorder missing modes to put view_id first if present
                    missing_modes.remove(act.view_id.type)
                    res[act.id].append((act.view_id.id, act.view_id.type))
                res[act.id].extend([(False, mode) for mode in missing_modes])
        return res

    def _search_view(self, cr, uid, ids, name, arg, context=None):
        res = {}
        def encode(s):
            if isinstance(s, unicode):
                return s.encode('utf8')
            return s
        for act in self.browse(cr, uid, ids, context=context):
            fields_from_fields_get = self.pool.get(act.res_model).fields_get(cr, uid, context=context)
            search_view_id = False
            if act.search_view_id:
                search_view_id = act.search_view_id.id
            else:
                res_view = self.pool.get('ir.ui.view').search(cr, uid, 
                        [('model','=',act.res_model),('type','=','search'),
                        ('inherit_id','=',False)], context=context)
                if res_view:
                    search_view_id = res_view[0]
            if search_view_id:
                field_get = self.pool.get(act.res_model).fields_view_get(cr, uid, search_view_id,
                            'search', context)
                fields_from_fields_get.update(field_get['fields'])
                field_get['fields'] = fields_from_fields_get
                res[act.id] = str(field_get)
            else:
                def process_child(node, new_node, doc):
                    for child in node.childNodes:
                        if child.localName=='field' and child.hasAttribute('select') \
                                and child.getAttribute('select')=='1':
                            if child.childNodes:
                                fld = doc.createElement('field')
                                for attr in child.attributes.keys():
                                    fld.setAttribute(attr, child.getAttribute(attr))
                                new_node.appendChild(fld)
                            else:
                                new_node.appendChild(child)
                        elif child.localName in ('page','group','notebook'):
                            process_child(child, new_node, doc)

                form_arch = self.pool.get(act.res_model).fields_view_get(cr, uid, False, 'form', context)
                dom_arc = dom.minidom.parseString(encode(form_arch['arch']))
                new_node = copy.deepcopy(dom_arc)
                for child_node in new_node.childNodes[0].childNodes:
                    if child_node.nodeType == child_node.ELEMENT_NODE:
                        new_node.childNodes[0].removeChild(child_node)
                process_child(dom_arc.childNodes[0],new_node.childNodes[0],dom_arc)

                form_arch['arch'] = new_node.toxml()
                form_arch['fields'].update(fields_from_fields_get)
                res[act.id] = str(form_arch)
        return res

    def _get_help_status(self, cr, uid, ids, name, arg, context=None):
        activate_tips = self.pool.get('res.users').browse(cr, uid, uid).menu_tips
        return dict([(id, activate_tips) for id in ids])

    _columns = {
        'name': fields.char('Action Name', size=64, translate=True),
        'type': fields.char('Action Type', size=32, required=True),
        'view_id': fields.many2one('ir.ui.view', 'View Ref.', ondelete='cascade'),
        'domain': fields.char('Domain Value', size=250,
            help="Optional domain filtering of the destination data, as a Python expression"),
        'context': fields.char('Context Value', size=250, required=True,
            help="Context dictionary as Python expression, empty by default (Default: {})"),
        'res_model': fields.char('Object', size=64, required=True,
            help="Model name of the object to open in the view window"),
        'src_model': fields.char('Source Object', size=64,
            help="Optional model name of the objects on which this action should be visible"),
        'target': fields.selection([('current','Current Window'),('new','New Window')], 'Target Window'),
        'view_type': fields.selection((('tree','Tree'),('form','Form')), string='View Type', required=True,
            help="View type: set to 'tree' for a hierarchical tree view, or 'form' for other views"),
        'view_mode': fields.char('View Mode', size=250, required=True,
            help="Comma-separated list of allowed view modes, such as 'form', 'tree', 'calendar', etc. (Default: tree,form)"),
        'usage': fields.char('Action Usage', size=32),
        'view_ids': fields.one2many('ir.actions.act_window.view', 'act_window_id', 'Views'),
        'views': fields.function(_views_get_fnc, method=True, type='binary', string='Views',
               help="This function field computes the ordered list of views that should be enabled " \
                    "when displaying the result of an action, federating view mode, views and " \
                    "reference view. The result is returned as an ordered list of pairs (view_id,view_mode)."),
        'limit': fields.integer('Limit', help='Default limit for the list view'),
        'auto_refresh': fields.integer('Auto-Refresh',
            help='Add an auto-refresh on the view'),
        'groups_id': fields.many2many('res.groups', 'ir_act_window_group_rel',
            'act_id', 'gid', 'Groups'),
        'search_view_id': fields.many2one('ir.ui.view', 'Search View Ref.'),
        'filter': fields.boolean('Filter'),
        'auto_search':fields.boolean('Auto Search'),
        'search_view' : fields.function(_search_view, type='text', method=True, string='Search View'),
        'menus': fields.char('Menus', size=4096),
        'help': fields.text('Action description',
            help='Optional help text for the users with a description of the target view, such as its usage and purpose.',
            translate=True),
        'display_menu_tip':fields.function(_get_help_status, type='boolean', method=True, string='Display Menu Tips',
            help='It gives the status if the tip has to be displayed or not when a user executes an action'),
        'multi': fields.boolean('Action on Multiple Doc.', help="If set to true, the action will not be displayed on the right toolbar of a form view"),
    }

    _defaults = {
        'type': lambda *a: 'ir.actions.act_window',
        'view_type': lambda *a: 'form',
        'view_mode': lambda *a: 'tree,form',
        'context': lambda *a: '{}',
        'limit': lambda *a: 80,
        'target': lambda *a: 'current',
        'auto_refresh': lambda *a: 0,
        'auto_search':lambda *a: True,
        'multi': False,
    }

    def for_xml_id(self, cr, uid, module, xml_id, context=None):
        """ Returns the act_window object created for the provided xml_id

        :param module: the module the act_window originates in
        :param xml_id: the namespace-less id of the action (the @id
                       attribute from the XML file)
        :return: A read() view of the ir.actions.act_window
        """
        dataobj = self.pool.get('ir.model.data')
        data_id = dataobj._get_id (cr, 1, module, xml_id)
        res_id = dataobj.browse(cr, uid, data_id, context).res_id
        return self.read(cr, uid, res_id, [], context)

act_window()

class act_window_view(osv.osv):
    _name = 'ir.actions.act_window.view'
    _table = 'ir_act_window_view'
    _rec_name = 'view_id'
    _order = 'sequence'
    _columns = {
        'sequence': fields.integer('Sequence'),
        'view_id': fields.many2one('ir.ui.view', 'View'),
        'view_mode': fields.selection((
            ('tree', 'Tree'),
            ('form', 'Form'),
            ('graph', 'Graph'),
            ('calendar', 'Calendar'),
            ('gantt', 'Gantt')), string='View Type', required=True),
        'act_window_id': fields.many2one('ir.actions.act_window', 'Action', ondelete='cascade'),
        'multi': fields.boolean('On Multiple Doc.',
            help="If set to true, the action will not be displayed on the right toolbar of a form view."),
    }
    _defaults = {
        'multi': lambda *a: False,
    }
    def _auto_init(self, cr, context=None):
        super(act_window_view, self)._auto_init(cr, context)
        cr.execute('SELECT indexname FROM pg_indexes WHERE indexname = \'act_window_view_unique_mode_per_action\'')
        if not cr.fetchone():
            cr.execute('CREATE UNIQUE INDEX act_window_view_unique_mode_per_action ON ir_act_window_view (act_window_id, view_mode)')
act_window_view()

class act_wizard(osv.osv):
    _name = 'ir.actions.wizard'
    _inherit = 'ir.actions.actions'
    _table = 'ir_act_wizard'
    _sequence = 'ir_actions_id_seq'
    _order = 'name'
    _columns = {
        'name': fields.char('Wizard Info', size=64, required=True, translate=True),
        'type': fields.char('Action Type', size=32, required=True),
        'wiz_name': fields.char('Wizard Name', size=64, required=True),
        'multi': fields.boolean('Action on Multiple Doc.', help="If set to true, the wizard will not be displayed on the right toolbar of a form view."),
        'groups_id': fields.many2many('res.groups', 'res_groups_wizard_rel', 'uid', 'gid', 'Groups'),
        'model': fields.char('Object', size=64),
    }
    _defaults = {
        'type': lambda *a: 'ir.actions.wizard',
        'multi': lambda *a: False,
    }
act_wizard()

class act_url(osv.osv):
    _name = 'ir.actions.url'
    _table = 'ir_act_url'
    _sequence = 'ir_actions_id_seq'
    _order = 'name'
    _columns = {
        'name': fields.char('Action Name', size=64, translate=True),
        'type': fields.char('Action Type', size=32, required=True),
        'url': fields.text('Action URL',required=True),
        'target': fields.selection((
            ('new', 'New Window'),
            ('self', 'This Window')),
            'Action Target', required=True
        )
    }
    _defaults = {
        'type': lambda *a: 'ir.actions.act_url',
        'target': lambda *a: 'new'
    }
act_url()

def model_get(self, cr, uid, context=None):
    wkf_pool = self.pool.get('workflow')
    ids = wkf_pool.search(cr, uid, [])
    osvs = wkf_pool.read(cr, uid, ids, ['osv'])

    res = []
    mpool = self.pool.get('ir.model')
    for osv in osvs:
        model = osv.get('osv')
        id = mpool.search(cr, uid, [('model','=',model)])
        name = mpool.read(cr, uid, id)[0]['name']
        res.append((model, name))

    return res

class ir_model_fields(osv.osv):
    _inherit = 'ir.model.fields'
    _rec_name = 'field_description'
    _columns = {
        'complete_name': fields.char('Complete Name', size=64, select=1),
    }
ir_model_fields()

class server_object_lines(osv.osv):
    _name = 'ir.server.object.lines'
    _sequence = 'ir_actions_id_seq'
    _columns = {
        'server_id': fields.many2one('ir.actions.server', 'Object Mapping'),
        'col1': fields.many2one('ir.model.fields', 'Destination', required=True),
        'value': fields.text('Value', required=True),
        'type': fields.selection([
            ('value','Value'),
            ('equation','Formula')
        ], 'Type', required=True, size=32, change_default=True),
    }
    _defaults = {
        'type': lambda *a: 'equation',
    }
server_object_lines()

##
# Actions that are run on the server side
#
class actions_server(osv.osv):

    def _select_signals(self, cr, uid, context=None):
        cr.execute("SELECT distinct w.osv, t.signal FROM wkf w, wkf_activity a, wkf_transition t \
        WHERE w.id = a.wkf_id  AND t.act_from = a.id OR t.act_to = a.id AND t.signal!='' \
        AND t.signal NOT IN (null, NULL)")
        result = cr.fetchall() or []
        res = []
        for rs in result:
            if rs[0] is not None and rs[1] is not None:
                line = rs[0], "%s - (%s)" % (rs[1], rs[0])
                res.append(line)
        return res

    def _select_objects(self, cr, uid, context=None):
        model_pool = self.pool.get('ir.model')
        ids = model_pool.search(cr, uid, [('name','not ilike','.')])
        res = model_pool.read(cr, uid, ids, ['model', 'name'])
        return [(r['model'], r['name']) for r in res] +  [('','')]

    def change_object(self, cr, uid, ids, copy_object, state, context=None):
        if state == 'object_copy':
            model_pool = self.pool.get('ir.model')
            model = copy_object.split(',')[0]
            mid = model_pool.search(cr, uid, [('model','=',model)])
            return {
                'value':{'srcmodel_id':mid[0]},
                'context':context
            }
        else:
            return {}

    _name = 'ir.actions.server'
    _table = 'ir_act_server'
    _sequence = 'ir_actions_id_seq'
    _order = 'sequence,name'
    _columns = {
        'name': fields.char('Action Name', required=True, size=64, help="Easy to Refer action by name e.g. One Sales Order -> Many Invoices", translate=True),
        'condition' : fields.char('Condition', size=256, required=True, help="Condition that is to be tested before action is executed, e.g. object.list_price > object.cost_price"),
        'state': fields.selection([
            ('client_action','Client Action'),
            ('dummy','Dummy'),
            ('loop','Iteration'),
            ('code','Python Code'),
            ('trigger','Trigger'),
            ('email','Email'),
            ('sms','SMS'),
            ('object_create','Create Object'),
            ('object_copy','Copy Object'),
            ('object_write','Write Object'),
            ('other','Multi Actions'),
        ], 'Action Type', required=True, size=32, help="Type of the Action that is to be executed"),
        'code':fields.text('Python Code', help="Python code to be executed"),
        'sequence': fields.integer('Sequence', help="Important when you deal with multiple actions, the execution order will be decided based on this, low number is higher priority."),
        'model_id': fields.many2one('ir.model', 'Object', required=True, help="Select the object on which the action will work (read, write, create)."),
        'action_id': fields.many2one('ir.actions.actions', 'Client Action', help="Select the Action Window, Report, Wizard to be executed."),
        'trigger_name': fields.selection(_select_signals, string='Trigger Name', size=128, help="Select the Signal name that is to be used as the trigger."),
        'wkf_model_id': fields.many2one('ir.model', 'Workflow On', help="Workflow to be executed on this model."),
        'trigger_obj_id': fields.many2one('ir.model.fields','Trigger On', help="Select the object from the model on which the workflow will executed."),
        'email': fields.char('Email Address', size=512, help="Provides the fields that will be used to fetch the email address, e.g. when you select the invoice, then `object.invoice_address_id.email` is the field which gives the correct address"),
        'subject': fields.char('Subject', size=1024, translate=True, help="Specify the subject. You can use fields from the object, e.g. `Hello [[ object.partner_id.name ]]`"),
        'message': fields.text('Message', translate=True, help="Specify the message. You can use the fields from the object. e.g. `Dear [[ object.partner_id.name ]]`"),
        'mobile': fields.char('Mobile No', size=512, help="Provides fields that be used to fetch the mobile number, e.g. you select the invoice, then `object.invoice_address_id.mobile` is the field which gives the correct mobile number"),
        'sms': fields.char('SMS', size=160, translate=True),
        'child_ids': fields.many2many('ir.actions.server', 'rel_server_actions', 'server_id', 'action_id', 'Other Actions'),
        'usage': fields.char('Action Usage', size=32),
        'type': fields.char('Action Type', size=32, required=True),
        'srcmodel_id': fields.many2one('ir.model', 'Model', help="Object in which you want to create / write the object. If it is empty then refer to the Object field."),
        'fields_lines': fields.one2many('ir.server.object.lines', 'server_id', 'Field Mappings.'),
        'record_id':fields.many2one('ir.model.fields', 'Create Id', help="Provide the field name where the record id is stored after the create operations. If it is empty, you can not track the new record."),
        'write_id':fields.char('Write Id', size=256, help="Provide the field name that the record id refers to for the write operation. If it is empty it will refer to the active id of the object."),
        'loop_action':fields.many2one('ir.actions.server', 'Loop Action', help="Select the action that will be executed. Loop action will not be avaliable inside loop."),
        'expression':fields.char('Loop Expression', size=512, help="Enter the field/expression that will return the list. E.g. select the sale order in Object, and you can have loop on the sales order line. Expression = `object.order_line`."),
        'copy_object': fields.reference('Copy Of', selection=_select_objects, size=256),
    }
    _defaults = {
        'state': lambda *a: 'dummy',
        'condition': lambda *a: 'True',
        'type': lambda *a: 'ir.actions.server',
        'sequence': lambda *a: 5,
        'code': lambda *a: """# You can use the following variables
#    - object or obj
#    - time
#    - cr
#    - uid
#    - ids
# If you plan to return an action, assign: action = {...}
""",
    }

    def get_email(self, cr, uid, action, context):
        logger = logging.getLogger('Workflow')
        obj_pool = self.pool.get(action.model_id.model)
        id = context.get('active_id')
        obj = obj_pool.browse(cr, uid, id)

        fields = None

        if '/' in action.email.complete_name:
            fields = action.email.complete_name.split('/')
        elif '.' in action.email.complete_name:
            fields = action.email.complete_name.split('.')

        for field in fields:
            try:
                obj = getattr(obj, field)
            except Exception:
                logger.exception('Failed to parse: %s', field)

        return obj

    def get_mobile(self, cr, uid, action, context):
        logger = logging.getLogger('Workflow')
        obj_pool = self.pool.get(action.model_id.model)
        id = context.get('active_id')
        obj = obj_pool.browse(cr, uid, id)

        fields = None

        if '/' in action.mobile.complete_name:
            fields = action.mobile.complete_name.split('/')
        elif '.' in action.mobile.complete_name:
            fields = action.mobile.complete_name.split('.')

        for field in fields:
            try:
                obj = getattr(obj, field)
            except Exception:
                logger.exception('Failed to parse: %s', field)

        return obj

    def merge_message(self, cr, uid, keystr, action, context=None):
        if context is None:
            context = {}
        def merge(match):
            obj_pool = self.pool.get(action.model_id.model)
            id = context.get('active_id')
            obj = obj_pool.browse(cr, uid, id)
            exp = str(match.group()[2:-2]).strip()
            result = eval(exp,
                          {
                            'object': obj,
                            'context': dict(context), # copy context to prevent side-effects of eval
                            'time': time,
                          })
            if result in (None, False):
                return str("--------")
            return tools.ustr(result)

        com = re.compile('(\[\[.+?\]\])')
        message = com.sub(merge, keystr)

        return message

    # Context should contains:
    #   ids : original ids
    #   id  : current id of the object
    # OUT:
    #   False : Finnished correctly
    #   ACTION_ID : Action to launch

    # FIXME: refactor all the eval() calls in run()!
    def run(self, cr, uid, ids, context=None):
        logger = logging.getLogger(self._name)
        if context is None:
            context = {}
        for action in self.browse(cr, uid, ids, context):
            obj_pool = self.pool.get(action.model_id.model)
            obj = obj_pool.browse(cr, uid, context['active_id'], context=context)
            cxt = {
                'context': dict(context), # copy context to prevent side-effects of eval
                'object': obj,
                'time':time,
                'cr': cr,
                'pool' : self.pool,
                'uid' : uid
            }
            expr = eval(str(action.condition), cxt)
            if not expr:
                continue

            if action.state=='client_action':
                if not action.action_id:
                    raise osv.except_osv(_('Error'), _("Please specify an action to launch !"))
                return self.pool.get(action.action_id.type)\
                    .read(cr, uid, action.action_id.id, context=context)

            if action.state=='code':
                localdict = {
                    'self': self.pool.get(action.model_id.model),
                    'context': dict(context), # copy context to prevent side-effects of eval
                    'time': time,
                    'ids': ids,
                    'cr': cr,
                    'uid': uid,
                    'object':obj,
                    'obj': obj,
                }
                eval(action.code, localdict, mode="exec", nocopy=True) # nocopy allows to return 'action'
                if 'action' in localdict:
                    return localdict['action']

            if action.state == 'email':
                user = config['email_from']
                address = str(action.email)
                try:
                    address =  eval(str(action.email), cxt)
                except:
                    pass

                if not address:
                    logger.info('Partner Email address not Specified!')
                    continue
                if not user:
                    logger.info('Email-From address not Specified at server!')
                    raise osv.except_osv(_('Error'), _("Please specify server option --email-from !"))

                subject = self.merge_message(cr, uid, action.subject, action, context)
                body = self.merge_message(cr, uid, action.message, action, context)

                if tools.email_send(user, [address], subject, body, debug=False, subtype='html') == True:
                    logger.info('Email successfully sent to: %s', address)
                else:
                    logger.warning('Failed to send email to: %s', address)

            if action.state == 'trigger':
                wf_service = netsvc.LocalService("workflow")
                model = action.wkf_model_id.model
                obj_pool = self.pool.get(action.model_id.model)
                res_id = self.pool.get(action.model_id.model).read(cr, uid, [context.get('active_id')], [action.trigger_obj_id.name])
                id = res_id [0][action.trigger_obj_id.name]
                wf_service.trg_validate(uid, model, int(id), action.trigger_name, cr)

            if action.state == 'sms':
                #TODO: set the user and password from the system
                # for the sms gateway user / password
                # USE smsclient module from extra-addons
                logger.warning('SMS Facility has not been implemented yet. Use smsclient module!')

            if action.state == 'other':
                res = []
                for act in action.child_ids:
                    context['active_id'] = context['active_ids'][0]
                    result = self.run(cr, uid, [act.id], context)
                    if result:
                        res.append(result)

                return res

            if action.state == 'loop':
                obj_pool = self.pool.get(action.model_id.model)
                obj = obj_pool.browse(cr, uid, context['active_id'], context=context)
                cxt = {
                    'context': dict(context), # copy context to prevent side-effects of eval
                    'object': obj,
                    'time': time,
                    'cr': cr,
                    'pool' : self.pool,
                    'uid' : uid
                }
                expr = eval(str(action.expression), cxt)
                context['object'] = obj
                for i in expr:
                    context['active_id'] = i.id
                    result = self.run(cr, uid, [action.loop_action.id], context)

            if action.state == 'object_write':
                res = {}
                for exp in action.fields_lines:
                    euq = exp.value
                    if exp.type == 'equation':
                        obj_pool = self.pool.get(action.model_id.model)
                        obj = obj_pool.browse(cr, uid, context['active_id'], context=context)
                        cxt = {
                            'context': dict(context), # copy context to prevent side-effects of eval
                            'object': obj,
                            'time': time,
                        }
                        expr = eval(euq, cxt)
                    else:
                        expr = exp.value
                    res[exp.col1.name] = expr

                if not action.write_id:
                    if not action.srcmodel_id:
                        obj_pool = self.pool.get(action.model_id.model)
                        obj_pool.write(cr, uid, [context.get('active_id')], res)
                    else:
                        write_id = context.get('active_id')
                        obj_pool = self.pool.get(action.srcmodel_id.model)
                        obj_pool.write(cr, uid, [write_id], res)

                elif action.write_id:
                    obj_pool = self.pool.get(action.srcmodel_id.model)
                    rec = self.pool.get(action.model_id.model).browse(cr, uid, context.get('active_id'))
                    id = eval(action.write_id, {'object': rec})
                    try:
                        id = int(id)
                    except:
                        raise osv.except_osv(_('Error'), _("Problem in configuration `Record Id` in Server Action!"))

                    if type(id) != type(1):
                        raise osv.except_osv(_('Error'), _("Problem in configuration `Record Id` in Server Action!"))
                    write_id = id
                    obj_pool.write(cr, uid, [write_id], res)

            if action.state == 'object_create':
                res = {}
                for exp in action.fields_lines:
                    euq = exp.value
                    if exp.type == 'equation':
                        obj_pool = self.pool.get(action.model_id.model)
                        obj = obj_pool.browse(cr, uid, context['active_id'], context=context)
                        expr = eval(euq,
                                    {
                                        'context': dict(context), # copy context to prevent side-effects of eval
                                        'object': obj,
                                        'time': time,
                                    })
                    else:
                        expr = exp.value
                    res[exp.col1.name] = expr

                obj_pool = None
                res_id = False
                obj_pool = self.pool.get(action.srcmodel_id.model)
                res_id = obj_pool.create(cr, uid, res)
                if action.record_id:
                    self.pool.get(action.model_id.model).write(cr, uid, [context.get('active_id')], {action.record_id.name:res_id})

            if action.state == 'object_copy':
                res = {}
                for exp in action.fields_lines:
                    euq = exp.value
                    if exp.type == 'equation':
                        obj_pool = self.pool.get(action.model_id.model)
                        obj = obj_pool.browse(cr, uid, context['active_id'], context=context)
                        expr = eval(euq,
                                    {
                                        'context': dict(context), # copy context to prevent side-effects of eval
                                        'object': obj,
                                        'time': time,
                                    })
                    else:
                        expr = exp.value
                    res[exp.col1.name] = expr

                obj_pool = None
                res_id = False

                model = action.copy_object.split(',')[0]
                cid = action.copy_object.split(',')[1]
                obj_pool = self.pool.get(model)
                res_id = obj_pool.copy(cr, uid, int(cid), res)

        return False

actions_server()

class act_window_close(osv.osv):
    _name = 'ir.actions.act_window_close'
    _inherit = 'ir.actions.actions'
    _table = 'ir_actions'
    _defaults = {
        'type': lambda *a: 'ir.actions.act_window_close',
    }
act_window_close()

# This model use to register action services.
TODO_STATES = [('open', 'To Do'),
               ('done', 'Done'),
               ('skip','Skipped'),
               ('cancel','Cancelled')]

class ir_actions_todo(osv.osv):
    _name = 'ir.actions.todo'
    _columns={
        'action_id': fields.many2one(
            'ir.actions.act_window', 'Action', select=True, required=True,
            ondelete='cascade'),
        'sequence': fields.integer('Sequence'),
        'state': fields.selection(TODO_STATES, string='State', required=True),
        'name':fields.char('Name', size=64),
<<<<<<< HEAD
        'restart': fields.selection([('on_trigger','On Trigger'),('always','Always'),('never','Never')],'Restart',required=True),
=======
        'type': fields.selection([('special','Special'),('normal','Normal'),('normal_recurring','Normal Recurring')],'Type',required=True),
>>>>>>> 91b91a13
        'groups_id':fields.many2many('res.groups', 'res_groups_action_rel', 'uid', 'gid', 'Groups'),
        'note':fields.text('Text', translate=True),
    }
    _defaults={
        'state': 'open',
        'sequence': 10,
<<<<<<< HEAD
        'restart': 'on_trigger',
=======
        'type': 'special',
>>>>>>> 91b91a13
    }
    _order="sequence,name,id"

    def action_launch(self, cr, uid, ids, context=None):
        """ Launch Action of Wizard"""
        if context is None:
            context = {}
        wizard_id = ids and ids[0] or False
        wizard = self.browse(cr, uid, wizard_id, context=context)
        res = self.pool.get('ir.actions.act_window').read(cr, uid, wizard.action_id.id, ['name', 'view_type', 'view_mode', 'res_model', 'context', 'views', 'type','target'], context=context)
        res.update({'nodestroy': True})
        return res

    def action_open(self, cr, uid, ids, context=None):
        """ Sets configuration wizard in TODO state"""
        return self.write(cr, uid, ids, {'state': 'open'}, context=context)

ir_actions_todo()

# vim:expandtab:smartindent:tabstop=4:softtabstop=4:shiftwidth=4:
<|MERGE_RESOLUTION|>--- conflicted
+++ resolved
@@ -815,22 +815,14 @@
         'sequence': fields.integer('Sequence'),
         'state': fields.selection(TODO_STATES, string='State', required=True),
         'name':fields.char('Name', size=64),
-<<<<<<< HEAD
-        'restart': fields.selection([('on_trigger','On Trigger'),('always','Always'),('never','Never')],'Restart',required=True),
-=======
         'type': fields.selection([('special','Special'),('normal','Normal'),('normal_recurring','Normal Recurring')],'Type',required=True),
->>>>>>> 91b91a13
         'groups_id':fields.many2many('res.groups', 'res_groups_action_rel', 'uid', 'gid', 'Groups'),
         'note':fields.text('Text', translate=True),
     }
     _defaults={
         'state': 'open',
         'sequence': 10,
-<<<<<<< HEAD
-        'restart': 'on_trigger',
-=======
         'type': 'special',
->>>>>>> 91b91a13
     }
     _order="sequence,name,id"
 
