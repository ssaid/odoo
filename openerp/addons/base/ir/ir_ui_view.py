# -*- coding: utf-8 -*-
##############################################################################
#
#    OpenERP, Open Source Management Solution
#    Copyright (C) 2004-2009 Tiny SPRL (<http://tiny.be>).
#
#    This program is free software: you can redistribute it and/or modify
#    it under the terms of the GNU Affero General Public License as
#    published by the Free Software Foundation, either version 3 of the
#    License, or (at your option) any later version.
#
#    This program is distributed in the hope that it will be useful,
#    but WITHOUT ANY WARRANTY; without even the implied warranty of
#    MERCHANTABILITY or FITNESS FOR A PARTICULAR PURPOSE.  See the
#    GNU Affero General Public License for more details.
#
#    You should have received a copy of the GNU Affero General Public License
#    along with this program.  If not, see <http://www.gnu.org/licenses/>.
#
##############################################################################
import collections
import copy
import datetime
import dateutil
from dateutil.relativedelta import relativedelta
import fnmatch
import logging
import os
import time
from operator import itemgetter

import simplejson
import werkzeug
import HTMLParser
from lxml import etree

import openerp
from openerp import tools, api
from openerp.http import request
from openerp.osv import fields, osv, orm
from openerp.tools import graph, SKIPPED_ELEMENT_TYPES, SKIPPED_ELEMENTS
from openerp.tools.parse_version import parse_version
from openerp.tools.safe_eval import safe_eval as eval
from openerp.tools.view_validation import valid_view
from openerp.tools import misc
from openerp.tools.translate import _

_logger = logging.getLogger(__name__)

MOVABLE_BRANDING = ['data-oe-model', 'data-oe-id', 'data-oe-field', 'data-oe-xpath', 'data-oe-source-id']

def keep_query(*keep_params, **additional_params):
    """
    Generate a query string keeping the current request querystring's parameters specified
    in ``keep_params`` and also adds the parameters specified in ``additional_params``.

    Multiple values query string params will be merged into a single one with comma seperated
    values.

    The ``keep_params`` arguments can use wildcards too, eg:

        keep_query('search', 'shop_*', page=4)
    """
    if not keep_params and not additional_params:
        keep_params = ('*',)
    params = additional_params.copy()
    qs_keys = request.httprequest.args.keys()
    for keep_param in keep_params:
        for param in fnmatch.filter(qs_keys, keep_param):
            if param not in additional_params and param in qs_keys:
                params[param] = request.httprequest.args.getlist(param)
    return werkzeug.urls.url_encode(params)

class view_custom(osv.osv):
    _name = 'ir.ui.view.custom'
    _order = 'create_date desc'  # search(limit=1) should return the last customization
    _columns = {
        'ref_id': fields.many2one('ir.ui.view', 'Original View', select=True, required=True, ondelete='cascade'),
        'user_id': fields.many2one('res.users', 'User', select=True, required=True, ondelete='cascade'),
        'arch': fields.text('View Architecture', required=True),
    }

    def name_get(self, cr, uid, ids, context=None):
        return [(rec.id, rec.user_id.name) for rec in self.browse(cr, uid, ids, context=context)]

    def name_search(self, cr, user, name, args=None, operator='ilike', context=None, limit=100):
        if args is None:
            args = []
        if name:
            ids = self.search(cr, user, [('user_id', operator, name)] + args, limit=limit)
            return self.name_get(cr, user, ids, context=context)
        return super(view_custom, self).name_search(cr, user, name, args=args, operator=operator, context=context, limit=limit)


    def _auto_init(self, cr, context=None):
        res = super(view_custom, self)._auto_init(cr, context)
        cr.execute('SELECT indexname FROM pg_indexes WHERE indexname = \'ir_ui_view_custom_user_id_ref_id\'')
        if not cr.fetchone():
            cr.execute('CREATE INDEX ir_ui_view_custom_user_id_ref_id ON ir_ui_view_custom (user_id, ref_id)')
        return res

def _hasclass(context, *cls):
    """ Checks if the context node has all the classes passed as arguments
    """
    node_classes = set(context.context_node.attrib.get('class', '').split())

    return node_classes.issuperset(cls)

xpath_utils = etree.FunctionNamespace(None)
xpath_utils['hasclass'] = _hasclass

class view(osv.osv):
    _name = 'ir.ui.view'

    def _get_model_data(self, cr, uid, ids, fname, args, context=None):
        result = dict.fromkeys(ids, False)
        IMD = self.pool['ir.model.data']
        data_ids = IMD.search_read(cr, uid, [('res_id', 'in', ids), ('model', '=', 'ir.ui.view')], ['res_id'], context=context)
        result.update(map(itemgetter('res_id', 'id'), data_ids))
        return result

    _columns = {
        'name': fields.char('View Name', required=True),
        'model': fields.char('Object', select=True),
        'priority': fields.integer('Sequence', required=True),
        'type': fields.selection([
            ('tree','Tree'),
            ('form','Form'),
            ('graph', 'Graph'),
            ('calendar', 'Calendar'),
            ('diagram','Diagram'),
            ('gantt', 'Gantt'),
            ('kanban', 'Kanban'),
            ('search','Search'),
            ('qweb', 'QWeb')], string='View Type'),
        'arch': fields.text('View Architecture', required=True),
        'inherit_id': fields.many2one('ir.ui.view', 'Inherited View', ondelete='restrict', select=True),
        'inherit_children_ids': fields.one2many('ir.ui.view','inherit_id', 'Inherit Views'),
        'field_parent': fields.char('Child Field'),
        'model_data_id': fields.function(_get_model_data, type='many2one', relation='ir.model.data', string="Model Data", store=True),
        'xml_id': fields.function(osv.osv.get_xml_id, type='char', size=128, string="External ID",
                                  help="ID of the view defined in xml file"),
        'groups_id': fields.many2many('res.groups', 'ir_ui_view_group_rel', 'view_id', 'group_id',
            string='Groups', help="If this field is empty, the view applies to all users. Otherwise, the view applies to the users of those groups only."),
        'model_ids': fields.one2many('ir.model.data', 'res_id', domain=[('model','=','ir.ui.view')], auto_join=True),
        'create_date': fields.datetime('Create Date', readonly=True),
        'write_date': fields.datetime('Last Modification Date', readonly=True),

        'mode': fields.selection(
            [('primary', "Base view"), ('extension', "Extension View")],
            string="View inheritance mode", required=True,
            help="""Only applies if this view inherits from an other one (inherit_id is not False/Null).

* if extension (default), if this view is requested the closest primary view
  is looked up (via inherit_id), then all views inheriting from it with this
  view's model are applied
* if primary, the closest primary view is fully resolved (even if it uses a
  different model than this one), then this view's inheritance specs
  (<xpath/>) are applied, and the result is used as if it were this view's
  actual arch.
"""),
        'active': fields.boolean("Active",
            help="""If this view is inherited,
* if True, the view always extends its parent
* if False, the view currently does not extend its parent but can be enabled
             """),
    }
    _defaults = {
        'mode': 'primary',
        'active': True,
        'priority': 16,
    }
    _order = "priority,name"

    # Holds the RNG schema
    _relaxng_validator = None

    def _relaxng(self):
        if not self._relaxng_validator:
            frng = tools.file_open(os.path.join('base','rng','view.rng'))
            try:
                relaxng_doc = etree.parse(frng)
                self._relaxng_validator = etree.RelaxNG(relaxng_doc)
            except Exception:
                _logger.exception('Failed to load RelaxNG XML schema for views validation')
            finally:
                frng.close()
        return self._relaxng_validator

    def _check_xml(self, cr, uid, ids, context=None):
        if context is None:
            context = {}
        context = dict(context, check_view_ids=ids)

        # Sanity checks: the view should not break anything upon rendering!
        # Any exception raised below will cause a transaction rollback.
        for view in self.browse(cr, uid, ids, context):
            view_def = self.read_combined(cr, uid, view.id, ['arch'], context=context)
            view_arch_utf8 = view_def['arch']
            if view.type != 'qweb':
                view_doc = etree.fromstring(view_arch_utf8)
                # verify that all fields used are valid, etc.
                self.postprocess_and_fields(cr, uid, view.model, view_doc, view.id, context=context)
                # RNG-based validation is not possible anymore with 7.0 forms
                view_docs = [view_doc]
                if view_docs[0].tag == 'data':
                    # A <data> element is a wrapper for multiple root nodes
                    view_docs = view_docs[0]
                validator = self._relaxng()
                for view_arch in view_docs:
                    version = view_arch.get('version', '7.0')
                    if parse_version(version) < parse_version('7.0') and validator and not validator.validate(view_arch):
                        for error in validator.error_log:
                            _logger.error(tools.ustr(error))
                        return False
                    if not valid_view(view_arch):
                        return False
        return True

    _sql_constraints = [
        ('inheritance_mode',
         "CHECK (mode != 'extension' OR inherit_id IS NOT NULL)",
         "Invalid inheritance mode: if the mode is 'extension', the view must"
         " extend an other view"),
    ]
    _constraints = [
        (_check_xml, 'Invalid view definition', ['arch']),
    ]

    def _auto_init(self, cr, context=None):
        res = super(view, self)._auto_init(cr, context)
        cr.execute('SELECT indexname FROM pg_indexes WHERE indexname = \'ir_ui_view_model_type_inherit_id\'')
        if not cr.fetchone():
            cr.execute('CREATE INDEX ir_ui_view_model_type_inherit_id ON ir_ui_view (model, inherit_id)')
        return res

    def _compute_defaults(self, cr, uid, values, context=None):
        if 'inherit_id' in values:
            values.setdefault(
                'mode', 'extension' if values['inherit_id'] else 'primary')
        return values

    def create(self, cr, uid, values, context=None):
        if not values.get('type'):
            if values.get('inherit_id'):
                values['type'] = self.browse(cr, uid, values['inherit_id'], context).type
            else:
                values['type'] = etree.fromstring(values['arch']).tag

        if not values.get('name'):
            values['name'] = "%s %s" % (values.get('model'), values['type'])

        self.clear_cache()
        return super(view, self).create(
            cr, uid,
            self._compute_defaults(cr, uid, values, context=context),
            context=context)

    def write(self, cr, uid, ids, vals, context=None):
        if not isinstance(ids, (list, tuple)):
            ids = [ids]
        if context is None:
            context = {}

        # drop the corresponding view customizations (used for dashboards for example), otherwise
        # not all users would see the updated views
        custom_view_ids = self.pool.get('ir.ui.view.custom').search(cr, uid, [('ref_id', 'in', ids)])
        if custom_view_ids:
            self.pool.get('ir.ui.view.custom').unlink(cr, uid, custom_view_ids)

        self.clear_cache()
        ret = super(view, self).write(
            cr, uid, ids,
            self._compute_defaults(cr, uid, vals, context=context),
            context)
        return ret

    def toggle(self, cr, uid, ids, context=None):
        """ Switches between enabled and disabled statuses
        """
        for view in self.browse(cr, uid, ids, context=dict(context or {}, active_test=False)):
            view.write({'active': not view.active})

    # default view selection
    def default_view(self, cr, uid, model, view_type, context=None):
        """ Fetches the default view for the provided (model, view_type) pair:
         primary view with the lowest priority.

        :param str model:
        :param int view_type:
        :return: id of the default view of False if none found
        :rtype: int
        """
        domain = [
            ['model', '=', model],
            ['type', '=', view_type],
            ['mode', '=', 'primary'],
        ]
        ids = self.search(cr, uid, domain, limit=1, context=context)
        if not ids:
            return False
        return ids[0]

    #------------------------------------------------------
    # Inheritance mecanism
    #------------------------------------------------------
    def get_inheriting_views_arch(self, cr, uid, view_id, model, context=None):
        """Retrieves the architecture of views that inherit from the given view, from the sets of
           views that should currently be used in the system. During the module upgrade phase it
           may happen that a view is present in the database but the fields it relies on are not
           fully loaded yet. This method only considers views that belong to modules whose code
           is already loaded. Custom views defined directly in the database are loaded only
           after the module initialization phase is completely finished.

           :param int view_id: id of the view whose inheriting views should be retrieved
           :param str model: model identifier of the inheriting views.
           :rtype: list of tuples
           :return: [(view_arch,view_id), ...]
        """
        if not context:
            context = {}

        user = self.pool['res.users'].browse(cr, 1, uid, context=context)
        user_groups = frozenset(user.groups_id or ())

        conditions = [
            ['inherit_id', '=', view_id],
            ['model', '=', model],
            ['mode', '=', 'extension'],
            ['active', '=', True],
        ]
        if self.pool._init and not context.get('load_all_views'):
            # Module init currently in progress, only consider views from
            # modules whose code is already loaded
            conditions.extend([
                '|',
                ['model_ids.module', 'in', tuple(self.pool._init_modules)],
                ['id', 'in', context.get('check_view_ids') or (0,)],
            ])
        view_ids = self.search(cr, uid, conditions, context=context)

        return [(view.arch, view.id)
                for view in self.browse(cr, 1, view_ids, context)
                if not (view.groups_id and user_groups.isdisjoint(view.groups_id))]

    def raise_view_error(self, cr, uid, message, view_id, context=None):
        view = self.browse(cr, uid, view_id, context)
        not_avail = _('n/a')
        message = ("%(msg)s\n\n" +
                   _("Error context:\nView `%(view_name)s`") + 
                   "\n[view_id: %(viewid)s, xml_id: %(xmlid)s, "
                   "model: %(model)s, parent_id: %(parent)s]") % \
                        {
                          'view_name': view.name or not_avail, 
                          'viewid': view_id or not_avail,
                          'xmlid': view.xml_id or not_avail,
                          'model': view.model or not_avail,
                          'parent': view.inherit_id.id or not_avail,
                          'msg': message,
                        }
        _logger.error(message)
        raise AttributeError(message)

    def locate_node(self, arch, spec):
        """ Locate a node in a source (parent) architecture.

        Given a complete source (parent) architecture (i.e. the field
        `arch` in a view), and a 'spec' node (a node in an inheriting
        view that specifies the location in the source view of what
        should be changed), return (if it exists) the node in the
        source view matching the specification.

        :param arch: a parent architecture to modify
        :param spec: a modifying node in an inheriting view
        :return: a node in the source matching the spec
        """
        if spec.tag == 'xpath':
            nodes = arch.xpath(spec.get('expr'))
            return nodes[0] if nodes else None
        elif spec.tag == 'field':
            # Only compare the field name: a field can be only once in a given view
            # at a given level (and for multilevel expressions, we should use xpath
            # inheritance spec anyway).
            for node in arch.iter('field'):
                if node.get('name') == spec.get('name'):
                    return node
            return None

        for node in arch.iter(spec.tag):
            if isinstance(node, SKIPPED_ELEMENT_TYPES):
                continue
            if all(node.get(attr) == spec.get(attr) for attr in spec.attrib
                   if attr not in ('position','version')):
                # Version spec should match parent's root element's version
                if spec.get('version') and spec.get('version') != arch.get('version'):
                    return None
                return node
        return None

    def inherit_branding(self, specs_tree, view_id, root_id):
        for node in specs_tree.iterchildren(tag=etree.Element):
            xpath = node.getroottree().getpath(node)
            if node.tag == 'data' or node.tag == 'xpath' or node.get('position') or node.get('t-field'):
                self.inherit_branding(node, view_id, root_id)
            else:
                node.set('data-oe-id', str(view_id))
                node.set('data-oe-source-id', str(root_id))
                node.set('data-oe-xpath', xpath)
                node.set('data-oe-model', 'ir.ui.view')
                node.set('data-oe-field', 'arch')

        return specs_tree

    def apply_inheritance_specs(self, cr, uid, source, specs_tree, inherit_id, context=None):
        """ Apply an inheriting view (a descendant of the base view)

        Apply to a source architecture all the spec nodes (i.e. nodes
        describing where and what changes to apply to some parent
        architecture) given by an inheriting view.

        :param Element source: a parent architecture to modify
        :param Elepect specs_tree: a modifying architecture in an inheriting view
        :param inherit_id: the database id of specs_arch
        :return: a modified source where the specs are applied
        :rtype: Element
        """
        # Queue of specification nodes (i.e. nodes describing where and
        # changes to apply to some parent architecture).
        specs = [specs_tree]

        while len(specs):
            spec = specs.pop(0)
            if isinstance(spec, SKIPPED_ELEMENT_TYPES):
                continue
            if spec.tag == 'data':
                specs += [c for c in spec]
                continue
            node = self.locate_node(source, spec)
            if node is not None:
                pos = spec.get('position', 'inside')
                if pos == 'replace':
                    if node.getparent() is None:
                        source = copy.deepcopy(spec[0])
                    else:
                        for child in spec:
                            node.addprevious(child)
                        node.getparent().remove(node)
                elif pos == 'attributes':
                    for child in spec.getiterator('attribute'):
                        attribute = (child.get('name'), child.text or None)
                        if attribute[1]:
                            node.set(attribute[0], attribute[1])
                        elif attribute[0] in node.attrib:
                            del node.attrib[attribute[0]]
                else:
                    sib = node.getnext()
                    for child in spec:
                        if pos == 'inside':
                            node.append(child)
                        elif pos == 'after':
                            if sib is None:
                                node.addnext(child)
                                node = child
                            else:
                                sib.addprevious(child)
                        elif pos == 'before':
                            node.addprevious(child)
                        else:
                            self.raise_view_error(cr, uid, _("Invalid position attribute: '%s'") % pos, inherit_id, context=context)
            else:
                attrs = ''.join([
                    ' %s="%s"' % (attr, spec.get(attr))
                    for attr in spec.attrib
                    if attr != 'position'
                ])
                tag = "<%s%s>" % (spec.tag, attrs)
                self.raise_view_error(cr, uid, _("Element '%s' cannot be located in parent view") % tag, inherit_id, context=context)

        return source

    def apply_view_inheritance(self, cr, uid, source, source_id, model, root_id=None, context=None):
        """ Apply all the (directly and indirectly) inheriting views.

        :param source: a parent architecture to modify (with parent modifications already applied)
        :param source_id: the database view_id of the parent view
        :param model: the original model for which we create a view (not
            necessarily the same as the source's model); only the inheriting
            views with that specific model will be applied.
        :return: a modified source where all the modifying architecture are applied
        """
        if context is None: context = {}
        if root_id is None:
            root_id = source_id
        sql_inherit = self.get_inheriting_views_arch(cr, uid, source_id, model, context=context)
        for (specs, view_id) in sql_inherit:
            specs_tree = etree.fromstring(specs.encode('utf-8'))
            if context.get('inherit_branding'):
                self.inherit_branding(specs_tree, view_id, root_id)
            source = self.apply_inheritance_specs(cr, uid, source, specs_tree, view_id, context=context)
            source = self.apply_view_inheritance(cr, uid, source, view_id, model, root_id=root_id, context=context)
        return source

    def read_combined(self, cr, uid, view_id, fields=None, context=None):
        """
        Utility function to get a view combined with its inherited views.

        * Gets the top of the view tree if a sub-view is requested
        * Applies all inherited archs on the root view
        * Returns the view with all requested fields
          .. note:: ``arch`` is always added to the fields list even if not
                    requested (similar to ``id``)
        """
        if context is None: context = {}
        context = context.copy()

        # if view_id is not a root view, climb back to the top.
        base = v = self.browse(cr, uid, view_id, context=context)
        check_view_ids = context.setdefault('check_view_ids', [])
        while v.mode != 'primary':
            # Add inherited views to the list of loading forced views
            # Otherwise, inherited views could not find elements created in their direct parents if that parent is defined in the same module
            check_view_ids.append(v.id)
            v = v.inherit_id
        root_id = v.id

        # arch and model fields are always returned
        if fields:
            fields = list({'arch', 'model'}.union(fields))

        # read the view arch
        [view] = self.read(cr, uid, [root_id], fields=fields, context=context)
        view_arch = etree.fromstring(view['arch'].encode('utf-8'))
        if not v.inherit_id:
            arch_tree = view_arch
        else:
            parent_view = self.read_combined(
                cr, uid, v.inherit_id.id, fields=fields, context=context)
            arch_tree = etree.fromstring(parent_view['arch'])
            arch_tree = self.apply_inheritance_specs(
                cr, uid, arch_tree, view_arch, parent_view['id'], context=context)

        if context.get('inherit_branding'):
            arch_tree.attrib.update({
                'data-oe-model': 'ir.ui.view',
                'data-oe-id': str(root_id),
                'data-oe-field': 'arch',
            })

        # and apply inheritance
        arch = self.apply_view_inheritance(
            cr, uid, arch_tree, root_id, base.model, context=context)

        return dict(view, arch=etree.tostring(arch, encoding='utf-8'))

    #------------------------------------------------------
    # Postprocessing: translation, groups and modifiers
    #------------------------------------------------------
    # TODO: 
    # - split postprocess so that it can be used instead of translate_qweb
    # - remove group processing from ir_qweb
    #------------------------------------------------------
    def postprocess(self, cr, user, model, node, view_id, in_tree_view, model_fields, context=None):
        """Return the description of the fields in the node.

        In a normal call to this method, node is a complete view architecture
        but it is actually possible to give some sub-node (this is used so
        that the method can call itself recursively).

        Originally, the field descriptions are drawn from the node itself.
        But there is now some code calling fields_get() in order to merge some
        of those information in the architecture.

        """
        if context is None:
            context = {}
        result = False
        fields = {}
        children = True

        modifiers = {}
        Model = self.pool.get(model)
        if Model is None:
            self.raise_view_error(cr, user, _('Model not found: %(model)s') % dict(model=model),
                                  view_id, context)

        def encode(s):
            if isinstance(s, unicode):
                return s.encode('utf8')
            return s

        def check_group(node):
            """Apply group restrictions,  may be set at view level or model level::
               * at view level this means the element should be made invisible to
                 people who are not members
               * at model level (exclusively for fields, obviously), this means
                 the field should be completely removed from the view, as it is
                 completely unavailable for non-members

               :return: True if field should be included in the result of fields_view_get
            """
            if node.tag == 'field' and node.get('name') in Model._fields:
                field = Model._fields[node.get('name')]
                if field.groups and not self.user_has_groups(
                        cr, user, groups=field.groups, context=context):
                    node.getparent().remove(node)
                    fields.pop(node.get('name'), None)
                    # no point processing view-level ``groups`` anymore, return
                    return False
            if node.get('groups'):
                can_see = self.user_has_groups(
                    cr, user, groups=node.get('groups'), context=context)
                if not can_see:
                    node.set('invisible', '1')
                    modifiers['invisible'] = True
                    if 'attrs' in node.attrib:
                        del(node.attrib['attrs']) #avoid making field visible later
                del(node.attrib['groups'])
            return True

        if node.tag in ('field', 'node', 'arrow'):
            if node.get('object'):
                attrs = {}
                views = {}
                xml = "<form>"
                for f in node:
                    if f.tag == 'field':
                        xml += etree.tostring(f, encoding="utf-8")
                xml += "</form>"
                new_xml = etree.fromstring(encode(xml))
                ctx = context.copy()
                ctx['base_model_name'] = model
                xarch, xfields = self.postprocess_and_fields(cr, user, node.get('object'), new_xml, view_id, ctx)
                views['form'] = {
                    'arch': xarch,
                    'fields': xfields
                }
                attrs = {'views': views}
                fields = xfields
            if node.get('name'):
                attrs = {}
                field = Model._fields.get(node.get('name'))
                if field:
                    children = False
                    views = {}
                    for f in node:
                        if f.tag in ('form', 'tree', 'graph', 'kanban', 'calendar'):
                            node.remove(f)
                            ctx = context.copy()
                            ctx['base_model_name'] = model
                            xarch, xfields = self.postprocess_and_fields(cr, user, field.comodel_name, f, view_id, ctx)
                            views[str(f.tag)] = {
                                'arch': xarch,
                                'fields': xfields
                            }
                    attrs = {'views': views}
                fields[node.get('name')] = attrs

                field = model_fields.get(node.get('name'))
                if field:
                    orm.transfer_field_to_modifiers(field, modifiers)

        elif node.tag in ('form', 'tree'):
            result = Model.view_header_get(cr, user, False, node.tag, context=context)
            if result:
                node.set('string', result)
            in_tree_view = node.tag == 'tree'

        elif node.tag == 'calendar':
            for additional_field in ('date_start', 'date_delay', 'date_stop', 'color', 'all_day', 'attendee'):
                if node.get(additional_field):
                    fields[node.get(additional_field)] = {}

        if not check_group(node):
            # node must be removed, no need to proceed further with its children
            return fields

        # The view architeture overrides the python model.
        # Get the attrs before they are (possibly) deleted by check_group below
        orm.transfer_node_to_modifiers(node, modifiers, context, in_tree_view)

        # TODO remove attrs counterpart in modifiers when invisible is true ?

        # translate view
        if 'lang' in context:
            Translations = self.pool['ir.translation']
            if node.text and node.text.strip():
                term = node.text.strip()
                trans = Translations._get_source(cr, user, model, 'view', context['lang'], term)
                if trans:
                    node.text = node.text.replace(term, trans)
            if node.tail and node.tail.strip():
                term = node.tail.strip()
                trans = Translations._get_source(cr, user, model, 'view', context['lang'], term)
                if trans:
                    node.tail =  node.tail.replace(term, trans)

            if node.get('string') and node.get('string').strip() and not result:
                term = node.get('string').strip()
                trans = Translations._get_source(cr, user, model, 'view', context['lang'], term)
                if trans == term:
                    if 'base_model_name' in context:
                        # If translation is same as source, perhaps we'd have more luck with the alternative model name
                        # (in case we are in a mixed situation, such as an inherited view where parent_view.model != model
                        trans = Translations._get_source(cr, user, context['base_model_name'], 'view', context['lang'], term)
                    else:
                        inherit_model = self.browse(cr, user, view_id, context=context).inherit_id.model or model
                        if inherit_model != model:
                            # parent view has a different model, if the terms belongs to the parent view, the translation
                            # should be checked on the parent model as well
                            trans = Translations._get_source(cr, user, inherit_model, 'view', context['lang'], term)
                if trans:
                    node.set('string', trans)

            for attr_name in ('confirm', 'sum', 'avg', 'help', 'placeholder'):
                attr_value = node.get(attr_name)
                if attr_value and attr_value.strip():
                    trans = Translations._get_source(cr, user, model, 'view', context['lang'], attr_value.strip())
                    if trans:
                        node.set(attr_name, trans)

        for f in node:
            if children or (node.tag == 'field' and f.tag in ('filter','separator')):
                fields.update(self.postprocess(cr, user, model, f, view_id, in_tree_view, model_fields, context))

        orm.transfer_modifiers_to_node(modifiers, node)
        return fields

    def add_on_change(self, cr, user, model_name, arch):
        """ Add attribute on_change="1" on fields that are dependencies of
            computed fields on the same view.
        """
        # map each field object to its corresponding nodes in arch
        field_nodes = collections.defaultdict(list)

        def collect(node, model):
            if node.tag == 'field':
                field = model._fields.get(node.get('name'))
                if field:
                    field_nodes[field].append(node)
                    if field.relational:
                        model = self.pool.get(field.comodel_name)
            for child in node:
                collect(child, model)

        collect(arch, self.pool[model_name])

        for field, nodes in field_nodes.iteritems():
            # if field should trigger an onchange, add on_change="1" on the
            # nodes referring to field
            model = self.pool[field.model_name]
            if model._has_onchange(field, field_nodes):
                for node in nodes:
                    if not node.get('on_change'):
                        node.set('on_change', '1')

        return arch

    def _disable_workflow_buttons(self, cr, user, model, node):
        """ Set the buttons in node to readonly if the user can't activate them. """
        if model is None or user == 1:
            # admin user can always activate workflow buttons
            return node

        # TODO handle the case of more than one workflow for a model or multiple
        # transitions with different groups and same signal
        usersobj = self.pool.get('res.users')
        buttons = (n for n in node.getiterator('button') if n.get('type') != 'object')
        for button in buttons:
            user_groups = usersobj.read(cr, user, [user], ['groups_id'])[0]['groups_id']
            cr.execute("""SELECT DISTINCT t.group_id
                        FROM wkf
                  INNER JOIN wkf_activity a ON a.wkf_id = wkf.id
                  INNER JOIN wkf_transition t ON (t.act_to = a.id)
                       WHERE wkf.osv = %s
                         AND t.signal = %s
                         AND t.group_id is NOT NULL
                   """, (model, button.get('name')))
            group_ids = [x[0] for x in cr.fetchall() if x[0]]
            can_click = not group_ids or bool(set(user_groups).intersection(group_ids))
            button.set('readonly', str(int(not can_click)))
        return node

    def postprocess_and_fields(self, cr, user, model, node, view_id, context=None):
        """ Return an architecture and a description of all the fields.

        The field description combines the result of fields_get() and
        postprocess().

        :param node: the architecture as as an etree
        :return: a tuple (arch, fields) where arch is the given node as a
            string and fields is the description of all the fields.

        """
        fields = {}
        Model = self.pool.get(model)
        if Model is None:
            self.raise_view_error(cr, user, _('Model not found: %(model)s') % dict(model=model), view_id, context)

        if node.tag == 'diagram':
            if node.getchildren()[0].tag == 'node':
                node_model = self.pool[node.getchildren()[0].get('object')]
                node_fields = node_model.fields_get(cr, user, None, context=context)
                fields.update(node_fields)
                if not node.get("create") and not node_model.check_access_rights(cr, user, 'create', raise_exception=False):
                    node.set("create", 'false')
            if node.getchildren()[1].tag == 'arrow':
                arrow_fields = self.pool[node.getchildren()[1].get('object')].fields_get(cr, user, None, context=context)
                fields.update(arrow_fields)
        else:
            fields = Model.fields_get(cr, user, None, context=context)

        node = self.add_on_change(cr, user, model, node)
        fields_def = self.postprocess(cr, user, model, node, view_id, False, fields, context=context)
        node = self._disable_workflow_buttons(cr, user, model, node)
        if node.tag in ('kanban', 'tree', 'form', 'gantt'):
            for action, operation in (('create', 'create'), ('delete', 'unlink'), ('edit', 'write')):
                if not node.get(action) and not Model.check_access_rights(cr, user, operation, raise_exception=False):
                    node.set(action, 'false')
        if node.tag in ('kanban'):
            group_by_name = node.get('default_group_by')
            if group_by_name in Model._fields:
                group_by_field = Model._fields[group_by_name]
                if group_by_field.type == 'many2one':
                    group_by_model = Model.pool[group_by_field.comodel_name]
                    for action, operation in (('group_create', 'create'), ('group_delete', 'unlink'), ('group_edit', 'write')):
                        if not node.get(action) and not group_by_model.check_access_rights(cr, user, operation, raise_exception=False):
                            node.set(action, 'false')

        arch = etree.tostring(node, encoding="utf-8").replace('\t', '')
        for k in fields.keys():
            if k not in fields_def:
                del fields[k]
        for field in fields_def:
            if field in fields:
                fields[field].update(fields_def[field])
            else:
                message = _("Field `%(field_name)s` does not exist") % \
                                dict(field_name=field)
                self.raise_view_error(cr, user, message, view_id, context)
        return arch, fields

    #------------------------------------------------------
    # QWeb template views
    #------------------------------------------------------
    @tools.ormcache_context(accepted_keys=('lang','inherit_branding', 'editable', 'translatable'))
    def read_template(self, cr, uid, xml_id, context=None):
        if isinstance(xml_id, (int, long)):
            view_id = xml_id
        else:
            if '.' not in xml_id:
                raise ValueError('Invalid template id: %r' % (xml_id,))
            view_id = self.pool['ir.model.data'].xmlid_to_res_id(cr, uid, xml_id, raise_if_not_found=True)

        arch = self.read_combined(cr, uid, view_id, fields=['arch'], context=context)['arch']
        arch_tree = etree.fromstring(arch)

        if 'lang' in context:
            arch_tree = self.translate_qweb(cr, uid, view_id, arch_tree, context['lang'], context)

        self.distribute_branding(arch_tree)
        root = etree.Element('templates')
        root.append(arch_tree)
        arch = etree.tostring(root, encoding='utf-8', xml_declaration=True)
        return arch

    def clear_cache(self):
        self.read_template.clear_cache(self)

    def _contains_branded(self, node):
        return node.tag == 't'\
            or 't-raw' in node.attrib\
            or any(self.is_node_branded(child) for child in node.iterdescendants())

    def _pop_view_branding(self, element):
        distributed_branding = dict(
            (attribute, element.attrib.pop(attribute))
            for attribute in MOVABLE_BRANDING
            if element.get(attribute))
        return distributed_branding

    def distribute_branding(self, e, branding=None, parent_xpath='',
                            index_map=misc.ConstantMapping(1)):
        if e.get('t-ignore') or e.tag == 'head':
            # remove any view branding possibly injected by inheritance
            attrs = set(MOVABLE_BRANDING)
            for descendant in e.iterdescendants(tag=etree.Element):
                if not attrs.intersection(descendant.attrib): continue
                self._pop_view_branding(descendant)
            # TODO: find a better name and check if we have a string to boolean helper
            return

        node_path = e.get('data-oe-xpath')
        if node_path is None:
            node_path = "%s/%s[%d]" % (parent_xpath, e.tag, index_map[e.tag])
        if branding and not (e.get('data-oe-model') or e.get('t-field')):
            e.attrib.update(branding)
            e.set('data-oe-xpath', node_path)
        if not e.get('data-oe-model'): return

        if {'t-esc', 't-raw'}.intersection(e.attrib):
            # nodes which fully generate their content and have no reason to
            # be branded because they can not sensibly be edited
            self._pop_view_branding(e)
        elif self._contains_branded(e):
            # if a branded element contains branded elements distribute own
            # branding to children unless it's t-raw, then just remove branding
            # on current element
            distributed_branding = self._pop_view_branding(e)

            if 't-raw' not in e.attrib:
                # TODO: collections.Counter if remove p2.6 compat
                # running index by tag type, for XPath query generation
                indexes = collections.defaultdict(lambda: 0)
                for child in e.iterchildren(tag=etree.Element):
                    if child.get('data-oe-xpath'):
                        # injected by view inheritance, skip otherwise
                        # generated xpath is incorrect
                        self.distribute_branding(child)
                    else:
                        indexes[child.tag] += 1
                        self.distribute_branding(
                            child, distributed_branding,
                            parent_xpath=node_path, index_map=indexes)

    def is_node_branded(self, node):
        """ Finds out whether a node is branded or qweb-active (bears a
        @data-oe-model or a @t-* *which is not t-field* as t-field does not
        section out views)

        :param node: an etree-compatible element to test
        :type node: etree._Element
        :rtype: boolean
        """
        return any(
            (attr in ('data-oe-model', 'group') or (attr != 't-field' and attr.startswith('t-')))
            for attr in node.attrib
        )

    def _translate_qweb(self, cr, uid, arch, translate_func, context=None):
        # TODO: this should be moved in a place before inheritance is applied
        #       but process() is only called on fields_view_get()
        h = HTMLParser.HTMLParser()
        def get_trans(text):
            if not text or not text.strip():
                return None
            text = text.strip()
            if len(text) < 2 or (text.startswith('<!') and text.endswith('>')):
                return None
            return translate_func(text)

        if type(arch) not in SKIPPED_ELEMENT_TYPES and arch.tag not in SKIPPED_ELEMENTS:
            text = get_trans(arch.text)
            if text:
                arch.text = arch.text.replace(arch.text.strip(), text)
            tail = get_trans(arch.tail)
            if tail:
                arch.tail = arch.tail.replace(arch.tail.strip(), tail)

            for attr_name in ('title', 'alt', 'label', 'placeholder'):
                attr = get_trans(arch.get(attr_name))
                if attr:
                    arch.set(attr_name, attr)
            for node in arch.iterchildren("*"):
                self._translate_qweb(cr, uid, node, translate_func, context)

    def translate_qweb(self, cr, uid, id_, arch, lang, context=None):
        view_ids = []
        view = self.browse(cr, uid, id_, context=context)
        if view:
            view_ids.append(view.id)
        if view.mode == 'primary' and view.inherit_id.mode == 'primary':
            # template is `cloned` from parent view
            view_ids.append(view.inherit_id.id)
        Translations = self.pool['ir.translation']
        def translate_func(term):
            trans = Translations._get_source(cr, uid, 'website', 'view', lang, term, view_ids)
            return trans
        self._translate_qweb(cr, uid, arch, translate_func, context=context)
        return arch

    @openerp.tools.ormcache()
    def get_view_xmlid(self, cr, uid, id):
        imd = self.pool['ir.model.data']
        domain = [('model', '=', 'ir.ui.view'), ('res_id', '=', id)]
        xmlid = imd.search_read(cr, uid, domain, ['module', 'name'])[0]
        return '%s.%s' % (xmlid['module'], xmlid['name'])

    @api.cr_uid_ids_context
    def render(self, cr, uid, id_or_xml_id, values=None, engine='ir.qweb', context=None):
        if isinstance(id_or_xml_id, list):
            id_or_xml_id = id_or_xml_id[0]

        if not context:
            context = {}

        if values is None:
            values = dict()
        qcontext = dict(
            env=api.Environment(cr, uid, context),
            keep_query=keep_query,
            request=request, # might be unbound if we're not in an httprequest context
            debug=request.debug if request else False,
            json=simplejson,
            quote_plus=werkzeug.url_quote_plus,
            time=time,
            datetime=datetime,
            relativedelta=relativedelta,
        )
        qcontext.update(values)

        # TODO: This helper can be used by any template that wants to embedd the backend.
        #       It is currently necessary because the ir.ui.view bundle inheritance does not
        #       match the module dependency graph.
        def get_modules_order():
            if request:
                from openerp.addons.web.controllers.main import module_boot
                return simplejson.dumps(module_boot())
            return '[]'
        qcontext['get_modules_order'] = get_modules_order

        def loader(name):
            return self.read_template(cr, uid, name, context=context)

        return self.pool[engine].render(cr, uid, id_or_xml_id, qcontext, loader=loader, context=context)

    #------------------------------------------------------
    # Misc
    #------------------------------------------------------

    def graph_get(self, cr, uid, id, model, node_obj, conn_obj, src_node, des_node, label, scale, context=None):
        nodes=[]
        nodes_name=[]
        transitions=[]
        start=[]
        tres={}
        labels={}
        no_ancester=[]
        blank_nodes = []

        _Model_Obj = self.pool[model]
        _Node_Obj = self.pool[node_obj]
        _Arrow_Obj = self.pool[conn_obj]

        for model_key,model_value in _Model_Obj._columns.items():
                if model_value._type=='one2many':
                    if model_value._obj==node_obj:
                        _Node_Field=model_key
                        _Model_Field=model_value._fields_id
                    for node_key,node_value in _Node_Obj._columns.items():
                        if node_value._type=='one2many':
                             if node_value._obj==conn_obj:
                                 # _Source_Field = "Incoming Arrows" (connected via des_node)
                                 if node_value._fields_id == des_node:
                                    _Source_Field=node_key
                                 # _Destination_Field = "Outgoing Arrows" (connected via src_node)
                                 if node_value._fields_id == src_node:
                                    _Destination_Field=node_key

        datas = _Model_Obj.read(cr, uid, id, [],context)
        for a in _Node_Obj.read(cr,uid,datas[_Node_Field],[]):
            if a[_Source_Field] or a[_Destination_Field]:
                nodes_name.append((a['id'],a['name']))
                nodes.append(a['id'])
            else:
                blank_nodes.append({'id': a['id'],'name':a['name']})

            if a.has_key('flow_start') and a['flow_start']:
                start.append(a['id'])
            else:
                if not a[_Source_Field]:
                    no_ancester.append(a['id'])
            for t in _Arrow_Obj.read(cr,uid, a[_Destination_Field],[]):
                transitions.append((a['id'], t[des_node][0]))
                tres[str(t['id'])] = (a['id'],t[des_node][0])
                label_string = ""
                if label:
                    for lbl in eval(label):
                        if t.has_key(tools.ustr(lbl)) and tools.ustr(t[lbl])=='False':
                            label_string += ' '
                        else:
                            label_string = label_string + " " + tools.ustr(t[lbl])
                labels[str(t['id'])] = (a['id'],label_string)
        g  = graph(nodes, transitions, no_ancester)
        g.process(start)
        g.scale(*scale)
        result = g.result_get()
        results = {}
        for node in nodes_name:
            results[str(node[0])] = result[node[0]]
            results[str(node[0])]['name'] = node[1]
        return {'nodes': results,
                'transitions': tres,
                'label' : labels,
                'blank_nodes': blank_nodes,
                'node_parent_field': _Model_Field,}

    def _validate_custom_views(self, cr, uid, model):
        """Validate architecture of custom views (= without xml id) for a given model.
            This method is called at the end of registry update.
        """
        cr.execute("""SELECT max(v.id)
                        FROM ir_ui_view v
                   LEFT JOIN ir_model_data md ON (md.model = 'ir.ui.view' AND md.res_id = v.id)
                       WHERE md.module IS NULL
                         AND v.model = %s
                         AND v.active = true
                    GROUP BY coalesce(v.inherit_id, v.id)
                   """, (model,))

<<<<<<< HEAD
        ids = map(itemgetter(0), cr.fetchall())
        context = dict(load_all_views=True)
        return self._check_xml(cr, uid, ids, context=context)

    def _validate_module_views(self, cr, uid, module):
        """Validate architecture of all the views of a given module"""
        assert not self.pool._init or module in self.pool._init_modules
        xmlid_filter = ''
        params = (module,)
        if self.pool._init:
            # only validate the views that are still existing...
            xmlid_filter = "AND md.name IN %s"
            names = tuple(name for (xmod, name), (model, res_id) in self.pool.model_data_reference_ids.items() if xmod == module and model == self._name)
            if not names:
                # no views for this module, nothing to validate
                return
            params += (names,)
        cr.execute("""SELECT max(v.id)
                        FROM ir_ui_view v
                   LEFT JOIN ir_model_data md ON (md.model = 'ir.ui.view' AND md.res_id = v.id)
                       WHERE md.module = %s
                         {0}
                    GROUP BY coalesce(v.inherit_id, v.id)
                   """.format(xmlid_filter), params)

        for vid, in cr.fetchall():
            if not self._check_xml(cr, uid, [vid]):
                self.raise_view_error(cr, uid, "Can't validate view", vid)
=======
    def _auto_init(self, cr, context=None):
        res = super(view_sc, self)._auto_init(cr, context)
        cr.execute('SELECT indexname FROM pg_indexes WHERE indexname = \'ir_ui_view_sc_user_id_resource\'')
        if not cr.fetchone():
            cr.execute('CREATE INDEX ir_ui_view_sc_user_id_resource ON ir_ui_view_sc (user_id, resource)')
        return res

    def get_sc(self, cr, uid, user_id, model='ir.ui.menu', context=None):
        ids = self.search(cr, uid, [('user_id','=',user_id),('resource','=',model)], context=context)
        results = self.read(cr, uid, ids, ['res_id'], context=context)
        name_map = dict(self.pool.get(model).name_get(cr, uid, [x['res_id'] for x in results], context=context))
        # Make sure to return only shortcuts pointing to exisintg menu items.
        filtered_results = filter(lambda result: result['res_id'] in name_map, results)
        for result in filtered_results:
            result.update(name=name_map[result['res_id']])
        return filtered_results

    _order = 'sequence,name'
    _defaults = {
        'resource': 'ir.ui.menu',
        'user_id': lambda obj, cr, uid, context: uid,
    }
    _sql_constraints = [
        ('shortcut_unique', 'unique(res_id, resource, user_id)', 'Shortcut for this menu already exists!'),
    ]
>>>>>>> f4cb884c

# vim:et:<|MERGE_RESOLUTION|>--- conflicted
+++ resolved
@@ -1107,7 +1107,6 @@
                     GROUP BY coalesce(v.inherit_id, v.id)
                    """, (model,))
 
-<<<<<<< HEAD
         ids = map(itemgetter(0), cr.fetchall())
         context = dict(load_all_views=True)
         return self._check_xml(cr, uid, ids, context=context)
@@ -1136,32 +1135,5 @@
         for vid, in cr.fetchall():
             if not self._check_xml(cr, uid, [vid]):
                 self.raise_view_error(cr, uid, "Can't validate view", vid)
-=======
-    def _auto_init(self, cr, context=None):
-        res = super(view_sc, self)._auto_init(cr, context)
-        cr.execute('SELECT indexname FROM pg_indexes WHERE indexname = \'ir_ui_view_sc_user_id_resource\'')
-        if not cr.fetchone():
-            cr.execute('CREATE INDEX ir_ui_view_sc_user_id_resource ON ir_ui_view_sc (user_id, resource)')
-        return res
-
-    def get_sc(self, cr, uid, user_id, model='ir.ui.menu', context=None):
-        ids = self.search(cr, uid, [('user_id','=',user_id),('resource','=',model)], context=context)
-        results = self.read(cr, uid, ids, ['res_id'], context=context)
-        name_map = dict(self.pool.get(model).name_get(cr, uid, [x['res_id'] for x in results], context=context))
-        # Make sure to return only shortcuts pointing to exisintg menu items.
-        filtered_results = filter(lambda result: result['res_id'] in name_map, results)
-        for result in filtered_results:
-            result.update(name=name_map[result['res_id']])
-        return filtered_results
-
-    _order = 'sequence,name'
-    _defaults = {
-        'resource': 'ir.ui.menu',
-        'user_id': lambda obj, cr, uid, context: uid,
-    }
-    _sql_constraints = [
-        ('shortcut_unique', 'unique(res_id, resource, user_id)', 'Shortcut for this menu already exists!'),
-    ]
->>>>>>> f4cb884c
 
 # vim:et: