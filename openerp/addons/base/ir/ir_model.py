--- conflicted
+++ resolved
@@ -197,12 +197,8 @@
                 field_state='manual',
                 select=vals.get('select_level', '0'),
                 update_custom_fields=True)
-<<<<<<< HEAD
             self.pool[vals['model']]._auto_init(cr, ctx)
-=======
-            self.pool.get(vals['model'])._auto_init(cr, ctx)
-            self.pool.get(vals['model'])._auto_end(cr, ctx) # actually create FKs!
->>>>>>> 78579d28
+            self.pool[vals['model']]._auto_end(cr, ctx) # actually create FKs!
             openerp.modules.registry.RegistryManager.signal_registry_change(cr.dbname)
         return res
 
@@ -360,12 +356,8 @@
                     field_state='manual',
                     select=vals.get('select_level', '0'),
                     update_custom_fields=True)
-<<<<<<< HEAD
                 self.pool[vals['model']]._auto_init(cr, ctx)
-=======
-                self.pool.get(vals['model'])._auto_init(cr, ctx)
-                self.pool.get(vals['model'])._auto_end(cr, ctx) # actually create FKs!
->>>>>>> 78579d28
+                self.pool[vals['model']]._auto_end(cr, ctx) # actually create FKs!
                 openerp.modules.registry.RegistryManager.signal_registry_change(cr.dbname)
 
         return res
