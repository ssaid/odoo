--- conflicted
+++ resolved
@@ -1004,16 +1004,6 @@
         elif res_id:
             model_obj.write(cr, uid, [res_id], values, context=context)
             if xml_id:
-<<<<<<< HEAD
-=======
-                self.create(cr, SUPERUSER_ID, {
-                    'name': xml_id,
-                    'model': model,
-                    'module':module,
-                    'res_id':res_id,
-                    'noupdate': noupdate,
-                    },context=context)
->>>>>>> 6e23b2a8
                 if model_obj._inherits:
                     for table in model_obj._inherits:
                         inherit_id = model_obj.browse(cr, uid,
@@ -1025,7 +1015,7 @@
                             'res_id': inherit_id.id,
                             'noupdate': noupdate,
                             },context=context)
-                self.create(cr, uid, {
+                self.create(cr, SUPERUSER_ID, {
                     'name': xml_id,
                     'model': model,
                     'module':module,
@@ -1036,16 +1026,6 @@
             if mode=='init' or (mode=='update' and xml_id):
                 res_id = model_obj.create(cr, uid, values, context=context)
                 if xml_id:
-<<<<<<< HEAD
-=======
-                    self.create(cr, SUPERUSER_ID, {
-                        'name': xml_id,
-                        'model': model,
-                        'module': module,
-                        'res_id': res_id,
-                        'noupdate': noupdate
-                        },context=context)
->>>>>>> 6e23b2a8
                     if model_obj._inherits:
                         for table in model_obj._inherits:
                             inherit_id = model_obj.browse(cr, uid,
@@ -1057,7 +1037,7 @@
                                 'res_id': inherit_id.id,
                                 'noupdate': noupdate,
                                 },context=context)
-                    self.create(cr, uid, {
+                    self.create(cr, SUPERUSER_ID, {
                         'name': xml_id,
                         'model': model,
                         'module': module,
