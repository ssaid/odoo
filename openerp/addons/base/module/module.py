# -*- coding: utf-8 -*-
##############################################################################
#
#    OpenERP, Open Source Management Solution
#    Copyright (C) 2004-2012 OpenERP S.A. (<http://openerp.com>).
#
#    This program is free software: you can redistribute it and/or modify
#    it under the terms of the GNU Affero General Public License as
#    published by the Free Software Foundation, either version 3 of the
#    License, or (at your option) any later version.
#
#    This program is distributed in the hope that it will be useful,
#    but WITHOUT ANY WARRANTY; without even the implied warranty of
#    MERCHANTABILITY or FITNESS FOR A PARTICULAR PURPOSE.  See the
#    GNU Affero General Public License for more details.
#
#    You should have received a copy of the GNU Affero General Public License
#    along with this program.  If not, see <http://www.gnu.org/licenses/>.
#
##############################################################################
<<<<<<< HEAD
from collections import defaultdict
=======

import base64
from docutils.core import publish_string
>>>>>>> 9aff056e
import imp
import logging
import os
import re
import shutil
import tempfile
import urllib
import zipfile
import zipimport

try:
    from cStringIO import StringIO
except ImportError:
    from StringIO import StringIO   # NOQA

import requests

from openerp import modules, pooler, release, tools, addons
from openerp.tools.parse_version import parse_version
from openerp.tools.translate import _
from openerp.osv import fields, osv, orm

_logger = logging.getLogger(__name__)

ACTION_DICT = {
    'view_type': 'form',
    'view_mode': 'form',
    'res_model': 'base.module.upgrade',
    'target': 'new',
    'type': 'ir.actions.act_window',
    'nodestroy':True,
}

def backup(path, raise_exception=True):
    path = os.path.normpath(path)
    if not os.path.exists(path):
        if not raise_exception:
            return None
        raise OSError('path does not exists')
    cnt = 1
    while True:
        bck = '%s~%d' % (path, cnt)
        if not os.path.exists(bck):
            shutil.move(path, bck)
            return bck
        cnt += 1


class module_category(osv.osv):
    _name = "ir.module.category"
    _description = "Application"

    def _module_nbr(self,cr,uid, ids, prop, unknow_none, context):
        cr.execute('SELECT category_id, COUNT(*) \
                      FROM ir_module_module \
                     WHERE category_id IN %(ids)s \
                        OR category_id IN (SELECT id \
                                             FROM ir_module_category \
                                            WHERE parent_id IN %(ids)s) \
                     GROUP BY category_id', {'ids': tuple(ids)}
                    )
        result = dict(cr.fetchall())
        for id in ids:
            cr.execute('select id from ir_module_category where parent_id=%s', (id,))
            result[id] = sum([result.get(c, 0) for (c,) in cr.fetchall()],
                             result.get(id, 0))
        return result

    _columns = {
        'name': fields.char("Name", size=128, required=True, translate=True, select=True),
        'parent_id': fields.many2one('ir.module.category', 'Parent Application', select=True),
        'child_ids': fields.one2many('ir.module.category', 'parent_id', 'Child Applications'),
        'module_nr': fields.function(_module_nbr, string='Number of Modules', type='integer'),
        'module_ids' : fields.one2many('ir.module.module', 'category_id', 'Modules'),
        'description' : fields.text("Description", translate=True),
        'sequence' : fields.integer('Sequence'),
        'visible' : fields.boolean('Visible'),
        'xml_id': fields.function(osv.osv.get_external_id, type='char', size=128, string="External ID"),
    }
    _order = 'name'

    _defaults = {
        'visible' : 1,
    }

class module(osv.osv):
    _name = "ir.module.module"
    _rec_name = "shortdesc"
    _description = "Module"

    @classmethod
    def get_module_info(cls, name):
        info = {}
        try:
            info = modules.load_information_from_description_file(name)
            info['version'] = release.major_version + '.' + info['version']
        except Exception:
            _logger.debug('Error when trying to fetch informations for '
                          'module %s', name, exc_info=True)
        return info

    def _get_desc(self, cr, uid, ids, field_name=None, arg=None, context=None):
        res = dict.fromkeys(ids, '')
        for module in self.browse(cr, uid, ids, context=context):
            desc = self.get_module_info(module.name).get('description', '')
            overrides = dict(embed_stylesheet=False, doctitle_xform=False, output_encoding='unicode')
            output = publish_string(source=desc, writer_name='html', settings_overrides=overrides)
            res[module.id] = output
        return res

    def _get_latest_version(self, cr, uid, ids, field_name=None, arg=None, context=None):
        res = dict.fromkeys(ids, '')
        for m in self.browse(cr, uid, ids):
            res[m.id] = self.get_module_info(m.name).get('version', '')
        return res

    def _get_views(self, cr, uid, ids, field_name=None, arg=None, context=None):
        res = {}
        model_data_obj = self.pool.get('ir.model.data')
        view_obj = self.pool.get('ir.ui.view')
        report_obj = self.pool.get('ir.actions.report.xml')
        menu_obj = self.pool.get('ir.ui.menu')

        dmodels = []
        if field_name is None or 'views_by_module' in field_name:
            dmodels.append('ir.ui.view')
        if field_name is None or 'reports_by_module' in field_name:
            dmodels.append('ir.actions.report.xml')
        if field_name is None or 'menus_by_module' in field_name:
            dmodels.append('ir.ui.menu')
        assert dmodels, "no models for %s" % field_name

        for module_rec in self.browse(cr, uid, ids, context=context):
            res[module_rec.id] = {
                'menus_by_module': [],
                'reports_by_module': [],
                'views_by_module': []
            }

            # Skip uninstalled modules below, no data to find anyway.
            if module_rec.state not in ('installed', 'to upgrade', 'to remove'):
                continue

            # then, search and group ir.model.data records
            imd_models = dict( [(m,[]) for m in dmodels])
            imd_ids = model_data_obj.search(cr,uid,[('module','=', module_rec.name),
                ('model','in',tuple(dmodels))])

            for imd_res in model_data_obj.read(cr, uid, imd_ids, ['model', 'res_id'], context=context):
                imd_models[imd_res['model']].append(imd_res['res_id'])

            # For each one of the models, get the names of these ids.
            # We use try except, because views or menus may not exist.
            try:
                res_mod_dic = res[module_rec.id]
                view_ids = imd_models.get('ir.ui.view', [])
                for v in view_obj.browse(cr, uid, view_ids, context=context):
                    aa = v.inherit_id and '* INHERIT ' or ''
                    res_mod_dic['views_by_module'].append(aa + v.name + '('+v.type+')')

                report_ids = imd_models.get('ir.actions.report.xml', [])
                for rx in report_obj.browse(cr, uid, report_ids, context=context):
                    res_mod_dic['reports_by_module'].append(rx.name)

                menu_ids = imd_models.get('ir.ui.menu', [])
                for um in menu_obj.browse(cr, uid, menu_ids, context=context):
                    res_mod_dic['menus_by_module'].append(um.complete_name)
            except KeyError, e:
                _logger.warning(
                      'Data not found for items of %s', module_rec.name)
            except AttributeError, e:
                _logger.warning(
                      'Data not found for items of %s %s', module_rec.name, str(e))
            except Exception, e:
                _logger.warning('Unknown error while fetching data of %s',
                      module_rec.name, exc_info=True)
        for key, _ in res.iteritems():
            for k, v in res[key].iteritems():
                res[key][k] = "\n".join(sorted(v))
        return res

    def _get_icon_image(self, cr, uid, ids, field_name=None, arg=None, context=None):
        res = dict.fromkeys(ids, '')
        for module in self.browse(cr, uid, ids, context=context):
            path = addons.get_module_resource(module.name, 'static', 'src', 'img', 'icon.png')
            if path:
                image_file = tools.file_open(path, 'rb')
                try:
                    res[module.id] = image_file.read().encode('base64')
                finally:
                    image_file.close()
        return res

    _columns = {
        'name': fields.char("Technical Name", size=128, readonly=True, required=True, select=True),
        'category_id': fields.many2one('ir.module.category', 'Category', readonly=True, select=True),
        'shortdesc': fields.char('Module Name', size=64, readonly=True, translate=True),
        'summary': fields.char('Summary', size=64, readonly=True, translate=True),
        'description': fields.function(_get_desc, string='Description', type='html', method=True, readonly=True, store=True),
        'author': fields.char("Author", size=128, readonly=True),
        'maintainer': fields.char('Maintainer', size=128, readonly=True),
        'contributors': fields.text('Contributors', readonly=True),
        'website': fields.char("Website", size=256, readonly=True),

        # attention: Incorrect field names !!
        #   installed_version refer the latest version (the one on disk)
        #   latest_version refer the installed version (the one in database)
        #   published_version refer the version available on the repository
        'installed_version': fields.function(_get_latest_version,
            string='Latest Version', type='char'),
        'latest_version': fields.char('Installed Version', size=64, readonly=True),
        'published_version': fields.char('Published Version', size=64, readonly=True),

        'url': fields.char('URL', size=128, readonly=True),
        'sequence': fields.integer('Sequence'),
        'dependencies_id': fields.one2many('ir.module.module.dependency',
            'module_id', 'Dependencies', readonly=True),
        'auto_install': fields.boolean('Automatic Installation',
            help='An auto-installable module is automatically installed by the '
            'system when all its dependencies are satisfied. '
            'If the module has no dependency, it is always installed.'),
        'state': fields.selection([
            ('uninstallable','Not Installable'),
            ('uninstalled','Not Installed'),
            ('installed','Installed'),
            ('to upgrade','To be upgraded'),
            ('to remove','To be removed'),
            ('to install','To be installed')
        ], string='State', readonly=True, select=True),
        'demo': fields.boolean('Demo Data', readonly=True),
        'license': fields.selection([
                ('GPL-2', 'GPL Version 2'),
                ('GPL-2 or any later version', 'GPL-2 or later version'),
                ('GPL-3', 'GPL Version 3'),
                ('GPL-3 or any later version', 'GPL-3 or later version'),
                ('AGPL-3', 'Affero GPL-3'),
                ('Other OSI approved licence', 'Other OSI Approved Licence'),
                ('Other proprietary', 'Other Proprietary')
            ], string='License', readonly=True),
        'menus_by_module': fields.function(_get_views, string='Menus', type='text', multi="meta", store=True),
        'reports_by_module': fields.function(_get_views, string='Reports', type='text', multi="meta", store=True),
        'views_by_module': fields.function(_get_views, string='Views', type='text', multi="meta", store=True),
        'certificate' : fields.char('Quality Certificate', size=64, readonly=True),
        'application': fields.boolean('Application', readonly=True),
        'icon': fields.char('Icon URL', size=128),
        'icon_image': fields.function(_get_icon_image, string='Icon', type="binary"),
    }

    _defaults = {
        'state': 'uninstalled',
        'sequence': 100,
        'demo': False,
        'license': 'AGPL-3',
    }
    _order = 'sequence,name'

    def _name_uniq_msg(self, cr, uid, ids, context=None):
        return _('The name of the module must be unique !')
    def _certificate_uniq_msg(self, cr, uid, ids, context=None):
        return _('The certificate ID of the module must be unique !')

    _sql_constraints = [
        ('name_uniq', 'UNIQUE (name)',_name_uniq_msg ),
        ('certificate_uniq', 'UNIQUE (certificate)',_certificate_uniq_msg )
    ]

    def unlink(self, cr, uid, ids, context=None):
        if not ids:
            return True
        if isinstance(ids, (int, long)):
            ids = [ids]
        mod_names = []
        for mod in self.read(cr, uid, ids, ['state','name'], context):
            if mod['state'] in ('installed', 'to upgrade', 'to remove', 'to install'):
                raise orm.except_orm(_('Error'),
                        _('You try to remove a module that is installed or will be installed'))
            mod_names.append(mod['name'])
        #Removing the entry from ir_model_data
        #ids_meta = self.pool.get('ir.model.data').search(cr, uid, [('name', '=', 'module_meta_information'), ('module', 'in', mod_names)])

        #if ids_meta:
        #    self.pool.get('ir.model.data').unlink(cr, uid, ids_meta, context)

        return super(module, self).unlink(cr, uid, ids, context=context)

    @staticmethod
    def _check_external_dependencies(terp):
        depends = terp.get('external_dependencies')
        if not depends:
            return
        for pydep in depends.get('python', []):
            parts = pydep.split('.')
            parts.reverse()
            path = None
            while parts:
                part = parts.pop()
                try:
                    _, path, _ = imp.find_module(part, path and [path] or None)
                except ImportError:
                    raise ImportError('No module named %s' % (pydep,))

        for binary in depends.get('bin', []):
            if tools.find_in_path(binary) is None:
                raise Exception('Unable to find %r in path' % (binary,))

    @classmethod
    def check_external_dependencies(cls, module_name, newstate='to install'):
        terp = cls.get_module_info(module_name)
        try:
            cls._check_external_dependencies(terp)
        except Exception, e:
            if newstate == 'to install':
                msg = _('Unable to install module "%s" because an external dependency is not met: %s')
            elif newstate == 'to upgrade':
                msg = _('Unable to upgrade module "%s" because an external dependency is not met: %s')
            else:
                msg = _('Unable to process module "%s" because an external dependency is not met: %s')
            raise orm.except_orm(_('Error'), msg % (module_name, e.args[0]))

    def state_update(self, cr, uid, ids, newstate, states_to_update, context=None, level=100):
        if level<1:
            raise orm.except_orm(_('Error'), _('Recursion error in modules dependencies !'))
        demo = False
        for module in self.browse(cr, uid, ids, context=context):
            mdemo = False
            for dep in module.dependencies_id:
                if dep.state == 'unknown':
                    raise orm.except_orm(_('Error'), _("You try to install module '%s' that depends on module '%s'.\nBut the latter module is not available in your system.") % (module.name, dep.name,))
                ids2 = self.search(cr, uid, [('name','=',dep.name)])
                if dep.state != newstate:
                    mdemo = self.state_update(cr, uid, ids2, newstate, states_to_update, context, level-1,) or mdemo
                else:
                    od = self.browse(cr, uid, ids2)[0]
                    mdemo = od.demo or mdemo

            self.check_external_dependencies(module.name, newstate)
            if not module.dependencies_id:
                mdemo = module.demo
            if module.state in states_to_update:
                self.write(cr, uid, [module.id], {'state': newstate, 'demo':mdemo})
            demo = demo or mdemo
        return demo

    def button_install(self, cr, uid, ids, context=None):

        # Mark the given modules to be installed.
        self.state_update(cr, uid, ids, 'to install', ['uninstalled'], context)

        # Mark (recursively) the newly satisfied modules to also be installed:

        # Select all auto-installable (but not yet installed) modules.
        domain = [('state', '=', 'uninstalled'), ('auto_install', '=', True),]
        uninstalled_ids = self.search(cr, uid, domain, context=context)
        uninstalled_modules = self.browse(cr, uid, uninstalled_ids, context=context)

        # Keep those with all their dependencies satisfied.
        def all_depencies_satisfied(m):
            return all(x.state in ('to install', 'installed', 'to upgrade') for x in m.dependencies_id)
        to_install_modules = filter(all_depencies_satisfied, uninstalled_modules)
        to_install_ids = map(lambda m: m.id, to_install_modules)

        # Mark them to be installed.
        if to_install_ids:
            self.button_install(cr, uid, to_install_ids, context=context)
        return dict(ACTION_DICT, name=_('Install'))

    def button_immediate_install(self, cr, uid, ids, context=None):
        """ Installs the selected module(s) immediately and fully,
        returns the next res.config action to execute

        :param ids: identifiers of the modules to install
        :returns: next res.config item to execute
        :rtype: dict[str, object]
        """
        return self._button_immediate_function(cr, uid, ids, self.button_install, context=context)

    def button_install_cancel(self, cr, uid, ids, context=None):
        self.write(cr, uid, ids, {'state': 'uninstalled', 'demo':False})
        return True

    def module_uninstall(self, cr, uid, ids, context=None):
        """Perform the various steps required to uninstall a module completely
        including the deletion of all database structures created by the module:
        tables, columns, constraints, etc."""
        ir_model_data = self.pool.get('ir.model.data')
        ir_model_constraint = self.pool.get('ir.model.constraint')
        modules_to_remove = [m.name for m in self.browse(cr, uid, ids, context)]
        constraint_ids = ir_model_constraint.search(cr, uid, [('module', 'in', modules_to_remove)])
        ir_model_constraint._module_data_uninstall(cr, uid, constraint_ids, context)
        ir_model_data._module_data_uninstall(cr, uid, modules_to_remove, context)
        self.write(cr, uid, ids, {'state': 'uninstalled'})
        return True

    def downstream_dependencies(self, cr, uid, ids, known_dep_ids=None,
                                exclude_states=['uninstalled','uninstallable','to remove'],
                                context=None):
        """Return the ids of all modules that directly or indirectly depend
        on the given module `ids`, and that satisfy the `exclude_states`
        filter"""
        if not ids: return []
        known_dep_ids = set(known_dep_ids or [])
        cr.execute('''SELECT DISTINCT m.id
                        FROM
                            ir_module_module_dependency d
                        JOIN
                            ir_module_module m ON (d.module_id=m.id)
                        WHERE
                            d.name IN (SELECT name from ir_module_module where id in %s) AND
                            m.state NOT IN %s AND
                            m.id NOT IN %s ''',
                   (tuple(ids),tuple(exclude_states), tuple(known_dep_ids or ids)))
        new_dep_ids = set([m[0] for m in cr.fetchall()])
        missing_mod_ids = new_dep_ids - known_dep_ids
        known_dep_ids |= new_dep_ids
        if missing_mod_ids:
            known_dep_ids |= set(self.downstream_dependencies(cr, uid, list(missing_mod_ids),
                                                          known_dep_ids, exclude_states,context))
        return list(known_dep_ids)

    def _button_immediate_function(self, cr, uid, ids, function, context=None):
        function(cr, uid, ids, context=context)

        cr.commit()
        _, pool = pooler.restart_pool(cr.dbname, update_module=True)

        config = pool.get('res.config').next(cr, uid, [], context=context) or {}
        if config.get('type') not in ('ir.actions.reload', 'ir.actions.act_window_close'):
            return config

        # reload the client; open the first available root menu
        menu_obj = self.pool.get('ir.ui.menu')
        menu_ids = menu_obj.search(cr, uid, [('parent_id', '=', False)], context=context)

        return {
            'type' : 'ir.actions.client',
            'tag' : 'reload',
            'params' : {'menu_id' : menu_ids and menu_ids[0] or False}
        }

    def button_immediate_uninstall(self, cr, uid, ids, context=None):
        """
        Uninstall the selected module(s) immediately and fully,
        returns the next res.config action to execute
        """
        return self._button_immediate_function(cr, uid, ids, self.button_uninstall, context=context)

    def button_uninstall(self, cr, uid, ids, context=None):
        if any(m.name == 'base' for m in self.browse(cr, uid, ids, context=context)):
            raise orm.except_orm(_('Error'), _("The `base` module cannot be uninstalled"))
        dep_ids = self.downstream_dependencies(cr, uid, ids, context=context)
        self.write(cr, uid, ids + dep_ids, {'state': 'to remove'})
        return dict(ACTION_DICT, name=_('Uninstall'))

    def button_uninstall_cancel(self, cr, uid, ids, context=None):
        self.write(cr, uid, ids, {'state': 'installed'})
        return True

    def button_immediate_upgrade(self, cr, uid, ids, context=None):
        """
        Upgrade the selected module(s) immediately and fully,
        return the next res.config action to execute
        """
        return self._button_immediate_function(cr, uid, ids, self.button_upgrade, context=context)

    def button_upgrade(self, cr, uid, ids, context=None):
        depobj = self.pool.get('ir.module.module.dependency')
        todo = self.browse(cr, uid, ids, context=context)
        self.update_list(cr, uid)

        i = 0
        while i<len(todo):
            mod = todo[i]
            i += 1
            if mod.state not in ('installed','to upgrade'):
                raise orm.except_orm(_('Error'),
                        _("Can not upgrade module '%s'. It is not installed.") % (mod.name,))
            self.check_external_dependencies(mod.name, 'to upgrade')
            iids = depobj.search(cr, uid, [('name', '=', mod.name)], context=context)
            for dep in depobj.browse(cr, uid, iids, context=context):
                if dep.module_id.state=='installed' and dep.module_id not in todo:
                    todo.append(dep.module_id)

        ids = map(lambda x: x.id, todo)
        self.write(cr, uid, ids, {'state':'to upgrade'}, context=context)

        to_install = []
        for mod in todo:
            for dep in mod.dependencies_id:
                if dep.state == 'unknown':
                    raise orm.except_orm(_('Error'), _('You try to upgrade a module that depends on the module: %s.\nBut this module is not available in your system.') % (dep.name,))
                if dep.state == 'uninstalled':
                    ids2 = self.search(cr, uid, [('name','=',dep.name)])
                    to_install.extend(ids2)

        self.button_install(cr, uid, to_install, context=context)
        return dict(ACTION_DICT, name=_('Apply Schedule Upgrade'))

    def button_upgrade_cancel(self, cr, uid, ids, context=None):
        self.write(cr, uid, ids, {'state': 'installed'})
        return True

    def button_update_translations(self, cr, uid, ids, context=None):
        self.update_translations(cr, uid, ids)
        return True

    @staticmethod
    def get_values_from_terp(terp):
        return {
            'description': terp.get('description', ''),
            'shortdesc': terp.get('name', ''),
            'author': terp.get('author', 'Unknown'),
            'maintainer': terp.get('maintainer', False),
            'contributors': ', '.join(terp.get('contributors', [])) or False,
            'website': terp.get('website', ''),
            'license': terp.get('license', 'AGPL-3'),
            'certificate': terp.get('certificate') or False,
            'sequence': terp.get('sequence', 100),
            'application': terp.get('application', False),
            'auto_install': terp.get('auto_install', False),
            'icon': terp.get('icon', False),
            'summary': terp.get('summary', ''),
        }

    # update the list of available packages
    def update_list(self, cr, uid, context=None):
        res = [0, 0] # [update, add]

        known_mods = self.browse(cr, uid, self.search(cr, uid, []))
        known_mods_names = dict([(m.name, m) for m in known_mods])

        # iterate through detected modules and update/create them in db
        for mod_name in modules.get_modules():
            mod = known_mods_names.get(mod_name)
            terp = self.get_module_info(mod_name)
            values = self.get_values_from_terp(terp)

            if mod:
                updated_values = {}
                for key in values:
                    old = getattr(mod, key)
                    updated = isinstance(values[key], basestring) and tools.ustr(values[key]) or values[key]
                    if not old == updated:
                        updated_values[key] = values[key]
                if terp.get('installable', True) and mod.state == 'uninstallable':
                    updated_values['state'] = 'uninstalled'
                if parse_version(terp.get('version', '')) > parse_version(mod.latest_version or ''):
                    res[0] += 1
                if updated_values:
                    self.write(cr, uid, mod.id, updated_values)
            else:
                mod_path = modules.get_module_path(mod_name)
                if not mod_path:
                    continue
                if not terp or not terp.get('installable', True):
                    continue
                id = self.create(cr, uid, dict(name=mod_name, state='uninstalled', **values))
                mod = self.browse(cr, uid, id)
                res[1] += 1

            self._update_dependencies(cr, uid, mod, terp.get('depends', []))
            self._update_category(cr, uid, mod, terp.get('category', 'Uncategorized'))

        return res

    def download(self, cr, uid, ids, download=True, context=None):
        res = []
        for mod in self.browse(cr, uid, ids, context=context):
            if not mod.url:
                continue
            match = re.search('-([a-zA-Z0-9\._-]+)(\.zip)', mod.url, re.I)
            version = '0'
            if match:
                version = match.group(1)
            if parse_version(mod.installed_version or '0') >= parse_version(version):
                continue
            res.append(mod.url)
            if not download:
                continue
            zip_content = urllib.urlopen(mod.url).read()
            fname = modules.get_module_path(str(mod.name)+'.zip', downloaded=True)
            try:
                with open(fname, 'wb') as fp:
                    fp.write(zip_content)
            except Exception:
                _logger.exception('Error when trying to create module '
                                  'file %s', fname)
                raise orm.except_orm(_('Error'), _('Can not create the module file:\n %s') % (fname,))
            terp = self.get_module_info(mod.name)
            self.write(cr, uid, mod.id, self.get_values_from_terp(terp))
            cr.execute('DELETE FROM ir_module_module_dependency ' \
                    'WHERE module_id = %s', (mod.id,))
            self._update_dependencies(cr, uid, mod, terp.get('depends',
                []))
            self._update_category(cr, uid, mod, terp.get('category',
                'Uncategorized'))
            # Import module
            zimp = zipimport.zipimporter(fname)
            zimp.load_module(mod.name)
        return res

    def install_from_urls(self, cr, uid, urls, context=None):
        tmp = tempfile.mkdtemp()
        try:
            for module_name in urls:
                try:
                    r = requests.get(urls[module_name])
                    r.raise_for_status()
                except requests.HTTPError, e:
                    _logger.exception('ggr')
                    raise osv.except_osv('grrr', e)
                else:
                    zipfile.ZipFile(StringIO(r.content)).extractall(tmp)
                    assert os.path.isdir(os.path.join(tmp, module_name))

            for module_name in urls:
                module_path = modules.get_module_path(module_name, downloaded=True, display_warning=False)
                bck = backup(module_path, False)
                shutil.move(os.path.join(tmp, module_name), module_path)
                if bck:
                    shutil.rmtree(bck)

            self.update_list(cr, uid, context=context)

            # FIXME restart server if ugrade...

            ids = self.search(cr, uid, [('name', 'in', urls.keys())], context=context)

            def install_or_upgrade(cr, uid, ids, context=None):
                bystate = defaultdict(list)
                names = []
                for m in self.read(cr, uid, ids, ['state', 'name'], context=context):
                    bystate[m['state']].append(m['id'])
                    names.append(m['name'])

                self.button_install(cr, uid, bystate['uninstalled'], context=context)
                self.button_upgrade(cr, uid, bystate['installed'], context=context)

            return self._button_immediate_function(cr, uid, ids, install_or_upgrade, context=context)
        finally:
            shutil.rmtree(tmp)

    def _update_dependencies(self, cr, uid, mod_browse, depends=None):
        if depends is None:
            depends = []
        existing = set(x.name for x in mod_browse.dependencies_id)
        needed = set(depends)
        for dep in (needed - existing):
            cr.execute('INSERT INTO ir_module_module_dependency (module_id, name) values (%s, %s)', (mod_browse.id, dep))
        for dep in (existing - needed):
            cr.execute('DELETE FROM ir_module_module_dependency WHERE module_id = %s and name = %s', (mod_browse.id, dep))

    def _update_category(self, cr, uid, mod_browse, category='Uncategorized'):
        current_category = mod_browse.category_id
        current_category_path = []
        while current_category:
            current_category_path.insert(0, current_category.name)
            current_category = current_category.parent_id

        categs = category.split('/')
        if categs != current_category_path:
            p_id = None
            while categs:
                if p_id is not None:
                    cr.execute('SELECT id FROM ir_module_category WHERE name=%s AND parent_id=%s', (categs[0], p_id))
                else:
                    cr.execute('SELECT id FROM ir_module_category WHERE name=%s AND parent_id is NULL', (categs[0],))
                c_id = cr.fetchone()
                if not c_id:
                    cr.execute('INSERT INTO ir_module_category (name, parent_id) VALUES (%s, %s) RETURNING id', (categs[0], p_id))
                    c_id = cr.fetchone()[0]
                else:
                    c_id = c_id[0]
                p_id = c_id
                categs = categs[1:]
            self.write(cr, uid, [mod_browse.id], {'category_id': p_id})

    def update_translations(self, cr, uid, ids, filter_lang=None, context=None):
        if context is None:
            context = {}
        if not filter_lang:
            pool = pooler.get_pool(cr.dbname)
            lang_obj = pool.get('res.lang')
            lang_ids = lang_obj.search(cr, uid, [('translatable', '=', True)])
            filter_lang = [lang.code for lang in lang_obj.browse(cr, uid, lang_ids)]
        elif not isinstance(filter_lang, (list, tuple)):
            filter_lang = [filter_lang]

        for mod in self.browse(cr, uid, ids):
            if mod.state != 'installed':
                continue
            modpath = modules.get_module_path(mod.name)
            if not modpath:
                # unable to find the module. we skip
                continue
            for lang in filter_lang:
                iso_lang = tools.get_iso_codes(lang)
                f = modules.get_module_resource(mod.name, 'i18n', iso_lang + '.po')
                context2 = context and context.copy() or {}
                if f and '_' in iso_lang:
                    iso_lang2 = iso_lang.split('_')[0]
                    f2 = modules.get_module_resource(mod.name, 'i18n', iso_lang2 + '.po')
                    if f2:
                        _logger.info('module %s: loading base translation file %s for language %s', mod.name, iso_lang2, lang)
                        tools.trans_load(cr, f2, lang, verbose=False, context=context)
                        context2['overwrite'] = True
                # Implementation notice: we must first search for the full name of
                # the language derivative, like "en_UK", and then the generic,
                # like "en".
                if (not f) and '_' in iso_lang:
                    iso_lang = iso_lang.split('_')[0]
                    f = modules.get_module_resource(mod.name, 'i18n', iso_lang + '.po')
                if f:
                    _logger.info('module %s: loading translation file (%s) for language %s', mod.name, iso_lang, lang)
                    tools.trans_load(cr, f, lang, verbose=False, context=context2)
                elif iso_lang != 'en':
                    _logger.warning('module %s: no translation for language %s', mod.name, iso_lang)

    def check(self, cr, uid, ids, context=None):
        for mod in self.browse(cr, uid, ids, context=context):
            if not mod.description:
                _logger.warning('module %s: description is empty !', mod.name)

            if not mod.certificate or not mod.certificate.isdigit():
                _logger.info('module %s: no quality certificate', mod.name)
            else:
                val = long(mod.certificate[2:]) % 97 == 29
                if not val:
                    _logger.critical('module %s: invalid quality certificate: %s', mod.name, mod.certificate)
                    raise osv.except_osv(_('Error'), _('Module %s: Invalid Quality Certificate') % (mod.name,))

class module_dependency(osv.osv):
    _name = "ir.module.module.dependency"
    _description = "Module dependency"

    def _state(self, cr, uid, ids, name, args, context=None):
        result = {}
        mod_obj = self.pool.get('ir.module.module')
        for md in self.browse(cr, uid, ids):
            ids = mod_obj.search(cr, uid, [('name', '=', md.name)])
            if ids:
                result[md.id] = mod_obj.read(cr, uid, [ids[0]], ['state'])[0]['state']
            else:
                result[md.id] = 'unknown'
        return result

    _columns = {
        # The dependency name
        'name': fields.char('Name',  size=128, select=True),

        # The module that depends on it
        'module_id': fields.many2one('ir.module.module', 'Module', select=True, ondelete='cascade'),

        'state': fields.function(_state, type='selection', selection=[
            ('uninstallable','Uninstallable'),
            ('uninstalled','Not Installed'),
            ('installed','Installed'),
            ('to upgrade','To be upgraded'),
            ('to remove','To be removed'),
            ('to install','To be installed'),
            ('unknown', 'Unknown'),
            ], string='State', readonly=True, select=True),
    }

# vim:expandtab:smartindent:tabstop=4:softtabstop=4:shiftwidth=4:<|MERGE_RESOLUTION|>--- conflicted
+++ resolved
@@ -18,13 +18,9 @@
 #    along with this program.  If not, see <http://www.gnu.org/licenses/>.
 #
 ##############################################################################
-<<<<<<< HEAD
 from collections import defaultdict
-=======
-
 import base64
 from docutils.core import publish_string
->>>>>>> 9aff056e
 import imp
 import logging
 import os
